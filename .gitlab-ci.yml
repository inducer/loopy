--- conflicted
+++ resolved
@@ -15,21 +15,6 @@
       junit: test/pytest.xml
 
 Pytest Nvidia Titan V:
-<<<<<<< HEAD
-  script: |
-    export PYOPENCL_TEST=nvi:titan
-    export EXTRA_INSTALL="pybind11 numpy mako git+https://github.com/inducer/pycuda.git"
-    export LOOPY_NO_CACHE=1
-    source /opt/enable-intel-cl.sh
-    curl -L -O https://gitlab.tiker."net/inducer/ci-support/raw/main/build-and-test-py-project.sh
-
-    # Pytest gripes about ImportPathMismatchError if 'loopy.xyz'
-    # is importable both from a venv and the subdirectory.
-    # -AK, 2023-11-01
-    PROJECT_INSTALL_FLAGS="--editable"
-
-    . ./build-and-test-py-project.sh
-=======
   script:
   - export PYOPENCL_TEST=nvi:titan
   - export EXTRA_INSTALL="pybind11 numpy mako"
@@ -37,7 +22,7 @@
   - source /opt/enable-intel-cl.sh
   - curl -L -O https://gitlab.tiker.net/inducer/ci-support/raw/main/build-and-test-py-project.sh
   - ". ./build-and-test-py-project.sh"
->>>>>>> 00d02c41
+
   tags:
   - python3
   - nvidia-titan-v
