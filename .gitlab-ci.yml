--- conflicted
+++ resolved
@@ -21,18 +21,9 @@
       junit: test/pytest.xml
 
 Pytest Nvidia Titan V:
-<<<<<<< HEAD
-  script:
-  - export PYOPENCL_TEST=nvi:titan
-  - export EXTRA_INSTALL="pybind11 numpy mako git+https://github.com/inducer/pycuda.git"
-  - export LOOPY_NO_CACHE=1
-  - source /opt/enable-intel-cl.sh
-  - curl -L -O https://gitlab.tiker.net/inducer/ci-support/raw/main/build-and-test-py-project.sh
-  - ". ./build-and-test-py-project.sh"
-=======
   script: |
     export PYOPENCL_TEST=nvi:titan
-    export EXTRA_INSTALL="pybind11 numpy mako"
+    export EXTRA_INSTALL="pybind11 numpy mako git+https://github.com/inducer/pycuda.git"
     export LOOPY_NO_CACHE=1
     source /opt/enable-intel-cl.sh
     curl -L -O https://gitlab.tiker."net/inducer/ci-support/raw/main/build-and-test-py-project.sh
@@ -43,7 +34,6 @@
     PROJECT_INSTALL_FLAGS="--editable"
 
     . ./build-and-test-py-project.sh
->>>>>>> f8abfa99
   tags:
   - python3
   - nvidia-titan-v
