--- conflicted
+++ resolved
@@ -142,7 +142,7 @@
     def neutral_element(self, dtype, callables_table, target):
         # FIXME: Document that we always use an int here.
         from loopy import auto
-        if dtype not in [None, auto] and dtype.numpy_dtype.kind == 'f':
+        if dtype not in [None, auto] and dtype.numpy_dtype.kind == "f":
             return 0.0, callables_table
 
         return 0, callables_table
@@ -155,7 +155,7 @@
     def neutral_element(self, dtype, callables_table, target):
         # FIXME: Document that we always use an int here.
         from loopy import auto
-        if dtype not in [None, auto] and dtype.numpy_dtype.kind == 'f':
+        if dtype not in [None, auto] and dtype.numpy_dtype.kind == "f":
             return 1.0, callables_table
 
         return 1, callables_table
@@ -626,20 +626,6 @@
 
         return
 
-
-<<<<<<< HEAD
-=======
-def reduction_func_id_to_in_knl_callable_mapper(target, identifier):
-    if isinstance(identifier, ReductionOpFunction):
-        from loopy.target.c import CFamilyTarget
-        if not isinstance(target, CFamilyTarget):
-            raise LoopyError("%s: only C-like targets supported for now" %
-                    identifier)
-        return ReductionCallable(name=identifier)
-
-    return None
-
->>>>>>> 23d7e9ca
 # }}}
 
 # vim: fdm=marker