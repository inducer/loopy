--- conflicted
+++ resolved
@@ -577,11 +577,7 @@
 
             if 0 not in arg_id_to_dtype or 1 not in arg_id_to_dtype or (
                     arg_id_to_dtype[0] is None or arg_id_to_dtype[1] is None):
-<<<<<<< HEAD
-                # the types provided aren't mature enough to specialize the
-=======
                 # the types provided aren't resolved enough to specialize the
->>>>>>> ec51602f
                 # callable
                 return (
                         self.copy(arg_id_to_dtype=arg_id_to_dtype),
@@ -591,10 +587,7 @@
                 [], [dtype.numpy_dtype for id, dtype in arg_id_to_dtype.items()
                      if id >= 0])
             if dtype.kind not in "iu":
-<<<<<<< HEAD
-=======
                 # only support integers for now to avoid having to deal with NaNs
->>>>>>> ec51602f
                 raise LoopyError(f"{name} does not support '{dtype}' arguments.")
 
             return (
