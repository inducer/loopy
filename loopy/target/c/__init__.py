--- conflicted
+++ resolved
@@ -897,16 +897,10 @@
         return FunctionDeclarationWrapper(
                 FunctionDeclaration(
                     name,
-<<<<<<< HEAD
-                    [self.idi_to_cgen_declarator(kernel, idi)
-                     for idi in codegen_result.get_idis_for_subkernel(kernel,
-                                                                      subkernel)]
-=======
                     [self.idi_to_cgen_declarator(codegen_state.kernel, idi)
                      for idi in self.preprocess_idis(
                          codegen_state.kernel,
                          codegen_state.implemented_data_info)]
->>>>>>> d5578738
                 ))
 
     def get_kernel_call(self, codegen_state, name, gsize, lsize, extra_args):
