--- conflicted
+++ resolved
@@ -427,18 +427,12 @@
                 if not -1 <= id <= 0:
                     raise LoopyError("%s can take only one argument." % name)
 
-<<<<<<< HEAD
             if 0 not in arg_id_to_dtype or arg_id_to_dtype[0] is None:
                 # the types provided aren't mature enough to specialize the
                 # callable
                 return (
                         self.copy(arg_id_to_dtype=arg_id_to_dtype),
                         callables_table)
-=======
-    # binary functions
-    if (name in ["fmax", "fmin", "copysign"]
-            and len(arg_dtypes) == 2):
->>>>>>> b0b6c197
 
             dtype = arg_id_to_dtype[0]
             dtype = dtype.numpy_dtype
@@ -469,10 +463,13 @@
                     callables_table)
 
         # binary functions
-        if name in ["fmax", "fmin", "pow", "atan2"]:
+        elif name in ["fmax", "fmin", "pow", "atan2", "copysign"]:
 
             for id in arg_id_to_dtype:
                 if not -1 <= id <= 1:
+                    #FIXME: Do we need to raise here?:
+                    #   The pattern we generally follow is that if we don't find
+                    #   a function, then we just return None
                     raise LoopyError("%s can take only two arguments." % name)
 
             if 0 not in arg_id_to_dtype or 1 not in arg_id_to_dtype or (
@@ -531,15 +528,6 @@
 class CFamilyASTBuilder(ASTBuilderBase):
     # {{{ library
 
-<<<<<<< HEAD
-=======
-    def function_manglers(self):
-        return (
-                super(CFamilyASTBuilder, self).function_manglers() + [
-                    c_math_mangler
-                    ])
-
->>>>>>> b0b6c197
     def symbol_manglers(self):
         return (
                 super(CFamilyASTBuilder, self).symbol_manglers() + [
