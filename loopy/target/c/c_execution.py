--- conflicted
+++ resolved
@@ -27,7 +27,6 @@
 import logging
 import os
 import tempfile
-from collections.abc import Mapping
 from dataclasses import dataclass
 from typing import TYPE_CHECKING, Any, Callable, ClassVar, Sequence
 
@@ -49,7 +48,7 @@
 
 
 if TYPE_CHECKING:
-    from immutables import Map
+    from constantdict import constantdict
 
     from loopy.codegen.result import GeneratedProgram
     from loopy.kernel import LoopKernel
@@ -501,11 +500,7 @@
 
     @memoize_method
     def translation_unit_info(self,
-<<<<<<< HEAD
-            arg_to_dtype: Optional[Mapping[str, LoopyType]] = None) -> _KernelInfo:
-=======
-            arg_to_dtype: Map[str, LoopyType] | None = None) -> _KernelInfo:
->>>>>>> 513fb07f
+            arg_to_dtype: constantdict[str, LoopyType] | None = None) -> _KernelInfo:
         t_unit = self.get_typed_and_scheduled_translation_unit(arg_to_dtype)
 
         from loopy.codegen import generate_code_v2
