--- conflicted
+++ resolved
@@ -386,11 +386,7 @@
         """
 
         self.compiler = compiler if compiler else CCompiler()
-<<<<<<< HEAD
-        super(CKernelExecutor, self).__init__(program, entrypoint)
-=======
-        super().__init__(program)
->>>>>>> 23d7e9ca
+        super().__init__(program, entrypoint)
 
     def get_invoker_uncached(self, kernel, entrypoint, codegen_result):
         generator = CExecutionWrapperGenerator()
@@ -457,9 +453,9 @@
 
         kwargs = self.packing_controller.unpack(kwargs)
 
-        program_info = self.program_info(kwargs['entrypoint'],
+        program_info = self.program_info(kwargs["entrypoint"],
                 self.arg_to_dtype_set(kwargs))
-        kwargs.pop('entrypoint')
+        kwargs.pop("entrypoint")
 
         return program_info.invoker(
                 program_info.c_kernels, *args, **kwargs)