--- conflicted
+++ resolved
@@ -172,11 +172,7 @@
     :class:`loopy.target.c.CMathCallable`.
     """
 
-<<<<<<< HEAD
     def with_types(self, arg_id_to_dtype, caller_kernel, callables_table):
-=======
-    def with_types(self, arg_id_to_dtype, caller_kernel, program_callables_info):
->>>>>>> 98688c76
         name = self.name
 
         if name in ["max", "min"]:
@@ -186,12 +182,7 @@
             if 0 not in arg_id_to_dtype or 1 not in arg_id_to_dtype:
                 return (
                         self.copy(arg_id_to_dtype=arg_id_to_dtype),
-<<<<<<< HEAD
                         callables_table)
-=======
-                        program_callables_info)
->>>>>>> 98688c76
-
             dtype = np.find_common_type(
                     [], [dtype.numpy_dtype for id, dtype in arg_id_to_dtype.items()
                         if (id >= 0 and dtype is not None)])
@@ -203,11 +194,7 @@
                 return (
                         self.copy(name_in_target=name,
                             arg_id_to_dtype={-1: dtype, 0: dtype, 1: dtype}),
-<<<<<<< HEAD
                         callables_table)
-=======
-                        program_callables_info)
->>>>>>> 98688c76
             else:
                 # Unsupported type.
                 raise LoopyError("%s function not supported for the types %s" %
@@ -224,22 +211,14 @@
                 # callable
                 return (
                         self.copy(arg_id_to_dtype=arg_id_to_dtype),
-<<<<<<< HEAD
                         callables_table)
-=======
-                        program_callables_info)
->>>>>>> 98688c76
 
             dtype = arg_id_to_dtype[0]
             scalar_dtype, offset, field_name = dtype.numpy_dtype.fields["s0"]
             return (
                     self.copy(name_in_target=name, arg_id_to_dtype={-1:
                         NumpyType(scalar_dtype), 0: dtype, 1: dtype}),
-<<<<<<< HEAD
                     callables_table)
-=======
-                    program_callables_info)
->>>>>>> 98688c76
 
         if name in _CL_SIMPLE_MULTI_ARG_FUNCTIONS:
             num_args = _CL_SIMPLE_MULTI_ARG_FUNCTIONS[name]
@@ -254,11 +233,7 @@
                     # callable
                     return (
                             self.copy(arg_id_to_dtype=arg_id_to_dtype),
-<<<<<<< HEAD
                             callables_table)
-=======
-                            program_callables_info)
->>>>>>> 98688c76
 
             dtype = np.find_common_type(
                     [], [dtype.numpy_dtype for id, dtype in
@@ -274,11 +249,7 @@
             return (
                     self.copy(name_in_target=name,
                         arg_id_to_dtype=updated_arg_id_to_dtype),
-<<<<<<< HEAD
                     callables_table)
-=======
-                    program_callables_info)
->>>>>>> 98688c76
 
         if name in VECTOR_LITERAL_FUNCS:
             base_tp_name, dtype, count = VECTOR_LITERAL_FUNCS[name]
@@ -294,11 +265,7 @@
                     # callable
                     return (
                             self.copy(arg_id_to_dtype=arg_id_to_dtype),
-<<<<<<< HEAD
                             callables_table)
-=======
-                            program_callables_info)
->>>>>>> 98688c76
 
             updated_arg_id_to_dtype = dict((id, NumpyType(dtype)) for id in
                     range(count))
@@ -308,21 +275,13 @@
             return (
                     self.copy(name_in_target="(%s%d) " % (base_tp_name, count),
                         arg_id_to_dtype=updated_arg_id_to_dtype),
-<<<<<<< HEAD
                     callables_table)
-=======
-                    program_callables_info)
->>>>>>> 98688c76
 
         # does not satisfy any of the conditions needed for specialization.
         # hence just returning a copy of the callable.
         return (
                 self.copy(arg_id_to_dtype=arg_id_to_dtype),
-<<<<<<< HEAD
                 callables_table)
-=======
-                program_callables_info)
->>>>>>> 98688c76
 
 
 def scope_opencl_functions(target, identifier):
@@ -482,17 +441,10 @@
 class OpenCLCASTBuilder(CASTBuilder):
     # {{{ library
 
-<<<<<<< HEAD
     def function_id_in_knl_callable_mapper(self):
         return (
                 [scope_opencl_functions] + super(
                     OpenCLCASTBuilder, self).function_id_in_knl_callable_mapper())
-=======
-    def function_scopers(self):
-        return (
-                [scope_opencl_functions] + super(
-                    OpenCLCASTBuilder, self).function_scopers())
->>>>>>> 98688c76
 
     def symbol_manglers(self):
         return (
@@ -531,11 +483,7 @@
         _, local_sizes = codegen_state.kernel.get_grid_sizes_for_insn_ids_as_exprs(
                 get_insn_ids_for_block_at(
                     codegen_state.kernel.schedule, schedule_index),
-<<<<<<< HEAD
                 codegen_state.callables_table)
-=======
-                codegen_state.program_callables_info)
->>>>>>> 98688c76
 
         from loopy.symbolic import get_dependencies
         if not get_dependencies(local_sizes):
