--- conflicted
+++ resolved
@@ -558,13 +558,8 @@
                         with Indentation(gen):
                             gen("raise ValueError(\"Argument '%s' does not "
                                     "allow arrays with offsets. Try passing "
-<<<<<<< HEAD
-                                    "default_offset=loopy.auto to make_program()."
-                                    "\")" % arg.name)
-=======
                                     "default_offset=loopy.auto to make_kernel()."
                                     '")' % arg.name)
->>>>>>> 9e7b697f
                             gen("")
 
             # }}}
