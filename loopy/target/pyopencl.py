--- conflicted
+++ resolved
@@ -611,8 +611,7 @@
         # no such thing in Python
         return None
 
-<<<<<<< HEAD
-    def get_temporary_decls(self, codegen_state):
+    def get_temporary_decls(self, codegen_state, schedule_state):
         from genpy import Assign, Comment, Line
 
         def alloc_nbytes(tv):
@@ -642,11 +641,6 @@
             Line(),
             Comment("}}}"),
             Line()]
-=======
-    def get_temporary_decls(self, codegen_state, schedule_state):
-        # Temporaries allocated in get_function_definition
-        return []
->>>>>>> 31febb44
 
     def get_kernel_call(self, codegen_state, name, gsize, lsize, extra_args):
         ecm = self.get_expression_to_code_mapper(codegen_state)
