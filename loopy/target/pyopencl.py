--- conflicted
+++ resolved
@@ -252,13 +252,12 @@
                             arg_id_to_dtype={0: dtype, -1: dtype}),
                         callables_table)
             else:
-<<<<<<< HEAD
                 # function calls for floating parameters.
                 numpy_dtype = dtype.numpy_dtype
-                if numpy_dtype.kind in ('u', 'i'):
+                if numpy_dtype.kind in ("u", "i"):
                     dtype = dtype.copy(numpy_dtype=np.float32)
-                if name == 'abs':
-                    name = 'fabs'
+                if name == "abs":
+                    name = "fabs"
                 return (
                         self.copy(name_in_target=name,
                             arg_id_to_dtype={0: dtype, -1: dtype}),
@@ -273,26 +272,6 @@
     if identifier in ["sqrt", "exp", "log", "sin", "cos", "tan", "sinh", "cosh",
             "tanh", "conj", "real", "imag", "abs"]:
         return PyOpenCLCallable(name=identifier)
-=======
-                raise RuntimeError("unexpected complex type '%s'" % arg_dtype)
-
-            if name in ["sqrt", "exp", "log",
-                    "sin", "cos", "tan",
-                    "sinh", "cosh", "tanh",
-                    "conj"]:
-                return CallMangleInfo(
-                        target_name=f"{tpname}_{name}",
-                        result_dtypes=(arg_dtype,),
-                        arg_dtypes=(arg_dtype,))
-
-            if name in ["real", "imag", "abs"]:
-                return CallMangleInfo(
-                        target_name=f"{tpname}_{name}",
-                        result_dtypes=(NumpyType(
-                            np.dtype(arg_dtype.numpy_dtype.type(0).real)),
-                            ),
-                        arg_dtypes=(arg_dtype,))
->>>>>>> 9e7b697f
 
     return None
 
@@ -837,94 +816,18 @@
         from loopy.library.random123 import (
                 random123_function_id_to_in_knl_callable_mapper)
         return (
-<<<<<<< HEAD
                 [pyopencl_function_id_to_in_knl_callable_mapper,
-                    random123_function_id_to_in_knl_callable_mapper] + super(
-                    PyOpenCLCASTBuilder, self).function_id_in_knl_callable_mapper())
-=======
-                super().function_manglers() + [
-                    pyopencl_function_mangler,
-                    random123_function_mangler
-                    ])
->>>>>>> 9e7b697f
+                 random123_function_id_to_in_knl_callable_mapper]
+                + super().function_id_in_knl_callable_mapper())
 
     def preamble_generators(self):
         return ([
             pyopencl_preamble_generator,
-<<<<<<< HEAD
-            ] + super(PyOpenCLCASTBuilder, self).preamble_generators())
-=======
-            random123_preamble_generator,
             ] + super().preamble_generators())
->>>>>>> 9e7b697f
 
     # }}}
 
 # }}}
-
-
-class NvidiaPyOpenCLTarget(PyOpenCLTarget):
-    def __init__(self, device, pyopencl_module_name="_lpy_cl",
-            atomics_flavor=None):
-        import pyopencl as cl
-        assert isinstance(device, cl.Device)
-        assert device.vendor == 'NVIDIA Corporation'
-
-        super(NvidiaPyOpenCLTarget, self).__init__(device,
-                pyopencl_module_name, atomics_flavor)
-
-    def preprocess(self, kernel):
-        from loopy import set_options
-        if self.device.compute_capability_major_nv >= 6:
-            build_options = ['-cl-nv-arch', 'sm_60'] + (
-                    kernel.options.cl_build_options)
-            kernel = set_options(kernel, cl_build_options=build_options)
-        return super(NvidiaPyOpenCLTarget, self).preprocess(kernel)
-
-    def get_device_ast_builder(self):
-        # here we should have an if else condition
-        if self.device.compute_capability_major_nv >= 6:
-            return NvidiaPyOpenCLCASTBuilder(self)
-        else:
-            return super(NvidiaPyOpenCLTarget, self).get_device_ast_builder()
-
-
-class NvidiaPyOpenCLCASTBuilder(PyOpenCLCASTBuilder):
-    def emit_atomic_update(self, codegen_state, lhs_atomicity, lhs_var,
-            lhs_expr, rhs_expr, lhs_dtype, rhs_type_context):
-
-        from pymbolic.primitives import Sum
-        from cgen import Statement, Block, Assign
-        from loopy.target.c import POD
-
-        if isinstance(lhs_dtype, NumpyType) and lhs_dtype.numpy_dtype == np.float64:
-            # atomicAdd
-            if isinstance(rhs_expr, Sum):
-
-                old_val_var = codegen_state.var_name_generator("loopy_old_val")
-
-                from loopy.kernel.data import TemporaryVariable
-                ecm = codegen_state.expression_to_code_mapper.with_assignments(
-                        {
-                            old_val_var: TemporaryVariable(old_val_var, lhs_dtype),
-                            })
-
-                new_rhs_expr = Sum(tuple(c for c in rhs_expr.children
-                                         if c != lhs_expr))
-                lhs_expr_code = ecm(lhs_expr)
-                rhs_expr_code = ecm(new_rhs_expr)
-
-                return Block([
-                    POD(self, NumpyType(lhs_dtype.dtype, target=self.target),
-                        old_val_var),
-                    Assign(old_val_var, lhs_expr_code),
-                    Statement('asm volatile("atom.global.add.f64 %0, [%1], %2;" :'
-                        '"=d"({0}) : "l"(&{1}) , "d"({2}))'.format(
-                            old_val_var, lhs_expr_code, rhs_expr_code))])
-
-        return super(NvidiaPyOpenCLCASTBuilder,
-                self).emit_atomic_update(codegen_state, lhs_atomicity, lhs_var,
-                        lhs_expr, rhs_expr, lhs_dtype, rhs_type_context)
 
 
 # {{{ volatile mem acccess target
