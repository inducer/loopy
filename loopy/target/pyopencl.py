--- conflicted
+++ resolved
@@ -847,15 +847,10 @@
             Line(),
             Assign("_lpy_knl", "_lpy_cl_kernels."+name),
             Assert(f"_lpy_knl.num_args == {cl_arg_count}, f'Kernel \"{name}\" "
-<<<<<<< HEAD
-                   f"setup arg count ({cl_arg_count}) does not match actual arg "
-                   "count ({_lpy_knl.num_args}).'"),
-=======
                    f"invoker argument count ({cl_arg_count}) does not match the "
                    # No f"" here since {_lpy_knl.num_args} needs to be evaluated
                    # at runtime, not here.
                    "argument count of the kernel ({_lpy_knl.num_args}).'"),
->>>>>>> d12c52ce
             Line(),
             value_arg_code,
             arry_arg_code,
