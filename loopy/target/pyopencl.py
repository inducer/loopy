--- conflicted
+++ resolved
@@ -56,18 +56,8 @@
     ValueArg,
 )
 from loopy.kernel.function_interface import ScalarCallable
-<<<<<<< HEAD
-from loopy.schedule import (
-    CallKernel,
-    EnterLoop,
-    LeaveLoop,
-    ReturnFromKernel,
-    ScheduleItem,
-)
-=======
 from loopy.schedule import CallKernel
 from loopy.target.c import CompyteDTypeRegistryWrapper, DTypeRegistry
->>>>>>> d96322c5
 from loopy.target.opencl import (
     ExpressionToOpenCLCExpressionMapper,
     OpenCLCASTBuilder,
@@ -847,26 +837,14 @@
             if tv.address_space == AddressSpace.GLOBAL),
             key=lambda tv: tv.name)
 
-<<<<<<< HEAD
     def get_temporary_decls(self, codegen_state, schedule_index):
         return []
-=======
-    @override
-    def get_temporary_decls(self,
-                codegen_state: CodeGenerationState,
-                schedule_index: int
-            ):
-        from genpy import Assign, Comment, Line
-        from pymbolic.mapper.stringifier import PREC_NONE
-        ecm = self.get_expression_to_code_mapper(codegen_state)
->>>>>>> d96322c5
 
     def get_temporary_decl_locations(
             self, codegen_state: CodeGenerationState
         ) -> tuple[Mapping[int, set[str]], Mapping[int, set[str]]]:
         from collections import defaultdict
 
-<<<<<<< HEAD
         from loopy.schedule.tools import (
             temporaries_read_in_subkernel,
             temporaries_written_in_subkernel,
@@ -875,13 +853,6 @@
         kernel = codegen_state.kernel
         assert kernel.linearization is not None
         sched_index = 0
-=======
-        allocated_var_names: list[str] = []
-        code_lines: list[genpy.Generable] = []
-        code_lines.append(Line())
-        code_lines.append(Comment("{{{ allocate global temporaries"))
-        code_lines.append(Line())
->>>>>>> d96322c5
 
         # deal with base storage
         storage_variables: defaultdict[str, set[str]] = defaultdict(set)
@@ -1026,17 +997,8 @@
             tv = kernel.temporary_variables[tv_name]
             if not tv.base_storage:
                 if tv.nbytes:
-<<<<<<< HEAD
                     nbytes_str = ecm(tv.nbytes, PREC_NONE, "i")
                     allocation_code_lines.append(Assign(tv.name,
-=======
-                    # NB: This does not prevent all zero-size allocations,
-                    # as sizes are parametric, and allocation size
-                    # could turn out to be zero at runtime.
-                    nbytes_str = ecm(tv.nbytes, PREC_NONE, type_context="i")
-                    allocated_var_names.append(tv.name)
-                    code_lines.append(Assign(tv.name,
->>>>>>> d96322c5
                                              f"allocator({nbytes_str})"))
                 else:
                     allocation_code_lines.append(Assign(tv.name, "None"))
