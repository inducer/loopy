"""Target for Intel ISPC."""

from __future__ import division, absolute_import

__copyright__ = "Copyright (C) 2015 Andreas Kloeckner"

__license__ = """
Permission is hereby granted, free of charge, to any person obtaining a copy
of this software and associated documentation files (the "Software"), to deal
in the Software without restriction, including without limitation the rights
to use, copy, modify, merge, publish, distribute, sublicense, and/or sell
copies of the Software, and to permit persons to whom the Software is
furnished to do so, subject to the following conditions:

The above copyright notice and this permission notice shall be included in
all copies or substantial portions of the Software.

THE SOFTWARE IS PROVIDED "AS IS", WITHOUT WARRANTY OF ANY KIND, EXPRESS OR
IMPLIED, INCLUDING BUT NOT LIMITED TO THE WARRANTIES OF MERCHANTABILITY,
FITNESS FOR A PARTICULAR PURPOSE AND NONINFRINGEMENT. IN NO EVENT SHALL THE
AUTHORS OR COPYRIGHT HOLDERS BE LIABLE FOR ANY CLAIM, DAMAGES OR OTHER
LIABILITY, WHETHER IN AN ACTION OF CONTRACT, TORT OR OTHERWISE, ARISING FROM,
OUT OF OR IN CONNECTION WITH THE SOFTWARE OR THE USE OR OTHER DEALINGS IN
THE SOFTWARE.
"""


import numpy as np  # noqa
from loopy.target.c import CTarget, CASTBuilder
from loopy.target.c.codegen.expression import (
        ExpressionToCExpressionMapper, CExpressionToCodeMapper)
from loopy.diagnostic import LoopyError
from loopy.symbolic import Literal, LocalHardwareAxisIndex, CombineMapper
from pymbolic import var
import pymbolic.primitives as p
from pymbolic.mapper.stringifier import PREC_NONE

from pytools import memoize_method


# {{{ expression -> C Expression mapper

def _multiply_terms(expr, factor):
    if isinstance(expr, p.Sum):
        terms = expr.children
    else:
        terms = (expr,)

    return p.flattened_sum(p.flattened_product((factor, term)) for term in terms)


class ExprToISPCExprMapper(ExpressionToCExpressionMapper):
    def map_constant(self, expr, type_context):
        if isinstance(expr, (complex, np.complexfloating)):
            raise NotImplementedError("complex numbers in ispc")
        else:
            if type_context == "f":
                return Literal(repr(float(expr)))
            elif type_context == "d":
                # Keepin' the good ideas flowin' since '66.
                return Literal(repr(float(expr))+"d")
            elif type_context == "i":
                return expr
            else:
                from loopy.tools import is_integer
                if is_integer(expr):
                    return expr

                raise RuntimeError("don't know how to generate code "
                        "for constant '%s'" % expr)

    def map_variable(self, expr, type_context):
        tv = self.kernel.temporary_variables.get(expr.name)

        from loopy.kernel.data import temp_var_scope
        if tv is not None and tv.scope == temp_var_scope.PRIVATE:
            # FIXME: This is a pretty coarse way of deciding what
            # private temporaries get duplicated. Refine? (See also
            # below in decl generation)
            gsize, lsize = self.kernel.get_grid_size_upper_bounds_as_exprs()
            if lsize:
                return expr[LocalHardwareAxisIndex(0)]
            else:
                return expr

        else:
            return super(ExprToISPCExprMapper, self).map_variable(
                    expr, type_context)

    def map_subscript(self, expr, type_context):
        from loopy.kernel.data import TemporaryVariable

        ary = self.find_array(expr)

        if isinstance(ary, TemporaryVariable):
            gsize, lsize = self.kernel.get_grid_size_upper_bounds_as_exprs()
            if lsize:
                lsize, = lsize
                from loopy.kernel.array import get_access_info
                from pymbolic import evaluate

                access_info = get_access_info(self.kernel.target, ary, expr.index,
                    lambda expr: evaluate(expr, self.codegen_state.var_subst_map),
                    self.codegen_state.vectorization_info)

                subscript, = access_info.subscripts
                result = var(access_info.array_name)[
                        LocalHardwareAxisIndex(0)
                        + _multiply_terms(
                            self.rec(subscript, 'i'),
                            lsize)]

                if access_info.vector_index is not None:
                    return self.kernel.target.add_vector_access(
                        result, access_info.vector_index)
                else:
                    return result

        return super(ExprToISPCExprMapper, self).map_subscript(
                expr, type_context)

# }}}


class ISPCExprToCodeMapper(CExpressionToCodeMapper):
    def _get_index_ctype(self):
        if self.codegen_state.kernel.index_dtype.numpy_dtype == np.int32:
            return "int32"
        elif self.codegen_state.kernel.index_dtype.numpy_dtype == np.int64:
            return "int64"
        else:
            raise ValueError("unexpected index_type")

    def map_group_hw_index(self, expr, enclosing_prec):
        return "((uniform %s) taskIndex%d)" % (self._get_index_ctype(), expr.axis)

    def map_local_hw_index(self, expr, enclosing_prec):
        if expr.axis == 0:
            return "(varying %s) programIndex" % self._get_index_ctype()
        else:
            raise LoopyError("ISPC only supports one local axis")


# {{{ type registry

def fill_registry_with_ispc_types(reg, respect_windows, include_bool=True):
    reg.get_or_register_dtype("bool", np.bool)

    reg.get_or_register_dtype(["int8", "signed char", "char"], np.int8)
    reg.get_or_register_dtype(["uint8", "unsigned char"], np.uint8)
    reg.get_or_register_dtype(["int16", "short", "signed short",
        "signed short int", "short signed int"], np.int16)
    reg.get_or_register_dtype(["uint16", "unsigned short",
        "unsigned short int", "short unsigned int"], np.uint16)
    reg.get_or_register_dtype(["int32", "int", "signed int"], np.int32)
    reg.get_or_register_dtype(["uint32", "unsigned", "unsigned int"], np.uint32)

    reg.get_or_register_dtype(["int64"], np.int64)
    reg.get_or_register_dtype(["uint64"], np.uint64)

    reg.get_or_register_dtype("float", np.float32)
    reg.get_or_register_dtype("double", np.float64)

# }}}


class HasProgramIndexMapper(CombineMapper):
    def __init__(self, kernel):
        self.kernel = kernel

    def combine(self, values):
        return any(values)

    def map_constant(self, expr):
        return False

    def map_variable(self, expr):
        from loopy.kernel.data import LocalIndexTagBase
        return (
                isinstance(
                    self.kernel.iname_to_tag.get(expr.name, None),
                    LocalIndexTagBase))

    def map_group_hw_index(self, expr):
        return False

    def map_local_hw_index(self, expr):
        return True


class ISPCTarget(CTarget):
    """A code generation target for Intel's `ISPC <https://ispc.github.io/>`_
    SPMD programming language, to target Intel's Knight's hardware and modern
    Intel CPUs with wide vector units.
    """

    def __init__(self, occa_mode=False):
        """
        :arg occa_mode: Whether to modify the generated call signature to
            be compatible with OCCA
        """
        self.occa_mode = occa_mode

        super(ISPCTarget, self).__init__()

    host_program_name_suffix = ""
    device_program_name_suffix = "_inner"

    def pre_codegen_check(self, kernel):
        gsize, lsize = kernel.get_grid_size_upper_bounds_as_exprs()
        if len(lsize) > 1:
            for i, ls_i in enumerate(lsize[1:]):
                if ls_i != 1:
                    raise LoopyError("local axis %d (0-based) "
                            "has length > 1, which is unsupported "
                            "by ISPC" % ls_i)

    def get_host_ast_builder(self):
        return ISPCASTBuilder(self)

    def get_device_ast_builder(self):
        return ISPCASTBuilder(self)

    # {{{ types

    @memoize_method
    def get_dtype_registry(self):
        from loopy.target.c.compyte.dtypes import DTypeRegistry
        result = DTypeRegistry()
        fill_registry_with_ispc_types(result, respect_windows=False,
                include_bool=True)
        return result

    # }}}


class ISPCASTBuilder(CASTBuilder):
    def _arg_names_and_decls(self, codegen_state):
        implemented_data_info = codegen_state.implemented_data_info
        arg_names = [iai.name for iai in implemented_data_info]

        arg_decls = [
                self.idi_to_cgen_declarator(codegen_state.kernel, idi)
                for idi in implemented_data_info]

        # {{{ occa compatibility hackery

        from cgen import Value
        if self.target.occa_mode:
            from cgen import ArrayOf, Const
            from cgen.ispc import ISPCUniform

            arg_decls = [
                    Const(ISPCUniform(ArrayOf(Value("int", "loopy_dims")))),
                    Const(ISPCUniform(Value("int", "o1"))),
                    Const(ISPCUniform(Value("int", "o2"))),
                    Const(ISPCUniform(Value("int", "o3"))),
                    ] + arg_decls
            arg_names = ["loopy_dims", "o1", "o2", "o3"] + arg_names

        # }}}

        return arg_names, arg_decls

    # {{{ top-level codegen

    def get_function_declaration(self, codegen_state, codegen_result,
            schedule_index):
        name = codegen_result.current_program(codegen_state).name

        from cgen import (FunctionDeclaration, Value)
        from cgen.ispc import ISPCExport, ISPCTask

        arg_names, arg_decls = self._arg_names_and_decls(codegen_state)

        if codegen_state.is_generating_device_code:
            result = ISPCTask(
                        FunctionDeclaration(
                            Value("void", name),
                            arg_decls))
        else:
            result = ISPCExport(
                    FunctionDeclaration(
                        Value("void", name),
                        arg_decls))

        from loopy.target.c import FunctionDeclarationWrapper
        return FunctionDeclarationWrapper(result)

    # }}}

    def get_kernel_call(self, codegen_state, name, gsize, lsize, extra_args):
        ecm = self.get_expression_to_code_mapper(codegen_state)

        from pymbolic.mapper.stringifier import PREC_NONE
        result = []
        from cgen import Statement as S, Block
        if lsize:
            result.append(
                    S(
                        "assert(programCount == (%s))"
                        % ecm(lsize[0], PREC_NONE)))

        arg_names, arg_decls = self._arg_names_and_decls(codegen_state)

        from cgen.ispc import ISPCLaunch
        result.append(
                ISPCLaunch(
                    tuple(ecm(gs_i, PREC_NONE) for gs_i in gsize),
                    "%s(%s)" % (
                        name,
                        ", ".join(arg_names)
                        )))

        return Block(result)

    # {{{ code generation guts

    def get_expression_to_c_expression_mapper(self, codegen_state):
        return ExprToISPCExprMapper(codegen_state)

    def get_c_expression_to_code_mapper(self, codegen_state):
        return ISPCExprToCodeMapper(codegen_state)

    def add_vector_access(self, access_expr, index):
        return access_expr[index]

    def emit_barrier(self, kind, comment):
        from cgen import Comment, Statement

        assert comment

        if kind == "local":
            return Comment("local barrier: %s" % comment)

        elif kind == "global":
            return Statement("sync; /* %s */" % comment)

        else:
            raise LoopyError("unknown barrier kind")

    def get_temporary_decl(self, codegen_state, sched_index, temp_var, decl_info):
        from loopy.target.c import POD  # uses the correct complex type
        temp_var_decl = POD(self, decl_info.dtype, decl_info.name)

        shape = decl_info.shape

        from loopy.kernel.data import temp_var_scope
        if temp_var.scope == temp_var_scope.PRIVATE:
            # FIXME: This is a pretty coarse way of deciding what
            # private temporaries get duplicated. Refine? (See also
            # above in expr to code mapper)
            _, lsize = codegen_state.kernel.get_grid_size_upper_bounds_as_exprs()
            shape = lsize + shape

        if shape:
            from cgen import ArrayOf
            ecm = self.get_expression_to_code_mapper(codegen_state)
            temp_var_decl = ArrayOf(
                    temp_var_decl,
                    ecm(p.flattened_product(shape),
                        prec=PREC_NONE, type_context="i"))

        return temp_var_decl

    def wrap_temporary_decl(self, decl, scope):
        from cgen.ispc import ISPCUniform
        return ISPCUniform(decl)

    def get_global_arg_decl(self, name, shape, dtype, is_written):
        from loopy.target.c import POD  # uses the correct complex type
        from cgen import Const
        from cgen.ispc import ISPCUniformPointer, ISPCUniform

        arg_decl = ISPCUniformPointer(POD(self, dtype, name))

        if not is_written:
            arg_decl = Const(arg_decl)

        arg_decl = ISPCUniform(arg_decl)

        return arg_decl

    def get_value_arg_decl(self, name, shape, dtype, is_written):
        result = super(ISPCASTBuilder, self).get_value_arg_decl(
                name, shape, dtype, is_written)

        from cgen import Reference, Const
        was_const = isinstance(result, Const)

        if was_const:
            result = result.subdecl

        if self.target.occa_mode:
            result = Reference(result)

        if was_const:
            result = Const(result)

        from cgen.ispc import ISPCUniform
        return ISPCUniform(result)

    def emit_assignment(self, codegen_state, insn):
        kernel = codegen_state.kernel
        ecm = codegen_state.expression_to_code_mapper

        assignee_var_name, = insn.assignee_var_names()

        lhs_var = codegen_state.kernel.get_var_descriptor(assignee_var_name)
        lhs_dtype = lhs_var.dtype

        if insn.atomicity:
            raise NotImplementedError("atomic ops in ISPC")

        from loopy.expression import dtype_to_type_context
        from pymbolic.mapper.stringifier import PREC_NONE

        rhs_type_context = dtype_to_type_context(kernel.target, lhs_dtype)
        rhs_code = ecm(insn.expression, prec=PREC_NONE,
                    type_context=rhs_type_context,
                    needed_dtype=lhs_dtype)

        lhs = insn.assignee

        # {{{ handle streaming stores

        if "!streaming_store" in insn.tags:
            ary = ecm.find_array(lhs)

            from loopy.kernel.array import get_access_info
            from pymbolic import evaluate

            from loopy.symbolic import simplify_using_aff
            index_tuple = tuple(
                    simplify_using_aff(kernel, idx) for idx in lhs.index_tuple)

            access_info = get_access_info(kernel.target, ary, index_tuple,
                    lambda expr: evaluate(expr, self.codegen_state.var_subst_map),
                    codegen_state.vectorization_info)

            from loopy.kernel.data import GlobalArg, TemporaryVariable

            if not isinstance(ary, (GlobalArg, TemporaryVariable)):
                raise LoopyError("array type not supported in ISPC: %s"
                        % type(ary).__name)

            if len(access_info.subscripts) != 1:
                raise LoopyError("streaming stores must have a subscript")
            subscript, = access_info.subscripts

            from pymbolic.primitives import Sum, flattened_sum, Variable
            if isinstance(subscript, Sum):
                terms = subscript.children
            else:
                terms = (subscript.children,)

            new_terms = []

            from loopy.kernel.data import LocalIndexTag
            from loopy.symbolic import get_dependencies

            saw_l0 = False
            for term in terms:
                if (isinstance(term, Variable)
                        and isinstance(
                            kernel.iname_to_tag.get(term.name), LocalIndexTag)
                        and kernel.iname_to_tag.get(term.name).axis == 0):
                    if saw_l0:
                        raise LoopyError("streaming store must have stride 1 "
                                "in local index, got: %s" % subscript)
                    saw_l0 = True
                    continue
                else:
                    for dep in get_dependencies(term):
                        if (
                                isinstance(
                                    kernel.iname_to_tag.get(dep), LocalIndexTag)
                                and kernel.iname_to_tag.get(dep).axis == 0):
                            raise LoopyError("streaming store must have stride 1 "
                                    "in local index, got: %s" % subscript)

                    new_terms.append(term)

            if not saw_l0:
                raise LoopyError("streaming store must have stride 1 in "
                        "local index, got: %s" % subscript)

            if access_info.vector_index is not None:
                raise LoopyError("streaming store may not use a short-vector "
                        "data type")

            rhs_has_programindex = any(
                    isinstance(
                        kernel.iname_to_tag.get(dep), LocalIndexTag)
                    and kernel.iname_to_tag.get(dep).axis == 0
                    for dep in get_dependencies(insn.expression))

            if not rhs_has_programindex:
                rhs_code = "broadcast(%s, 0)" % rhs_code

            from cgen import Statement
            return Statement(
                    "streaming_store(%s + %s, %s)"
                    % (
                        access_info.array_name,
                        ecm(flattened_sum(new_terms), PREC_NONE, 'i'),
                        rhs_code))

        # }}}

        from cgen import Assign
        return Assign(ecm(lhs, prec=PREC_NONE, type_context=None), rhs_code)

    def emit_sequential_loop(self, codegen_state, iname, iname_dtype,
            lbound, ubound, inner):
        ecm = codegen_state.expression_to_code_mapper

<<<<<<< HEAD
        from loopy.symbolic import aff_to_expr
        from loopy.target.c import POD, For
=======
        from loopy.target.c import POD
>>>>>>> 4548ba81

        from pymbolic.mapper.stringifier import PREC_NONE
        from cgen import InlineInitializer

        from cgen.ispc import ISPCUniform

        return For(
                InlineInitializer(
                    ISPCUniform(POD(self, iname_dtype, iname)),
                    ecm(lbound, PREC_NONE, "i")),
                ecm(
                    p.Comparison(var(iname), "<=", ubound),
                    PREC_NONE, "i"),
                "++%s" % iname,
                inner)

    def emit_initializer(self, codegen_state, dtype, name, val, is_const,
            short_for_expr=None):
        from cgen.ispc import ISPCUniform, ISPCVarying
        from loopy.target.c import POD

        rhs_has_programindex = False
        if short_for_expr is not None:
            rhs_has_programindex = HasProgramIndexMapper(
                    codegen_state.kernel)(short_for_expr)

        decl = POD(self, dtype, name)
        if rhs_has_programindex:
            decl = ISPCVarying(decl)
        else:
            decl = ISPCUniform(decl)

        from cgen import Initializer, Const

        if is_const:
            decl = Const(decl)

        return Initializer(decl, val)

    # }}}

    def process_ast(self, codegen_state, node):
        from loopy.target.c.subscript_cse import eliminate_common_subscripts
        return eliminate_common_subscripts(codegen_state, node)


# TODO: Generate launch code
# TODO: Vector types (element access: done)

# vim: foldmethod=marker<|MERGE_RESOLUTION|>--- conflicted
+++ resolved
@@ -515,13 +515,7 @@
             lbound, ubound, inner):
         ecm = codegen_state.expression_to_code_mapper
 
-<<<<<<< HEAD
-        from loopy.symbolic import aff_to_expr
         from loopy.target.c import POD, For
-=======
-        from loopy.target.c import POD
->>>>>>> 4548ba81
-
         from pymbolic.mapper.stringifier import PREC_NONE
         from cgen import InlineInitializer
 
