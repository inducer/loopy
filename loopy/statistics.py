from __future__ import annotations

__copyright__ = """
Copyright (C) 2015 James Stevens
Copyright (C) 2018 Kaushik Kulkarni
Copyright (C) 2019 Andreas Kloeckner
"""


__license__ = """
Permission is hereby granted, free of charge, to any person obtaining a copy
of this software and associated documentation files (the "Software"), to deal
in the Software without restriction, including without limitation the rights
to use, copy, modify, merge, publish, distribute, sublicense, and/or sell
copies of the Software, and to permit persons to whom the Software is
furnished to do so, subject to the following conditions:

The above copyright notice and this permission notice shall be included in
all copies or substantial portions of the Software.

THE SOFTWARE IS PROVIDED "AS IS", WITHOUT WARRANTY OF ANY KIND, EXPRESS OR
IMPLIED, INCLUDING BUT NOT LIMITED TO THE WARRANTIES OF MERCHANTABILITY,
FITNESS FOR A PARTICULAR PURPOSE AND NONINFRINGEMENT. IN NO EVENT SHALL THE
AUTHORS OR COPYRIGHT HOLDERS BE LIABLE FOR ANY CLAIM, DAMAGES OR OTHER
LIABILITY, WHETHER IN AN ACTION OF CONTRACT, TORT OR OTHERWISE, ARISING FROM,
OUT OF OR IN CONNECTION WITH THE SOFTWARE OR THE USE OR OTHER DEALINGS IN
THE SOFTWARE.
"""

<<<<<<< HEAD
from typing import (FrozenSet, Generic, Iterable, Optional, TypeVar, Union, Tuple,
                    Dict, Callable,  Mapping, Any)
from enum import Enum, auto as enum_auto
from dataclasses import dataclass, replace
from functools import partial, cached_property

from immutables import Map

from islpy import PwQPolynomial, dim_type
import islpy as isl
import pymbolic.primitives as p
from pymbolic.mapper import CombineMapper
from pytools.tag import Tag
from pytools import memoize_method

import loopy as lp
from loopy.kernel.array import ArrayBase
from loopy.kernel.instruction import InstructionBase
from loopy.kernel import LoopKernel
from loopy.kernel.data import (
        InameImplementationTag, MultiAssignmentBase, AddressSpace)
from loopy.diagnostic import warn_with_kernel, LoopyError
from loopy.symbolic import (CoefficientCollector, Reduction, SubArrayRef,
                            TaggedExpression)
from loopy.kernel.function_interface import CallableKernel, InKernelCallable
=======
from functools import cached_property, partial

import islpy as isl
from islpy import dim_type
from pymbolic.mapper import CombineMapper
from pytools import ImmutableRecord, memoize_method

import loopy as lp
from loopy.diagnostic import LoopyError, warn_with_kernel
from loopy.kernel.data import AddressSpace, MultiAssignmentBase, TemporaryVariable
from loopy.kernel.function_interface import CallableKernel
from loopy.symbolic import CoefficientCollector, flatten
>>>>>>> 7ac9fa6c
from loopy.translation_unit import TranslationUnit
from loopy.typing import Expression
from loopy.types import LoopyType


__doc__ = """

.. currentmodule:: loopy

.. autoclass:: ToCountMap
.. autoclass:: ToCountPolynomialMap
.. autoclass:: CountGranularity
.. autoclass:: OpType
.. autoclass:: Op
.. autoclass:: AccessDirection
.. autoclass:: MemAccess
.. autoclass:: SynchronizationKind
.. autoclass:: Sync

.. autofunction:: get_op_map
.. autofunction:: get_mem_access_map
.. autofunction:: get_synchronization_map

.. autofunction:: gather_access_footprints
.. autofunction:: gather_access_footprint_bytes

.. currentmodule:: loopy.statistics

.. autoclass:: GuardedPwQPolynomial

.. currentmodule:: loopy
"""


# FIXME:
# - The SUBGROUP granularity is completely broken if the root kernel
#   contains the grid and the operations get counted in the callee.
#   To test, most of those are set to WORKITEM instead below (marked
#   with FIXMEs). This leads to value mismatches and key errors in
#   the tests.
# - Currently, nothing prevents summation across different
#   granularities, which is guaranteed to yield bogus results.
# - AccessFootprintGatherer needs to be redone to match get_op_map and
#   get_mem_access_map style
# - Test for the subkernel functionality need to be written


def get_kernel_parameter_space(kernel: LoopKernel) -> isl.Space:
    return isl.Space.create_from_names(kernel.isl_context,
            set=[], params=sorted(kernel.outer_params())).params()


def get_kernel_zero_pwqpolynomial(kernel: LoopKernel) -> PwQPolynomial:
    space = get_kernel_parameter_space(kernel)
    space = space.insert_dims(dim_type.out, 0, 1)
    return PwQPolynomial.zero(space)


# {{{ GuardedPwQPolynomial

def _get_param_tuple(obj) -> Tuple[str, ...]:
    return tuple(
            obj.get_dim_name(dim_type.param, i)
            for i in range(obj.dim(dim_type.param)))


class GuardedPwQPolynomial:
    def __init__(self,
                 pwqpolynomial: PwQPolynomial, valid_domain: isl.Set) -> None:
        assert isinstance(pwqpolynomial, PwQPolynomial)
        self.pwqpolynomial = pwqpolynomial
        self.valid_domain = valid_domain

        assert (_get_param_tuple(pwqpolynomial.space)
                == _get_param_tuple(valid_domain.space))

    @property
    def space(self):
        return self.valid_domain.space

    def __add__(self, other):
        if isinstance(other, GuardedPwQPolynomial):
            return GuardedPwQPolynomial(
                    self.pwqpolynomial + other.pwqpolynomial,
                    self.valid_domain & other.valid_domain)
        else:
            return GuardedPwQPolynomial(
                    self.pwqpolynomial + other,
                    self.valid_domain)

    __radd__ = __add__

    def __mul__(self, other):
        if isinstance(other, GuardedPwQPolynomial):
            return GuardedPwQPolynomial(
                    self.pwqpolynomial * other.pwqpolynomial,
                    self.valid_domain & other.valid_domain)
        else:
            return GuardedPwQPolynomial(
                    self.pwqpolynomial * other,
                    self.valid_domain)

    __rmul__ = __mul__

    def eval_with_dict(self, value_dict):
        space = self.pwqpolynomial.space
        pt = isl.Point.zero(space.params())

        for i in range(space.dim(dim_type.param)):
            par_name = space.get_dim_name(dim_type.param, i)
            pt = pt.set_coordinate_val(
                dim_type.param, i, value_dict[par_name])

        if not (isl.Set.from_point(pt) <= self.valid_domain):
            raise ValueError("evaluation point outside of domain of "
                    "definition of piecewise quasipolynomial")

        return self.pwqpolynomial.eval(pt).to_python()

    @staticmethod
    def zero():
        p = isl.PwQPolynomial("{ 0 }")
        return GuardedPwQPolynomial(p, isl.Set.universe(p.domain().space))

    def __str__(self):
        return str(self.pwqpolynomial)

    def __repr__(self):
        return "Guarded" + repr(self.pwqpolynomial)

# }}}


# {{{ ToCountMap

Countable = Union["Op", "MemAccess", "Sync"]
CountT = TypeVar("CountT")


class ToCountMap(Generic[CountT]):
    """A map from work descriptors like :class:`Op` and :class:`MemAccess`
    to any arithmetic type.

    .. automethod:: __getitem__
    .. automethod:: __str__
    .. automethod:: __repr__
    .. automethod:: __len__
    .. automethod:: get
    .. automethod:: items
    .. automethod:: keys
    .. automethod:: values

    .. automethod:: copy
    .. automethod:: with_set_attributes

    .. automethod:: filter_by
    .. automethod:: filter_by_func
    .. automethod:: group_by
    .. automethod:: to_bytes
    .. automethod:: sum

    """

    count_map: Dict[Countable, CountT]

    def __init__(self, count_map: Optional[Dict[Countable, CountT]] = None) -> None:
        if count_map is None:
            count_map = {}

        self.count_map = count_map

    def _zero(self):
        return 0

    def __add__(self, other: ToCountMap[CountT]) -> ToCountMap[CountT]:
        result = self.count_map.copy()
        for k, v in other.count_map.items():
            result[k] = self.count_map.get(k, 0) + v
        return self.copy(count_map=result)

    def __radd__(self, other: Union[int, ToCountMap[CountT]]) -> ToCountMap[CountT]:
        if other != 0:
            raise ValueError("ToCountMap: Attempted to add ToCountMap "
                                "to {} {}. ToCountMap may only be added to "
                                "0 and other ToCountMap objects."
                                .format(type(other), other))

        return self

    def __mul__(self, other: GuardedPwQPolynomial) -> ToCountMap[CountT]:
        if isinstance(other, GuardedPwQPolynomial):
            return self.copy({
                index: other*value
                for index, value in self.count_map.items()})
        else:
            raise ValueError("ToCountMap: Attempted to multiply "
                                "ToCountMap by {} {}."
                                .format(type(other), other))

    __rmul__ = __mul__

    def __getitem__(self, index: Countable) -> CountT:
        return self.count_map[index]

    def __repr__(self) -> str:
        return repr(self.count_map)

    def __str__(self) -> str:
        return "\n".join(
                f"{k}: {v}"
                for k, v in sorted(self.count_map.items(),
                    key=lambda k: str(k)))

    def __len__(self) -> int:
        return len(self.count_map)

    def get(self,
            key: Countable, default: Optional[CountT] = None) -> Optional[CountT]:
        return self.count_map.get(key, default)

    def items(self):
        return self.count_map.items()

    def keys(self):
        return self.count_map.keys()

    def values(self):
        return self.count_map.values()

    def copy(
            self, count_map: Optional[Dict[Countable, CountT]] = None
             ) -> ToCountMap[CountT]:
        if count_map is None:
            count_map = self.count_map

        return type(self)(count_map=count_map)

    def with_set_attributes(self, **kwargs) -> ToCountMap:
        return self.copy(count_map={
            replace(key, **kwargs): val
            for key, val in self.count_map.items()})

    def filter_by(self, **kwargs) -> ToCountMap:
        """Remove items without specified key fields.

        :arg kwargs: Keyword arguments matching fields in the keys of the
            :class:`ToCountMap`, each given a list of allowable values for that
            key field.

        :return: A :class:`ToCountMap` containing the subset of the items in
            the original :class:`ToCountMap` that match the field values
            passed.

        Example usage::

            # (first create loopy kernel and specify array data types)

            params = {"n": 512, "m": 256, "l": 128}
            mem_map = lp.get_mem_access_map(knl)
            filtered_map = mem_map.filter_by(direction=["load"],
                                             variable=["a","g"])
            tot_loads_a_g = filtered_map.eval_and_sum(params)

            # (now use these counts to, e.g., predict performance)

        """

        new_count_map = {}

        class _Sentinel:
            pass

        new_kwargs = {}
        for arg_field, allowable_vals in kwargs.items():
            if arg_field == "dtype":
                from loopy.types import to_loopy_type
                allowable_vals = [to_loopy_type(dtype) for dtype in allowable_vals]

            new_kwargs[arg_field] = allowable_vals

        for key, val in self.count_map.items():
            if all(getattr(key, arg_field, _Sentinel) in allowable_vals
                    for arg_field, allowable_vals in new_kwargs.items()):
                new_count_map[key] = val

        return self.copy(count_map=new_count_map)

    def filter_by_func(
            self, func: Callable[[Countable], bool]) -> ToCountMap[CountT]:
        """Keep items that pass a test.

        :arg func: A function that takes a map key a parameter and returns a
            :class:`bool`.

        :arg: A :class:`ToCountMap` containing the subset of the items in the
            original :class:`ToCountMap` for which func(key) is true.

        Example usage::

            # (first create loopy kernel and specify array data types)

            params = {"n": 512, "m": 256, "l": 128}
            mem_map = lp.get_mem_access_map(knl)
            def filter_func(key):
                return key.lid_strides[0] > 1 and key.lid_strides[0] <= 4:

            filtered_map = mem_map.filter_by_func(filter_func)
            tot = filtered_map.eval_and_sum(params)

            # (now use these counts to, e.g., predict performance)

        """

        new_count_map = {}

        for self_key, self_val in self.count_map.items():
            if func(self_key):
                new_count_map[self_key] = self_val

        return self.copy(count_map=new_count_map)

    def group_by(self, *args) -> ToCountMap[CountT]:
        """Group map items together, distinguishing by only the key fields
        passed in args.

        :arg args: Zero or more :class:`str` fields of map keys.

        :return: A :class:`ToCountMap` containing the same total counts grouped
            together by new keys that only contain the fields specified in the
            arguments passed.

        Example usage::

            # (first create loopy kernel and specify array data types)

            params = {"n": 512, "m": 256, "l": 128}
            mem_map = get_mem_access_map(knl)
            grouped_map = mem_map.group_by("mtype", "dtype", "direction")

            f32_global_ld = grouped_map[MemAccess(mtype="global",
                                                  dtype=np.float32,
                                                  direction="load")
                                       ].eval_with_dict(params)
            f32_global_st = grouped_map[MemAccess(mtype="global",
                                                  dtype=np.float32,
                                                  direction="store")
                                       ].eval_with_dict(params)
            f32_local_ld = grouped_map[MemAccess(mtype="local",
                                                 dtype=np.float32,
                                                 direction="load")
                                      ].eval_with_dict(params)
            f32_local_st = grouped_map[MemAccess(mtype="local",
                                                 dtype=np.float32,
                                                 direction="store")
                                      ].eval_with_dict(params)

            op_map = get_op_map(knl)
            ops_dtype = op_map.group_by("dtype")

            f32ops = ops_dtype[Op(dtype=np.float32)].eval_with_dict(params)
            f64ops = ops_dtype[Op(dtype=np.float64)].eval_with_dict(params)
            i32ops = ops_dtype[Op(dtype=np.int32)].eval_with_dict(params)

            # (now use these counts to, e.g., predict performance)

        """

        new_count_map: Dict[Countable, CountT] = {}

        # make sure all item keys have same type
        if self.count_map:
            key_type = type(list(self.keys())[0])
            if not all(isinstance(x, key_type) for x in self.keys()):
                raise ValueError("ToCountMap: group_by() function may only "
                                 "be used on ToCountMaps with uniform keys")
        else:
            return self

        for self_key, self_val in self.count_map.items():
            new_key = key_type(
                    **{
                        field: getattr(self_key, field)
                        for field in args})

            new_count_map[new_key] = new_count_map.get(new_key, 0) + self_val

        return self.copy(count_map=new_count_map)

    def to_bytes(self) -> ToCountMap[CountT]:
        """Convert counts to bytes using data type in map key.

        :return: A :class:`ToCountMap` mapping each original key to an
            :class:`islpy.PwQPolynomial` with counts in bytes rather than
            instances.

        Example usage::

            # (first create loopy kernel and specify array data types)

            bytes_map = get_mem_access_map(knl).to_bytes()
            params = {"n": 512, "m": 256, "l": 128}

            s1_g_ld_bytes = bytes_map.filter_by(
                                mtype=["global"], lid_strides={0: 1},
                                direction=["load"]).eval_and_sum(params)
            s2_g_ld_bytes = bytes_map.filter_by(
                                mtype=["global"], lid_strides={0: 2},
                                direction=["load"]).eval_and_sum(params)
            s1_g_st_bytes = bytes_map.filter_by(
                                mtype=["global"], lid_strides={0: 1},
                                direction=["store"]).eval_and_sum(params)
            s2_g_st_bytes = bytes_map.filter_by(
                                mtype=["global"], lid_strides={0: 2},
                                direction=["store"]).eval_and_sum(params)

            # (now use these counts to, e.g., predict performance)

        """

        new_count_map = {}

        for key, val in self.count_map.items():
            new_count_map[key] = int(key.dtype.itemsize) * val  # type: ignore[union-attr]  # noqa: E501

        return self.copy(new_count_map)

    def sum(self) -> CountT:
        """:return: A sum of the values of the dictionary."""

        total = self._zero()

        for v in self.count_map.values():
            total = v + total

        return total

# }}}


# {{{ ToCountPolynomialMap

class ToCountPolynomialMap(ToCountMap[GuardedPwQPolynomial]):
    """Maps any type of key to a :class:`islpy.PwQPolynomial` or a
    :class:`~loopy.statistics.GuardedPwQPolynomial`.

    .. automethod:: eval_and_sum
    """

    def __init__(
            self,
            space: isl.Space,
            count_map: Dict[Countable, GuardedPwQPolynomial]
            ) -> None:
        if not isinstance(space, isl.Space):
            raise TypeError(
                    "first argument to ToCountPolynomialMap must be "
                    "of type islpy.Space")

        assert space.is_params()
        self.space = space

        space_param_tuple = _get_param_tuple(space)

        for val in count_map.values():
            if isinstance(val, isl.PwQPolynomial):
                assert val.dim(dim_type.out) == 1
            elif isinstance(val, GuardedPwQPolynomial):
                assert val.pwqpolynomial.dim(dim_type.out) == 1
            else:
                raise TypeError("unexpected value type")

            assert _get_param_tuple(val.space) == space_param_tuple

        super().__init__(count_map)

    def _zero(self) -> isl.PwQPolynomial:
        space = self.space.insert_dims(dim_type.out, 0, 1)
        return isl.PwQPolynomial.zero(space)

    def copy(self, count_map=None, space=None):
        if count_map is None:
            count_map = self.count_map

        if space is None:
            space = self.space

        return type(self)(space, count_map)

    def eval_and_sum(self, params: Optional[Mapping[str, int]] = None) -> int:
        """Add all counts and evaluate with provided parameter dict *params*

        :return: An :class:`int` containing the sum of all counts
            evaluated with the parameters provided.

        Example usage::

            # (first create loopy kernel and specify array data types)

            params = {"n": 512, "m": 256, "l": 128}
            mem_map = lp.get_mem_access_map(knl)
            filtered_map = mem_map.filter_by(direction=["load"],
                                             variable=["a", "g"])
            tot_loads_a_g = filtered_map.eval_and_sum(params)

            # (now use these counts to, e.g., predict performance)

        """
        if params is None:
            params = {}

        return self.sum().eval_with_dict(params)

# }}}


# {{{ subst_into_to_count_map

<<<<<<< HEAD
def subst_into_guarded_pwqpolynomial(
        new_space: isl.Space,
        guarded_poly: GuardedPwQPolynomial,
        subst_dict: Mapping[str, PwQPolynomial]) -> GuardedPwQPolynomial:
    from loopy.isl_helpers import subst_into_pwqpolynomial, get_param_subst_domain
=======
def subst_into_guarded_pwqpolynomial(new_space, guarded_poly, subst_dict):
    from loopy.isl_helpers import get_param_subst_domain, subst_into_pwqpolynomial
>>>>>>> 7ac9fa6c

    poly = subst_into_pwqpolynomial(
            new_space, guarded_poly.pwqpolynomial, subst_dict)

    valid_domain = guarded_poly.valid_domain
    i_begin_subst_space = valid_domain.dim(dim_type.param)

    valid_domain, subst_domain, _ = get_param_subst_domain(
            new_space, guarded_poly.valid_domain, subst_dict)

    valid_domain = valid_domain & subst_domain
    valid_domain = valid_domain.project_out(dim_type.param, 0, i_begin_subst_space)
    return GuardedPwQPolynomial(poly, valid_domain)


def subst_into_to_count_map(
        space: isl.Space,
        tcm: ToCountPolynomialMap,
        subst_dict: Mapping[str, PwQPolynomial]) -> ToCountPolynomialMap:
    from loopy.isl_helpers import subst_into_pwqpolynomial
    new_count_map: Dict[Countable, GuardedPwQPolynomial] = {}
    for key, value in tcm.count_map.items():
        if isinstance(value, GuardedPwQPolynomial):
            new_count_map[key] = subst_into_guarded_pwqpolynomial(
                    space, value, subst_dict)

        elif isinstance(value, isl.PwQPolynomial):
            new_count_map[key] = subst_into_pwqpolynomial(space, value, subst_dict)

        elif isinstance(value, int):
            new_count_map[key] = value

        else:
            raise ValueError("unexpected value type")

    return tcm.copy(space=space, count_map=new_count_map)

# }}}


# {{{ CountGranularity

class CountGranularity(Enum):
    """Strings specifying whether an operation should be counted once per
    *work-item*, *sub-group*, or *work-group*.

    .. attribute:: WORKITEM

       A :class:`str` that specifies that an operation should be counted
       once per *work-item*.

    .. attribute:: SUBGROUP

       A :class:`str` that specifies that an operation should be counted
       once per *sub-group*.

    .. attribute:: WORKGROUP

       A :class:`str` that specifies that an operation should be counted
       once per *work-group*.

    """

    WORKITEM = 0
    SUBGROUP = 1
    WORKGROUP = 2

# }}}


# {{{ Op descriptor

class OpType(Enum):
    """
    .. attribute:: ADD
    .. attribute:: MUL
    .. attribute:: DIV
    .. attribute:: POW
    .. attribute:: SHIFT
    .. attribute:: BITWISE
    """
    ADD = enum_auto()
    MUL = enum_auto()
    DIV = enum_auto()
    POW = enum_auto()
    SHIFT = enum_auto()
    BITWISE = enum_auto()
    MAXMIN = enum_auto()
    SPECIAL_FUNC = enum_auto()


@dataclass(frozen=True, eq=True)
class Op:
    """A descriptor for a type of arithmetic operation.

    .. attribute:: dtype

       A :class:`loopy.types.LoopyType` or :class:`numpy.dtype` that specifies the
       data type operated on.

    .. attribute:: op_type

       A :class:`OpType`.

    .. attribute:: count_granularity

       A :class:`str` that specifies whether this operation should be counted
       once per *work-item*, *sub-group*, or *work-group*. The granularities
       allowed can be found in :class:`CountGranularity`, and may be accessed,
       e.g., as ``CountGranularity.WORKITEM``. A work-item is a single instance
       of computation executing on a single processor (think "thread"), a
       collection of which may be grouped together into a work-group. Each
       work-group executes on a single compute unit with all work-items within
       the work-group sharing local memory. A sub-group is an
       implementation-dependent grouping of work-items within a work-group,
       analogous to an NVIDIA CUDA warp.

    .. attribute:: kernel_name

        A :class:`str` representing the kernel name where the operation occurred.

    .. attribute:: tags

        A :class:`frozenset` of tags to the operation.

    """
    dtype: Optional[LoopyType] = None
    op_type: Optional[OpType] = None
    count_granularity: Optional[CountGranularity] = None
    kernel_name: Optional[str] = None
    tags: FrozenSet[Tag] = frozenset()

    def __repr__(self):
        if self.kernel_name is not None:
            return (f"Op({self.dtype}, {self.name}, {self.count_granularity},"
                    f' "{self.kernel_name}", {self.tags})')
        else:
            return f"Op({self.dtype}, {self.name}, " + \
                        f"{self.count_granularity}, {self.tags})"

# }}}


# {{{ MemAccess descriptor

class AccessDirection(Enum):
    """
    .. attribute:: READ
    .. attribute:: WRITE
    """
    READ = 0
    WRITE = 1


@dataclass(frozen=True, eq=True)
class MemAccess:
    """A descriptor for a type of memory access.

    .. attribute:: address_space

       A :class:`str` that specifies the memory type accessed as **global**
       or **local**

    .. attribute:: dtype

       A :class:`loopy.types.LoopyType` or :class:`numpy.dtype` that specifies the
       data type accessed.

    .. attribute:: lid_strides

       A :class:`dict` of **{** :class:`int` **:**
       :class:`pymbolic.primitives.Expression` or :class:`int` **}** that
       specifies local strides for each local id in the memory access index.
       Local ids not found will not be present in ``lid_strides.keys()``.
       Uniform access (i.e. work-items within a sub-group access the same
       item) is indicated by setting ``lid_strides[0]=0``, but may also occur
       when no local id 0 is found, in which case the 0 key will not be
       present in lid_strides.

    .. attribute:: gid_strides

       A :class:`dict` of **{** :class:`int` **:**
       :class:`pymbolic.primitives.Expression` or :class:`int` **}** that
       specifies global strides for each global id in the memory access index.
       global ids not found will not be present in ``gid_strides.keys()``.

    .. attribute:: read_write

       A :class:`AccessDirection` or *None*.

    .. attribute:: variable

       A :class:`str` that specifies the variable name of the data
       accessed.

    .. attribute:: variable_tags

       A :class:`frozenset` of subclasses of :class:`~pytools.tag.Tag`
       that reflects :attr:`~loopy.TaggedVariable.tags` of
       an accessed variable.

    .. attribute:: count_granularity

       A :class:`str` that specifies whether this operation should be counted
       once per *work-item*, *sub-group*, or *work-group*. The granularities
       allowed can be found in :class:`CountGranularity`, and may be accessed,
       e.g., as ``CountGranularity.WORKITEM``. A work-item is a single instance
       of computation executing on a single processor (think "thread"), a
       collection of which may be grouped together into a work-group. Each
       work-group executes on a single compute unit with all work-items within
       the work-group sharing local memory. A sub-group is an
       implementation-dependent grouping of work-items within a work-group,
       analogous to an NVIDIA CUDA warp.

    .. attribute:: kernel_name

        A :class:`str` representing the kernel name where the operation occurred.

    .. attribute:: tags

        A :class:`frozenset` of tags to the operation.
    """

    address_space: Optional[AddressSpace] = None
    lid_strides: Optional[Mapping[int, Expression]] = None
    gid_strides: Optional[Mapping[int, Expression]] = None
    dtype: Optional[LoopyType] = None
    read_write: Optional[AccessDirection] = None
    variable: Optional[str] = None

    variable_tags: FrozenSet[Tag] = frozenset()
    count_granularity: Optional[CountGranularity] = None
    kernel_name: Optional[str] = None
    tags: FrozenSet[Tag] = frozenset()

    @property
    def mtype(self) -> str:
        from warnings import warn
        warn("MemAccess.mtype is deprecated and will stop working in 2024. "
             "Use MemAccess.address_space instead.",
             DeprecationWarning, stacklevel=2)

        if self.address_space == AddressSpace.GLOBAL:
            return "global"
        elif self.address_space == AddressSpace.LOCAL:
            return "local"
        else:
            raise ValueError(f"unexpected address_space: '{self.address_space}'")

    @property
    def direction(self) -> str:
        from warnings import warn
        warn("MemAccess.access_direction is deprecated "
             "and will stop working in 2024. "
             "Use MemAccess.read_write instead.",
             DeprecationWarning, stacklevel=2)

        if self.read_write == AccessDirection.READ:
            return "read"
        elif self.address_space == AccessDirection.WRITE:
            return "write"
        else:
            raise ValueError(f"unexpected read_write: '{self.read_write}'")

    def __repr__(self):
        # Record.__repr__ overridden for consistent ordering and conciseness
        return "MemAccess({}, {}, {}, {}, {}, {}, {}, {}, {}, {})".format(
            self.address_space,
            self.dtype,
            None if self.lid_strides is None else dict(
                sorted(self.lid_strides.items())),
            None if self.gid_strides is None else dict(
                sorted(self.gid_strides.items())),
            self.read_write,
            self.variable,
            "None" if not self.variable_tags else str(self.variable_tags),
            self.count_granularity,
            repr(self.kernel_name),
            self.tags)

# }}}


# {{{ Sync descriptor

class SynchronizationKind(Enum):
    BARRIER_GLOBAL = 0
    BARRIER_LOCAL = 1
    KERNEL_LAUNCH = 2


@dataclass(frozen=True, eq=True)
class Sync:
    """A descriptor for a type of synchronization.

    .. attribute:: kind

       A :class:`SynchronizationKind` or *None*.

    .. attribute:: kernel_name

        A :class:`str` representing the kernel name where the operation occurred.

    .. attribute:: tags

        A :class:`frozenset` of tags attached to the synchronization.
    """
    sync_kind: Optional[SynchronizationKind] = None
    kernel_name: Optional[str] = None
    tags: FrozenSet[Tag] = frozenset()

    def __repr__(self):
        # Record.__repr__ overridden for consistent ordering and conciseness
        return f"Sync({self.sync_kind}, {self.kernel_name}, {self.tags})"

# }}}


# {{{ CounterBase

class CounterBase(CombineMapper):
    def __init__(self, knl: LoopKernel, callables_table, kernel_rec) -> None:
        self.knl = knl
        self.callables_table = callables_table
        self.kernel_rec = kernel_rec

        from loopy.type_inference import TypeReader
        self.type_inf = TypeReader(knl, callables_table)
        self.zero = get_kernel_zero_pwqpolynomial(self.knl)
        self.one = self.zero + 1

    @cached_property
    def param_space(self) -> isl.Space:
        return get_kernel_parameter_space(self.knl)

    def new_poly_map(self, count_map) -> ToCountPolynomialMap:
        return ToCountPolynomialMap(self.param_space, count_map)

    def _new_zero_map(self) -> ToCountPolynomialMap:
        return self.new_poly_map({})

    def combine(self, values: Iterable[ToCountMap]) -> ToCountPolynomialMap:
        return sum(values, self._new_zero_map())

    def map_tagged_expression(
            self, expr: TaggedExpression, tags: FrozenSet[Tag]
            ) -> ToCountPolynomialMap:
        return self.rec(expr.expr, expr.tags)

    def map_constant(
            self, expr: Expression, tags: FrozenSet[Tag]
            ) -> ToCountPolynomialMap:
        return self._new_zero_map()

    def map_call(self, expr: p.Call, tags: FrozenSet[Tag]) -> ToCountPolynomialMap:
        from loopy.symbolic import ResolvedFunction
        assert isinstance(expr.function, ResolvedFunction)
        clbl = self.callables_table[expr.function.name]

        from loopy.kernel.data import ValueArg
        from loopy.kernel.function_interface import (
            CallableKernel,
            get_kw_pos_association,
        )
        if isinstance(clbl, CallableKernel):
            sub_result = self.kernel_rec(clbl.subkernel)
            _, pos_to_kw = get_kw_pos_association(clbl.subkernel)

            subst_dict = {
                    pos_to_kw[i]: param
                    for i, param in enumerate(expr.parameters)
                    if isinstance(clbl.subkernel.arg_dict[pos_to_kw[i]],
                                  ValueArg)}

            return subst_into_to_count_map(
                    self.param_space,
                    sub_result, subst_dict) \
                    + self.rec(expr.parameters, tags)

        else:
            raise NotImplementedError()

    def map_call_with_kwargs(
            self, expr: p.CallWithKwargs, tags: FrozenSet[Tag]
            ) -> ToCountPolynomialMap:
        # See https://github.com/inducer/loopy/pull/323
        raise NotImplementedError

    def map_comparison(
            self, expr: p.Comparison, tags: FrozenSet[Tag]
            ) -> ToCountPolynomialMap:
        return self.rec(expr.left, tags) + self.rec(expr.right, tags)

    def map_if(
            self, expr: p.If, tags: FrozenSet[Tag]
            ) -> ToCountPolynomialMap:
        warn_with_kernel(self.knl, "summing_if_branches",
                         "%s counting sum of if-expression branches."
                         % type(self).__name__)
        return self.rec(expr.condition, tags) + self.rec(expr.then, tags) \
               + self.rec(expr.else_, tags)

    def map_if_positive(
            self, expr: p.IfPositive, tags: FrozenSet[Tag]) -> ToCountMap:
        warn_with_kernel(self.knl, "summing_if_branches",
                         "%s counting sum of if-expression branches."
                         % type(self).__name__)
        return self.rec(expr.criterion, tags) + self.rec(expr.then, tags) \
               + self.rec(expr.else_, tags)

    def map_common_subexpression(
            self, expr: p.CommonSubexpression, tags: FrozenSet[Tag]
            ) -> ToCountPolynomialMap:
        raise RuntimeError("%s encountered %s--not supposed to happen"
                % (type(self).__name__, type(expr).__name__))

    map_substitution = map_common_subexpression
    map_derivative = map_common_subexpression
    map_slice = map_common_subexpression

    def map_reduction(
            self, expr: Reduction, tags: FrozenSet[Tag]) -> ToCountPolynomialMap:
        # preprocessing should have removed these
        raise RuntimeError("%s encountered %s--not supposed to happen"
                % (type(self).__name__, type(expr).__name__))

    def __call__(
            self, expr, tags: Optional[FrozenSet[Tag]] = None
            ) -> ToCountPolynomialMap:
        if tags is None:
            tags = frozenset()
        return self.rec(expr, tags=tags)

# }}}


# {{{ ExpressionOpCounter

class ExpressionOpCounter(CounterBase):
    def __init__(self, knl: LoopKernel, callables_table, kernel_rec,
                 count_within_subscripts: bool = True):
        super().__init__(knl, callables_table, kernel_rec)
        self.count_within_subscripts = count_within_subscripts

    arithmetic_count_granularity = CountGranularity.SUBGROUP

    def map_constant(self, expr: Any, tags: FrozenSet[Tag]) -> ToCountPolynomialMap:
        return self._new_zero_map()

    map_tagged_variable = map_constant
    map_variable = map_constant
    map_nan = map_constant

    def map_call(self, expr: p.Call, tags: FrozenSet[Tag]) -> ToCountPolynomialMap:
        from loopy.symbolic import ResolvedFunction
        assert isinstance(expr.function, ResolvedFunction)
        clbl = self.callables_table[expr.function.name]

        from loopy.kernel.function_interface import CallableKernel
        if not isinstance(clbl, CallableKernel):
            return self.new_poly_map(
                        {Op(dtype=self.type_inf(expr),
                            op_type=OpType.SPECIAL_FUNC,
                            tags=tags,
                            count_granularity=self.arithmetic_count_granularity,
                            kernel_name=self.knl.name): self.one}
                        ) + self.rec(expr.parameters, tags)
        else:
            return super().map_call(expr, tags)

    def map_subscript(
            self, expr: p.Subscript, tags: FrozenSet[Tag]) -> ToCountPolynomialMap:
        if self.count_within_subscripts:
            return self.rec(expr.index, tags)
        else:
            return self._new_zero_map()

    def map_sub_array_ref(
            self, expr: SubArrayRef, tags: FrozenSet[Tag]) -> ToCountPolynomialMap:
        # generates an array view, considered free
        return self._new_zero_map()

    def map_sum(self, expr: p.Sum, tags: FrozenSet[Tag]) -> ToCountPolynomialMap:
        assert expr.children
        return self.new_poly_map(
                    {Op(dtype=self.type_inf(expr),
                        op_type=OpType.ADD,
                        tags=tags,
                        count_granularity=self.arithmetic_count_granularity,
                        kernel_name=self.knl.name):
                     self.zero + (len(expr.children)-1)}
                    ) + sum(self.rec(child, tags) for child in expr.children)

    def map_product(
            self, expr: p.Product, tags: FrozenSet[Tag]) -> ToCountPolynomialMap:
        from pymbolic.primitives import is_zero
        assert expr.children
        return sum(self.new_poly_map({Op(dtype=self.type_inf(expr),
                                  op_type=OpType.MUL,
                                  tags=tags,
                                  count_granularity=(
                                      self.arithmetic_count_granularity),
                                  kernel_name=self.knl.name): self.one})
                   + self.rec(child, tags)
                   for child in expr.children
                   if not is_zero(child + 1)) + \
                   self.new_poly_map({Op(dtype=self.type_inf(expr),
                                  op_type=OpType.MUL,
                                  tags=tags,
                                  count_granularity=(
                                      self.arithmetic_count_granularity),
                                  kernel_name=self.knl.name): -self.one})

    def map_quotient(
            self, expr: p.QuotientBase, tags: FrozenSet[Tag]
            ) -> ToCountPolynomialMap:
        return self.new_poly_map({Op(dtype=self.type_inf(expr),
                              op_type=OpType.DIV,
                              tags=tags,
                              count_granularity=self.arithmetic_count_granularity,
                              kernel_name=self.knl.name): self.one}) \
                                + self.rec(expr.numerator, tags) \
                                + self.rec(expr.denominator, tags)

    map_floor_div = map_quotient
    map_remainder = map_quotient

    def map_power(self, expr: p.Power, tags: FrozenSet[Tag]) -> ToCountPolynomialMap:
        return self.new_poly_map({Op(dtype=self.type_inf(expr),
                              op_type=OpType.POW,
                              tags=tags,
                              count_granularity=self.arithmetic_count_granularity,
                              kernel_name=self.knl.name): self.one}) \
                                + self.rec(expr.base, tags) \
                                + self.rec(expr.exponent, tags)

    def map_left_shift(
            self, expr: Union[p.LeftShift, p.RightShift], tags: FrozenSet[Tag]
            ) -> ToCountPolynomialMap:
        return self.new_poly_map({Op(dtype=self.type_inf(expr),
                              op_type=OpType.SHIFT,
                              tags=tags,
                              count_granularity=self.arithmetic_count_granularity,
                              kernel_name=self.knl.name): self.one}) \
                                + self.rec(expr.shiftee, tags) \
                                + self.rec(expr.shift, tags)

    map_right_shift = map_left_shift

    def map_bitwise_not(
            self, expr: p.BitwiseNot, tags: FrozenSet[Tag]) -> ToCountPolynomialMap:
        return self.new_poly_map({Op(dtype=self.type_inf(expr),
                              op_type=OpType.BITWISE,
                              tags=tags,
                              count_granularity=self.arithmetic_count_granularity,
                              kernel_name=self.knl.name): self.one}) \
                                + self.rec(expr.child, tags)

    def map_bitwise_or(
            self, expr: Union[p.BitwiseOr, p.BitwiseAnd, p.BitwiseXor],
            tags: FrozenSet[Tag]) -> ToCountPolynomialMap:
        return self.new_poly_map({Op(dtype=self.type_inf(expr),
                              op_type=OpType.BITWISE,
                              tags=tags,
                              count_granularity=self.arithmetic_count_granularity,
                              kernel_name=self.knl.name):
                           self.zero + (len(expr.children)-1)}) \
                              + sum(self.rec(child, tags) for child in expr.children)

    map_bitwise_xor = map_bitwise_or
    map_bitwise_and = map_bitwise_or

    def map_if(self, expr: p.If, tags: FrozenSet[Tag]) -> ToCountPolynomialMap:
        warn_with_kernel(self.knl, "summing_if_branches_ops",
                         "ExpressionOpCounter counting ops as sum of "
                         "if-statement branches.")
        return self.rec(expr.condition, tags) + self.rec(expr.then, tags) \
               + self.rec(expr.else_, tags)

    def map_if_positive(
            self, expr: p.IfPositive, tags: FrozenSet[Tag]) -> ToCountPolynomialMap:
        warn_with_kernel(self.knl, "summing_ifpos_branches_ops",
                         "ExpressionOpCounter counting ops as sum of "
                         "if_pos-statement branches.")
        return self.rec(expr.criterion, tags) + self.rec(expr.then, tags) \
               + self.rec(expr.else_, tags)

    def map_min(
            self, expr: Union[p. Min, p.Max], tags: FrozenSet[Tag]
            ) -> ToCountPolynomialMap:
        return self.new_poly_map({Op(dtype=self.type_inf(expr),
                              op_type=OpType.MAXMIN,
                              tags=tags,
                              count_granularity=self.arithmetic_count_granularity,
                              kernel_name=self.knl.name):
                           len(expr.children)-1}) \
               + sum(self.rec(child, tags) for child in expr.children)

    map_max = map_min

    def map_common_subexpression(self, expr, tags):
        raise NotImplementedError("ExpressionOpCounter encountered "
                                  "common_subexpression, "
                                  "map_common_subexpression not implemented.")

    def map_substitution(self, expr, tags):
        raise NotImplementedError("ExpressionOpCounter encountered "
                                  "substitution, "
                                  "map_substitution not implemented.")

    def map_derivative(self, expr, tags):
        raise NotImplementedError("ExpressionOpCounter encountered "
                                  "derivative, "
                                  "map_derivative not implemented.")

    def map_slice(self, expr, tags):
        raise NotImplementedError("ExpressionOpCounter encountered slice, "
                                  "map_slice not implemented.")

# }}}


# {{{ modified coefficient collector that ignores denominator of floor div

class _IndexStrideCoefficientCollector(CoefficientCollector):

    def map_floor_div(self, expr):
        from warnings import warn
        warn("_IndexStrideCoefficientCollector encountered FloorDiv, ignoring "
             "denominator in expression %s" % (expr), stacklevel=1)
        return self.rec(expr.numerator)

# }}}


# {{{ _get_lid_and_gid_strides

def _get_lid_and_gid_strides(
        knl: LoopKernel, array: ArrayBase, index: Tuple[Expression, ...]
        ) -> Tuple[Mapping[int, Expression], Mapping[int, Expression]]:
    # find all local and global index tags and corresponding inames
    from loopy.symbolic import get_dependencies
    my_inames = get_dependencies(index) & knl.all_inames()

    from loopy.kernel.data import (
        GroupInameTag,
        LocalInameTag,
        filter_iname_tags_by_type,
    )
    lid_to_iname = {}
    gid_to_iname = {}
    for iname in my_inames:
        tags = knl.iname_tags_of_type(iname, (GroupInameTag, LocalInameTag))
        if tags:
            tag, = filter_iname_tags_by_type(
                tags, (GroupInameTag, LocalInameTag), 1)
            if isinstance(tag, LocalInameTag):
                lid_to_iname[tag.axis] = iname
            else:
                gid_to_iname[tag.axis] = iname

    # create lid_strides and gid_strides dicts

    # strides are coefficients in flattened index, i.e., we want
    # lid_strides = {0:l0, 1:l1, 2:l2, ...} and
    # gid_strides = {0:g0, 1:g1, 2:g2, ...},
    # where l0, l1, l2, g0, g1, and g2 come from flattened index
    # [... + g2*gid2 + g1*gid1 + g0*gid0 + ... + l2*lid2 + l1*lid1 + l0*lid0]

    from pymbolic.primitives import Variable

    from loopy.diagnostic import ExpressionNotAffineError
    from loopy.kernel.array import FixedStrideArrayDimTag
    from loopy.symbolic import simplify_using_aff

    def get_iname_strides(
            tag_to_iname_dict: Mapping[InameImplementationTag, str]
            ) -> Mapping[InameImplementationTag, Expression]:
        tag_to_stride_dict = {}

        if array.dim_tags is None:
            assert len(index) <= 1
            dim_tags = (None,) * len(index)
        else:
            dim_tags = array.dim_tags

        for tag in tag_to_iname_dict:
            total_iname_stride = 0
            # find total stride of this iname for each axis
            for idx, axis_tag in zip(index, dim_tags):
                # collect index coefficients
                try:
                    coeffs = _IndexStrideCoefficientCollector(
                            [tag_to_iname_dict[tag]])(
                                    simplify_using_aff(knl, idx))
                except ExpressionNotAffineError:
                    total_iname_stride = None
                    break

                # check if idx contains this iname
                try:
                    coeff = coeffs[Variable(tag_to_iname_dict[tag])]
                except KeyError:
                    # idx does not contain this iname
                    continue

                # found coefficient of this iname
                # now determine stride
                if isinstance(axis_tag, FixedStrideArrayDimTag):
                    axis_tag_stride = axis_tag.stride

                    if axis_tag_stride is lp.auto:
                        total_iname_stride = None
                        break

                elif axis_tag is None:
                    axis_tag_stride = 1

                else:
                    continue

                total_iname_stride += axis_tag_stride*coeff

            tag_to_stride_dict[tag] = flatten(total_iname_stride)

        return tag_to_stride_dict

    return get_iname_strides(lid_to_iname), get_iname_strides(gid_to_iname)

# }}}


# {{{ MemAccessCounterBase

class MemAccessCounter(CounterBase):
    def map_sub_array_ref(
            self, expr: SubArrayRef, tags: FrozenSet[Tag]) -> ToCountPolynomialMap:
        # generates an array view, considered free
        return self._new_zero_map()

    def map_call(self, expr: p.Call, tags: FrozenSet[Tag]) -> ToCountPolynomialMap:
        from loopy.symbolic import ResolvedFunction
        assert isinstance(expr.function, ResolvedFunction)
        clbl = self.callables_table[expr.function.name]

        from loopy.kernel.function_interface import CallableKernel
        if not isinstance(clbl, CallableKernel):
            return self.rec(expr.parameters, tags)
        else:
            return super().map_call(expr, tags)

    # local_mem_count_granularity = CountGranularity.SUBGROUP

    def count_var_access(self,
                         dtype: LoopyType,
                         name: str,
                         index: Optional[Tuple[Expression, ...]],
                         tags: FrozenSet[Tag]
                         ) -> ToCountPolynomialMap:
        count_map = {}

        array = self.knl.get_var_descriptor(name)

        if index is None:
            # no subscript
            count_map[MemAccess(
                        address_space=AddressSpace.LOCAL,
                        tags=tags,
                        dtype=dtype,
                        count_granularity=self.local_mem_count_granularity,
                        kernel_name=self.knl.name)] = self.one
            return self.new_poly_map(count_map)

        # could be tuple or scalar index
        index_tuple = index
        if not isinstance(index_tuple, tuple):
            index_tuple = (index_tuple,)

        lid_strides, gid_strides = _get_lid_and_gid_strides(
                                        self.knl, array, index_tuple)

        count_map[MemAccess(
            address_space=array.address_space,
            dtype=dtype,
            tags=tags,
            lid_strides=lid_strides,
            gid_strides=gid_strides,
            variable=name,
            count_granularity=self.local_mem_count_granularity,
            kernel_name=self.knl.name)] = self.one

        return self.new_poly_map(count_map)

    def map_variable(
            self, expr: p.Variable, tags: FrozenSet[Tag]
            ) -> ToCountPolynomialMap:
        return self.count_var_access(
                    self.type_inf(expr), expr.name, None, tags)

    map_tagged_variable = map_variable

    def map_subscript(
            self, expr: p.Subscript, tags: FrozenSet[Tag]) -> ToCountPolynomialMap:
        return (self.count_var_access(self.type_inf(expr),
                                      expr.aggregate.name,
                                      expr.index, tags)
                + self.rec(expr.index, tags))

# }}}


# {{{ AccessFootprintGatherer

FootprintsT = Dict[str, isl.Set]


class AccessFootprintGatherer(CombineMapper):
    def __init__(self,
                 kernel: LoopKernel,
                 domain: isl.BasicSet,
                 ignore_uncountable: bool = False) -> None:
        self.kernel = kernel
        self.domain = domain
        self.ignore_uncountable = ignore_uncountable

    @staticmethod
    def combine(values: Iterable[FootprintsT]) -> FootprintsT:
        assert values

        def merge_dicts(a: FootprintsT, b: FootprintsT) -> FootprintsT:
            result = a.copy()

            for var_name, footprint in b.items():
                if var_name in result:
                    result[var_name] = result[var_name] | footprint
                else:
                    result[var_name] = footprint

            return result

        from functools import reduce
        return reduce(merge_dicts, values)

    def map_constant(self, expr: p.Any) -> FootprintsT:
        return {}

    def map_variable(self, expr: p.Variable) -> FootprintsT:
        return {}

    def map_subscript(self, expr: p.Subscript) -> FootprintsT:
        subscript = expr.index

        if not isinstance(subscript, tuple):
            subscript = (subscript,)

        from loopy.symbolic import get_access_map

        try:
            access_range = get_access_map(self.domain, subscript,
                    self.kernel.assumptions).range()
        except isl.Error as err:
            # Likely: index was non-linear, nothing we can do.
            if self.ignore_uncountable:
                return {}
            else:
                raise LoopyError("failed to gather footprint: %s" % expr) from err

        except TypeError as err:
            # Likely: index was non-linear, nothing we can do.
            if self.ignore_uncountable:
                return {}
            else:
                raise LoopyError("failed to gather footprint: %s" % expr) from err

        from pymbolic.primitives import Variable
        assert isinstance(expr.aggregate, Variable)

        return self.combine([
            self.rec(expr.index),
            {expr.aggregate.name: access_range}])

# }}}


# {{{ count

def add_assumptions_guard(
        kernel: LoopKernel, pwqpolynomial: isl.PwQPolynomial
        ) -> GuardedPwQPolynomial:
    return GuardedPwQPolynomial(
            pwqpolynomial,
            kernel.assumptions.align_params(pwqpolynomial.space))


def count(kernel, set: isl.Set, space=None) -> GuardedPwQPolynomial:
    if isinstance(kernel, TranslationUnit):
        kernel_names = [i for i, clbl in kernel.callables_table.items()
                if isinstance(clbl, CallableKernel)]
        if len(kernel_names) > 1:
            raise LoopyError()
        return count(kernel[kernel_names[0]], set, space)

    try:
        if space is not None:
            set = set.align_params(space)

        return add_assumptions_guard(kernel, set.card())
    except AttributeError:
        pass

    total_count = isl.PwQPolynomial.zero(
            set.space
            .drop_dims(dim_type.set, 0, set.dim(dim_type.set))
            .add_dims(dim_type.set, 1))

    set = set.make_disjoint()

    from loopy.isl_helpers import get_simple_strides

    for bset in set.get_basic_sets():
        bset_count = None
        bset_rebuilt = bset.universe(bset.space)

        bset_strides = get_simple_strides(bset, key_by="index")

        for i in range(bset.dim(isl.dim_type.set)):
            dmax = bset.dim_max(i)
            dmin = bset.dim_min(i)

            stride = bset_strides.get((dim_type.set, i))
            if stride is None:
                stride = 1

            length_pwaff = dmax - dmin + stride
            if space is not None:
                length_pwaff = length_pwaff.align_params(space)

            length = isl.PwQPolynomial.from_pw_aff(length_pwaff)
            length = length.scale_down_val(stride)

            if bset_count is None:
                bset_count = length
            else:
                bset_count = bset_count * length

            # {{{ rebuild check domain

            zero = isl.Aff.zero_on_domain(
                        isl.LocalSpace.from_space(bset.space))
            iname = isl.PwAff.from_aff(
                    zero.set_coefficient_val(isl.dim_type.in_, i, 1))
            dmin_matched = dmin.insert_dims(
                    dim_type.in_, 0, bset.dim(isl.dim_type.set))
            dmax_matched = dmax.insert_dims(
                    dim_type.in_, 0, bset.dim(isl.dim_type.set))
            for idx in range(bset.dim(isl.dim_type.set)):
                if bset.has_dim_id(isl.dim_type.set, idx):
                    dim_id = bset.get_dim_id(isl.dim_type.set, idx)
                    dmin_matched = dmin_matched.set_dim_id(
                            isl.dim_type.in_, idx, dim_id)
                    dmax_matched = dmax_matched.set_dim_id(
                            isl.dim_type.in_, idx, dim_id)

            bset_rebuilt = (
                    bset_rebuilt
                    & iname.le_set(dmax_matched)
                    & iname.ge_set(dmin_matched)
                    & (iname-dmin_matched).mod_val(stride).eq_set(zero))

            # }}}

        if bset_count is not None:
            total_count += bset_count

        is_subset = bset <= bset_rebuilt
        is_superset = bset >= bset_rebuilt

        if not (is_subset and is_superset):
            if is_subset:
                warn_with_kernel(kernel, "count_overestimate",
                        "Barvinok wrappers are not installed. "
                        "Counting routines have overestimated the "
                        "number of integer points in your loop "
                        "domain.")
            elif is_superset:
                warn_with_kernel(kernel, "count_underestimate",
                        "Barvinok wrappers are not installed. "
                        "Counting routines have underestimated the "
                        "number of integer points in your loop "
                        "domain.")
            else:
                warn_with_kernel(kernel, "count_misestimate",
                        "Barvinok wrappers are not installed. "
                        "Counting routines have misestimated the "
                        "number of integer points in your loop "
                        "domain.")

    return add_assumptions_guard(kernel, total_count)


def get_unused_hw_axes_factor(
        knl: LoopKernel, callables_table, insn: InstructionBase,
        disregard_local_axes: bool) -> GuardedPwQPolynomial:
    # FIXME: Multi-kernel support
    gsize, lsize = knl.get_grid_size_upper_bounds(callables_table)

    g_used = set()
    l_used = set()

    from loopy.kernel.data import GroupInameTag, LocalInameTag
    for iname in insn.within_inames:
        tags = knl.iname_tags_of_type(iname,
                              (LocalInameTag, GroupInameTag), max_num=1)
        if tags:
            tag, = tags
            if isinstance(tag, LocalInameTag):
                l_used.add(tag.axis)
            elif isinstance(tag, GroupInameTag):
                g_used.add(tag.axis)

    def mult_grid_factor(used_axes, sizes):
        result = get_kernel_zero_pwqpolynomial(knl) + 1

        for iaxis, size in enumerate(sizes):
            if iaxis not in used_axes:
                if isinstance(size, int):
                    result = result * size
                else:
                    result = result * isl.PwQPolynomial.from_pw_aff(
                            size.align_params(result.space))

        return result

    if disregard_local_axes:
        result = mult_grid_factor(g_used, gsize)
    else:
        result = mult_grid_factor(g_used, gsize) * mult_grid_factor(l_used, lsize)

    return add_assumptions_guard(knl, result)


def count_inames_domain(
        knl: LoopKernel, inames: FrozenSet[str]) -> GuardedPwQPolynomial:
    space = get_kernel_parameter_space(knl)
    if not inames:
        return add_assumptions_guard(knl,
                get_kernel_zero_pwqpolynomial(knl) + 1)

    inames_domain = knl.get_inames_domain(inames)
    domain = inames_domain.project_out_except(inames, [dim_type.set])
    return count(knl, domain, space=space)


def count_insn_runs(
        knl: LoopKernel,
        callables_table: Mapping[str, InKernelCallable],
        insn: InstructionBase,
        count_redundant_work: bool,
        disregard_local_axes: bool = False) -> GuardedPwQPolynomial:

    insn_inames = insn.within_inames

    if disregard_local_axes:
        from loopy.kernel.data import LocalInameTag
        insn_inames = frozenset(
                [iname for iname in insn_inames
                    if not knl.iname_tags_of_type(iname, LocalInameTag)])

    c = count_inames_domain(knl, insn_inames)

    if count_redundant_work:
        unused_fac = get_unused_hw_axes_factor(knl, callables_table,
                insn, disregard_local_axes=disregard_local_axes)
        return c * unused_fac
    else:
        return c


def _get_insn_count(
        knl: LoopKernel,
        callables_table: Mapping[str, InKernelCallable],
        insn_id: str,
        subgroup_size: Optional[int],
        count_redundant_work: bool,
        count_granularity: CountGranularity = CountGranularity.WORKITEM
        ) -> GuardedPwQPolynomial:
    insn = knl.id_to_insn[insn_id]

    if count_granularity is None:
        warn_with_kernel(knl, "get_insn_count_assumes_granularity",
                         "get_insn_count: No count granularity passed, "
                         "assuming %s granularity."
                         % (CountGranularity.WORKITEM))
        count_granularity = CountGranularity.WORKITEM

    if count_granularity == CountGranularity.WORKITEM:
        return count_insn_runs(
            knl, callables_table, insn,
            count_redundant_work=count_redundant_work,
            disregard_local_axes=False)

    ct_disregard_local = count_insn_runs(
            knl, callables_table, insn, disregard_local_axes=True,
            count_redundant_work=count_redundant_work)

    if count_granularity == CountGranularity.WORKGROUP:
        return ct_disregard_local
    elif count_granularity == CountGranularity.SUBGROUP:
        # {{{ compute workgroup_size

        from loopy.symbolic import aff_to_expr
        _, local_size = knl.get_grid_size_upper_bounds(callables_table)
        workgroup_size = 1
        if local_size:
            for size in local_size:
                if size.n_piece() != 1:
                    raise LoopyError("Workgroup size found to be genuinely "
                        "piecewise defined, which is not allowed in stats gathering")

                (valid_set, aff), = size.get_pieces()

                assert ((valid_set.n_basic_set() == 1)
                        and (valid_set.get_basic_sets()[0].is_universe()))

                s = aff_to_expr(aff)
                if not isinstance(s, int):
                    raise LoopyError("Cannot count insn with %s granularity, "
                                     "work-group size is not integer: %s"
                                     % (CountGranularity.SUBGROUP, local_size))
                workgroup_size *= s

        # }}}

        warn_with_kernel(knl, "insn_count_subgroups_upper_bound",
                "get_insn_count: when counting instruction %s with "
                "count_granularity=%s, using upper bound for work-group size "
                "(%d work-items) to compute sub-groups per work-group. When "
                "multiple device programs present, actual sub-group count may be "
                "lower." % (insn_id, CountGranularity.SUBGROUP, workgroup_size))

        from pytools import div_ceil
        return ct_disregard_local*div_ceil(workgroup_size, subgroup_size)

    else:
        # this should not happen since this is enforced in Op/MemAccess
        raise ValueError("get_insn_count: count_granularity "
                         f"'{count_granularity}' is not allowed.")

# }}}


# {{{ get_op_map

def _get_op_map_for_single_kernel(
        knl: LoopKernel,
        callables_table: Mapping[str, InKernelCallable],
        count_redundant_work: bool,
        count_within_subscripts: bool,
        subgroup_size: int, within) -> ToCountPolynomialMap:

    subgroup_size = _process_subgroup_size(knl, subgroup_size)

    kernel_rec = partial(_get_op_map_for_single_kernel,
            callables_table=callables_table,
            count_redundant_work=count_redundant_work,
            count_within_subscripts=count_within_subscripts,
            subgroup_size=subgroup_size, within=within)

    op_counter = ExpressionOpCounter(knl, callables_table, kernel_rec,
            count_within_subscripts)
    op_map = op_counter._new_zero_map()

    from loopy.kernel.instruction import (
        Assignment,
        BarrierInstruction,
        CallInstruction,
        CInstruction,
        NoOpInstruction,
    )

    for insn in knl.instructions:
        if within(knl, insn):
            if isinstance(insn, (CallInstruction, Assignment)):
                ops = op_counter(insn.assignees) + op_counter(insn.expression)
                for key, val in ops.count_map.items():
                    count = _get_insn_count(knl, callables_table, insn.id,
                                subgroup_size, count_redundant_work,
                                key.count_granularity)
                    op_map = op_map + ToCountMap({key: val}) * count

            elif isinstance(
                    insn, (CInstruction, NoOpInstruction, BarrierInstruction)):
                pass
            else:
                raise NotImplementedError("unexpected instruction item type: '%s'"
                        % type(insn).__name__)

    return op_map


def get_op_map(
        t_unit: TranslationUnit, *, count_redundant_work: bool = False,
        count_within_subscripts: bool = True,
        subgroup_size: Optional[int] = None,
        entrypoint: Optional[str] = None,
        within: Any = None):

    """Count the number of operations in a loopy kernel.

    :arg knl: A :class:`loopy.LoopKernel` whose operations are to be counted.

    :arg count_redundant_work: Based on usage of hardware axes or other
        specifics, a kernel may perform work redundantly. This :class:`bool`
        flag indicates whether this work should be included in the count.
        (Likely desirable for performance modeling, but undesirable for code
        optimization.)

    :arg count_within_subscripts: A :class:`bool` specifying whether to
        count operations inside array indices.

    :arg subgroup_size: (currently unused) An :class:`int`, :class:`str`
        ``"guess"``, or *None* that specifies the sub-group size. An OpenCL
        sub-group is an implementation-dependent grouping of work-items within
        a work-group, analogous to an NVIDIA CUDA warp. subgroup_size is used,
        e.g., when counting a :class:`MemAccess` whose count_granularity
        specifies that it should only be counted once per sub-group. If set to
        *None* an attempt to find the sub-group size using the device will be
        made, if this fails an error will be raised. If a :class:`str`
        ``"guess"`` is passed as the subgroup_size, get_mem_access_map will
        attempt to find the sub-group size using the device and, if
        unsuccessful, will make a wild guess.

    :arg within: If not None, limit the result to matching contexts.
        See :func:`loopy.match.parse_match` for syntax.

    :return: A :class:`ToCountMap` of **{** :class:`Op` **:**
        :class:`islpy.PwQPolynomial` **}**.

        - The :class:`Op` specifies the characteristics of the arithmetic
          operation.

        - The :class:`islpy.PwQPolynomial` holds the number of operations of
          the kind specified in the key (in terms of the
          :class:`loopy.LoopKernel` parameter *inames*).

    Example usage::

        # (first create loopy kernel and specify array data types)

        op_map = get_op_map(knl)
        params = {"n": 512, "m": 256, "l": 128}
        f32add = op_map[Op(np.float32,
                           "add",
                           count_granularity=CountGranularity.WORKITEM)
                       ].eval_with_dict(params)
        f32mul = op_map[Op(np.float32,
                           "mul",
                           count_granularity=CountGranularity.WORKITEM)
                       ].eval_with_dict(params)

        # (now use these counts to, e.g., predict performance)

    """

    if entrypoint is None:
        if len(t_unit.entrypoints) > 1:
            raise LoopyError("Must provide entrypoint")

        entrypoint = list(t_unit.entrypoints)[0]

    assert entrypoint in t_unit.entrypoints

<<<<<<< HEAD
    from loopy.preprocess import preprocess_program, infer_unknown_types
    t_unit = preprocess_program(t_unit)
=======
    from loopy.preprocess import infer_unknown_types, preprocess_program
    program = preprocess_program(program)
>>>>>>> 7ac9fa6c

    from loopy.match import parse_match
    within = parse_match(within)

    # Ordering restriction: preprocess might insert arguments to
    # make strides valid. Those also need to go through type inference.
    t_unit = infer_unknown_types(t_unit, expect_completion=True)

    kernel = t_unit[entrypoint]
    assert isinstance(kernel, LoopKernel)

    return _get_op_map_for_single_kernel(
            kernel, t_unit.callables_table,
            count_redundant_work=count_redundant_work,
            count_within_subscripts=count_within_subscripts,
            subgroup_size=subgroup_size,
            within=within)

# }}}


# {{{ subgroup size finding

def _find_subgroup_size_for_knl(knl):
    from loopy.target.pyopencl import PyOpenCLTarget
    if isinstance(knl.target, PyOpenCLTarget) and knl.target.device is not None:
        from pyopencl.characterize import get_simd_group_size
        subgroup_size_guess = get_simd_group_size(knl.target.device, None)
        warn_with_kernel(knl, "getting_subgroup_size_from_device",
                         "Device: %s. Using sub-group size given by "
                         "pyopencl.characterize.get_simd_group_size(): %s"
                         % (knl.target.device, subgroup_size_guess))
        return subgroup_size_guess
    else:
        return None


@memoize_method
def _process_subgroup_size(knl, subgroup_size_requested):

    if isinstance(subgroup_size_requested, int):
        return subgroup_size_requested
    else:
        # try to find subgroup_size
        subgroup_size_guess = _find_subgroup_size_for_knl(knl)

        if subgroup_size_requested is None:
            if subgroup_size_guess is None:
                # "guess" was not passed and either no target device found
                # or get_simd_group_size returned None
                raise ValueError("No sub-group size passed, no target device found. "
                                 "Either (1) pass integer value for subgroup_size, "
                                 "(2) ensure that kernel.target is PyOpenClTarget "
                                 "and kernel.target.device is set, or (3) pass "
                                 "subgroup_size='guess' and hope for the best.")
            else:
                return subgroup_size_guess

        elif subgroup_size_requested == "guess":
            if subgroup_size_guess is None:
                # unable to get subgroup_size from device, so guess
                subgroup_size_guess = 32
                warn_with_kernel(knl, "get_x_map_guessing_subgroup_size",
                                 "'guess' sub-group size passed, no target device "
                                 "found, wildly guessing that sub-group size is %d."
                                 % (subgroup_size_guess))
                return subgroup_size_guess
            else:
                return subgroup_size_guess
        else:
            raise ValueError("Invalid value for subgroup_size: %s. subgroup_size "
                             "must be integer, 'guess', or, if you're feeling "
                             "lucky, None." % (subgroup_size_requested))

# }}}


# {{{ get_mem_access_map

def _get_mem_access_map_for_single_kernel(
        knl: LoopKernel,
        callables_table: Mapping[str, InKernelCallable],
        count_redundant_work: bool, subgroup_size: Optional[int],
        within: Any) -> ToCountPolynomialMap:

    subgroup_size = _process_subgroup_size(knl, subgroup_size)

    kernel_rec = partial(_get_mem_access_map_for_single_kernel,
            callables_table=callables_table,
            count_redundant_work=count_redundant_work,
            subgroup_size=subgroup_size)

    access_counter = MemAccessCounter(knl, callables_table, kernel_rec)
    access_map = access_counter._new_zero_map()

    from loopy.kernel.instruction import (
        Assignment,
        BarrierInstruction,
        CallInstruction,
        CInstruction,
        NoOpInstruction,
    )

    for insn in knl.instructions:
        if within(knl, insn):
            if isinstance(insn, (CallInstruction, Assignment)):
                insn_access_map = (
                            access_counter(insn.expression)
                            ).with_set_attributes(read_write=AccessDirection.READ)
                for assignee in insn.assignees:
                    insn_access_map = insn_access_map + (
                            access_counter(assignee)
                            ).with_set_attributes(read_write=AccessDirection.WRITE)

                for key, val in insn_access_map.count_map.items():
                    count = _get_insn_count(knl, callables_table, insn.id,
                                subgroup_size, count_redundant_work,
                                key.count_granularity)
                    access_map = access_map + ToCountMap({key: val}) * count

            elif isinstance(
                    insn, (CInstruction, NoOpInstruction, BarrierInstruction)):
                pass

            else:
                raise NotImplementedError("unexpected instruction item type: '%s'"
                        % type(insn).__name__)

    return access_map


def get_mem_access_map(
        t_unit: TranslationUnit, *, count_redundant_work: bool = False,
        subgroup_size: Optional[int] = None,
        entrypoint: Optional[str] = None,
        within: Any = None) -> ToCountPolynomialMap:
    """Count the number of memory accesses in a loopy kernel.

    :arg knl: A :class:`loopy.LoopKernel` whose memory accesses are to be
        counted.

    :arg count_redundant_work: Based on usage of hardware axes or other
        specifics, a kernel may perform work redundantly. This :class:`bool`
        flag indicates whether this work should be included in the count.
        (Likely desirable for performance modeling, but undesirable for
        code optimization.)

    :arg subgroup_size: An :class:`int`, :class:`str` ``"guess"``, or
        *None* that specifies the sub-group size. An OpenCL sub-group is an
        implementation-dependent grouping of work-items within a work-group,
        analogous to an NVIDIA CUDA warp. subgroup_size is used, e.g., when
        counting a :class:`MemAccess` whose count_granularity specifies that it
        should only be counted once per sub-group. If set to *None* an attempt
        to find the sub-group size using the device will be made, if this fails
        an error will be raised. If a :class:`str` ``"guess"`` is passed as
        the subgroup_size, get_mem_access_map will attempt to find the
        sub-group size using the device and, if unsuccessful, will make a wild
        guess.

    :arg within: If not None, limit the result to matching contexts.
        See :func:`loopy.match.parse_match` for syntax.

    :return: A :class:`ToCountMap` of **{** :class:`MemAccess` **:**
        :class:`islpy.PwQPolynomial` **}**.

        - The :class:`MemAccess` specifies the characteristics of the memory
          access.

        - The :class:`islpy.PwQPolynomial` holds the number of memory accesses
          with the characteristics specified in the key (in terms of the
          :class:`loopy.LoopKernel` *inames*).

    Example usage::

        # (first create loopy kernel and specify array data types)

        params = {"n": 512, "m": 256, "l": 128}
        mem_map = get_mem_access_map(knl)

        f32_s1_g_ld_a = mem_map[MemAccess(
                                    mtype="global",
                                    dtype=np.float32,
                                    lid_strides={0: 1},
                                    gid_strides={0: 256},
                                    direction="load",
                                    variable="a",
                                    count_granularity=CountGranularity.WORKITEM)
                               ].eval_with_dict(params)
        f32_s1_g_st_a = mem_map[MemAccess(
                                    mtype="global",
                                    dtype=np.float32,
                                    lid_strides={0: 1},
                                    gid_strides={0: 256},
                                    direction="store",
                                    variable="a",
                                    count_granularity=CountGranularity.WORKITEM)
                               ].eval_with_dict(params)
        f32_s1_l_ld_x = mem_map[MemAccess(
                                    mtype="local",
                                    dtype=np.float32,
                                    lid_strides={0: 1},
                                    gid_strides={0: 256},
                                    direction="load",
                                    variable="x",
                                    count_granularity=CountGranularity.WORKITEM)
                               ].eval_with_dict(params)
        f32_s1_l_st_x = mem_map[MemAccess(
                                    mtype="local",
                                    dtype=np.float32,
                                    lid_strides={0: 1},
                                    gid_strides={0: 256},
                                    direction="store",
                                    variable="x",
                                    count_granularity=CountGranularity.WORKITEM)
                               ].eval_with_dict(params)

        # (now use these counts to, e.g., predict performance)

    """

    if entrypoint is None:
        if len(t_unit.entrypoints) > 1:
            raise LoopyError("Must provide entrypoint")

        entrypoint = list(t_unit.entrypoints)[0]

    assert entrypoint in t_unit.entrypoints

    from loopy.preprocess import infer_unknown_types, preprocess_program

    t_unit = preprocess_program(t_unit)

    from loopy.match import parse_match
    within = parse_match(within)

    # Ordering restriction: preprocess might insert arguments to
    # make strides valid. Those also need to go through type inference.
    t_unit = infer_unknown_types(t_unit, expect_completion=True)

    return _get_mem_access_map_for_single_kernel(
            t_unit[entrypoint], t_unit.callables_table,
            count_redundant_work=count_redundant_work,
            subgroup_size=subgroup_size,
            within=within)

# }}}


# {{{ get_synchronization_map

def _get_synchronization_map_for_single_kernel(
        knl: LoopKernel,
        callables_table: Mapping[str, InKernelCallable],
        subgroup_size: Optional[int] = None):

    knl = lp.get_one_linearized_kernel(knl, callables_table)

    from loopy.schedule import (
        Barrier,
        CallKernel,
        EnterLoop,
        LeaveLoop,
        ReturnFromKernel,
        RunInstruction,
    )

    kernel_rec = partial(_get_synchronization_map_for_single_kernel,
            callables_table=callables_table,
            subgroup_size=subgroup_size)

    sync_counter = CounterBase(knl, callables_table, kernel_rec)
    sync_map = sync_counter._new_zero_map()

    iname_list = []

    for sched_item in knl.linearization:
        if isinstance(sched_item, EnterLoop):
            if sched_item.iname:  # (if not empty)
                iname_list.append(sched_item.iname)
        elif isinstance(sched_item, LeaveLoop):
            if sched_item.iname:  # (if not empty)
                iname_list.pop()

        elif isinstance(sched_item, Barrier):
            sync_map = sync_map + ToCountMap(
                    {Sync(
                        "barrier_%s" % sched_item.synchronization_kind,
                        knl.name): count_inames_domain(knl, frozenset(iname_list))})

        elif isinstance(sched_item, RunInstruction):
            pass

        elif isinstance(sched_item, CallKernel):
            sync_map = sync_map + ToCountMap(
                    {Sync(SynchronizationKind.KERNEL_LAUNCH, knl.name):
                        count_inames_domain(knl, frozenset(iname_list))})

        elif isinstance(sched_item, ReturnFromKernel):
            pass

        else:
            raise LoopyError("unexpected schedule item: %s"
                    % type(sched_item).__name__)

    return sync_map


def get_synchronization_map(
        t_unit: TranslationUnit, *,
        subgroup_size: Optional[int] = None,
        entrypoint: Optional[str] = None) -> ToCountPolynomialMap:
    """Count the number of synchronization events each work-item encounters in
    a loopy kernel.

    :arg knl: A :class:`loopy.LoopKernel` whose barriers are to be counted.

    :arg subgroup_size: (currently unused) An :class:`int`, :class:`str`
        ``"guess"``, or *None* that specifies the sub-group size. An OpenCL
        sub-group is an implementation-dependent grouping of work-items within
        a work-group, analogous to an NVIDIA CUDA warp. subgroup_size is used,
        e.g., when counting a :class:`MemAccess` whose count_granularity
        specifies that it should only be counted once per sub-group. If set to
        *None* an attempt to find the sub-group size using the device will be
        made, if this fails an error will be raised. If a :class:`str`
        ``"guess"`` is passed as the subgroup_size, get_mem_access_map will
        attempt to find the sub-group size using the device and, if
        unsuccessful, will make a wild guess.

    :return: A dictionary mapping each type of synchronization event to an
        :class:`islpy.PwQPolynomial` holding the number of events per
        work-item.

        Possible keys include ``barrier_local``, ``barrier_global``
        (if supported by the target) and ``kernel_launch``.

    Example usage::

        # (first create loopy kernel and specify array data types)

        sync_map = get_synchronization_map(knl)
        params = {"n": 512, "m": 256, "l": 128}
        barrier_ct = sync_map["barrier_local"].eval_with_dict(params)

        # (now use this count to, e.g., predict performance)

    """
    if entrypoint is None:
        if len(t_unit.entrypoints) > 1:
            raise LoopyError("Must provide entrypoint")

        entrypoint = list(t_unit.entrypoints)[0]

<<<<<<< HEAD
    assert entrypoint in t_unit.entrypoints
    from loopy.preprocess import preprocess_program, infer_unknown_types
=======
    assert entrypoint in program.entrypoints
    from loopy.preprocess import infer_unknown_types, preprocess_program
>>>>>>> 7ac9fa6c

    t_unit = preprocess_program(t_unit)
    # Ordering restriction: preprocess might insert arguments to
    # make strides valid. Those also need to go through type inference.
    t_unit = infer_unknown_types(t_unit, expect_completion=True)

    return _get_synchronization_map_for_single_kernel(
            t_unit[entrypoint], t_unit.callables_table,
            subgroup_size=subgroup_size)

# }}}


# {{{ gather_access_footprints

def _gather_access_footprints_for_single_kernel(
        kernel: LoopKernel, ignore_uncountable: bool
        ) -> Tuple[FootprintsT, FootprintsT]:
    write_footprints = []
    read_footprints = []

    for insn in kernel.instructions:
        if not isinstance(insn, MultiAssignmentBase):
            warn_with_kernel(kernel, "count_non_assignment",
                    "Non-assignment instruction encountered in "
                    "gather_access_footprints, not counted")
            continue

        insn_inames = kernel.insn_inames(insn)
        inames_domain = kernel.get_inames_domain(insn_inames)
        domain = (inames_domain.project_out_except(insn_inames,
                                                   [dim_type.set]))

        afg = AccessFootprintGatherer(kernel, domain,
                ignore_uncountable=ignore_uncountable)

        write_footprints.append(afg(insn.assignees))
        read_footprints.append(afg(insn.expression))

    return (
            AccessFootprintGatherer.combine(write_footprints),
            AccessFootprintGatherer.combine(read_footprints))


def gather_access_footprints(
        t_unit: TranslationUnit, *, ignore_uncountable: bool = False,
        entrypoint: Optional[str] = None) -> Mapping[MemAccess, isl.Set]:
    """Return a dictionary mapping ``(var_name, direction)`` to
    :class:`islpy.Set` instances capturing which indices of each the array
    *var_name* are read/written (where *direction* is either ``read`` or
    ``write``.

    :arg ignore_uncountable: If *False*, an error will be raised for accesses
        on which the footprint cannot be determined (e.g. data-dependent or
        nonlinear indices)
    """

    if entrypoint is None:
        if len(t_unit.entrypoints) > 1:
            raise LoopyError("Must provide entrypoint")

        entrypoint = list(t_unit.entrypoints)[0]

    assert entrypoint in t_unit.entrypoints

    # FIXME: works only for one callable kernel till now.
    if len([in_knl_callable for in_knl_callable in
        t_unit.callables_table.values() if isinstance(in_knl_callable,
            CallableKernel)]) != 1:
        raise NotImplementedError("Currently only supported for "
                                  "translation unit with only one CallableKernel.")

    from loopy.preprocess import infer_unknown_types, preprocess_program

    t_unit = preprocess_program(t_unit)
    # Ordering restriction: preprocess might insert arguments to
    # make strides valid. Those also need to go through type inference.
    t_unit = infer_unknown_types(t_unit, expect_completion=True)

    kernel = t_unit[entrypoint]
    assert isinstance(kernel, LoopKernel)
    write_footprints, read_footprints = _gather_access_footprints_for_single_kernel(
            kernel, ignore_uncountable)

    result = {}

    for vname, footprint in write_footprints.items():
        result[MemAccess(variable=vname, read_write=AccessDirection.WRITE)] \
                = footprint

    for vname, footprint in read_footprints.items():
        result[MemAccess(variable=vname, read_write=AccessDirection.READ)] \
                = footprint

    return result


def gather_access_footprint_bytes(
        t_unit: TranslationUnit, *, ignore_uncountable: bool = False
        ) -> ToCountPolynomialMap:
    """Return a dictionary mapping ``(var_name, direction)`` to
    :class:`islpy.PwQPolynomial` instances capturing the number of bytes  are
    read/written (where *direction* is either ``read`` or ``write`` on array
    *var_name*

    :arg ignore_uncountable: If *True*, an error will be raised for accesses on
        which the footprint cannot be determined (e.g. data-dependent or
        nonlinear indices)
    """

<<<<<<< HEAD
    t_unit = lp.infer_unknown_types(t_unit, expect_completion=True)
    t_unit = lp.preprocess_program(t_unit)
=======
    from loopy.preprocess import infer_unknown_types, preprocess_program
    kernel = infer_unknown_types(program, expect_completion=True)
>>>>>>> 7ac9fa6c

    fp = gather_access_footprints(t_unit, ignore_uncountable=ignore_uncountable)

    # FIXME: Only supporting a single kernel for now
    kernel = t_unit.default_entrypoint

    result = {}
    for ma, var_fp in fp.items():
        assert ma.variable
        var_descr = kernel.get_var_descriptor(ma.variable)
        assert var_descr.dtype
        bytes_transferred = (
                int(var_descr.dtype.numpy_dtype.itemsize)
                * count(kernel, var_fp))
        result[ma] = add_assumptions_guard(kernel, bytes_transferred)

    return ToCountPolynomialMap(get_kernel_parameter_space(kernel), result)

# }}}

# vim: foldmethod=marker<|MERGE_RESOLUTION|>--- conflicted
+++ resolved
@@ -27,33 +27,6 @@
 THE SOFTWARE.
 """
 
-<<<<<<< HEAD
-from typing import (FrozenSet, Generic, Iterable, Optional, TypeVar, Union, Tuple,
-                    Dict, Callable,  Mapping, Any)
-from enum import Enum, auto as enum_auto
-from dataclasses import dataclass, replace
-from functools import partial, cached_property
-
-from immutables import Map
-
-from islpy import PwQPolynomial, dim_type
-import islpy as isl
-import pymbolic.primitives as p
-from pymbolic.mapper import CombineMapper
-from pytools.tag import Tag
-from pytools import memoize_method
-
-import loopy as lp
-from loopy.kernel.array import ArrayBase
-from loopy.kernel.instruction import InstructionBase
-from loopy.kernel import LoopKernel
-from loopy.kernel.data import (
-        InameImplementationTag, MultiAssignmentBase, AddressSpace)
-from loopy.diagnostic import warn_with_kernel, LoopyError
-from loopy.symbolic import (CoefficientCollector, Reduction, SubArrayRef,
-                            TaggedExpression)
-from loopy.kernel.function_interface import CallableKernel, InKernelCallable
-=======
 from functools import cached_property, partial
 
 import islpy as isl
@@ -66,7 +39,6 @@
 from loopy.kernel.data import AddressSpace, MultiAssignmentBase, TemporaryVariable
 from loopy.kernel.function_interface import CallableKernel
 from loopy.symbolic import CoefficientCollector, flatten
->>>>>>> 7ac9fa6c
 from loopy.translation_unit import TranslationUnit
 from loopy.typing import Expression
 from loopy.types import LoopyType
@@ -584,16 +556,8 @@
 
 # {{{ subst_into_to_count_map
 
-<<<<<<< HEAD
-def subst_into_guarded_pwqpolynomial(
-        new_space: isl.Space,
-        guarded_poly: GuardedPwQPolynomial,
-        subst_dict: Mapping[str, PwQPolynomial]) -> GuardedPwQPolynomial:
-    from loopy.isl_helpers import subst_into_pwqpolynomial, get_param_subst_domain
-=======
 def subst_into_guarded_pwqpolynomial(new_space, guarded_poly, subst_dict):
     from loopy.isl_helpers import get_param_subst_domain, subst_into_pwqpolynomial
->>>>>>> 7ac9fa6c
 
     poly = subst_into_pwqpolynomial(
             new_space, guarded_poly.pwqpolynomial, subst_dict)
@@ -1866,13 +1830,8 @@
 
     assert entrypoint in t_unit.entrypoints
 
-<<<<<<< HEAD
-    from loopy.preprocess import preprocess_program, infer_unknown_types
-    t_unit = preprocess_program(t_unit)
-=======
     from loopy.preprocess import infer_unknown_types, preprocess_program
     program = preprocess_program(program)
->>>>>>> 7ac9fa6c
 
     from loopy.match import parse_match
     within = parse_match(within)
@@ -2225,13 +2184,8 @@
 
         entrypoint = list(t_unit.entrypoints)[0]
 
-<<<<<<< HEAD
-    assert entrypoint in t_unit.entrypoints
-    from loopy.preprocess import preprocess_program, infer_unknown_types
-=======
     assert entrypoint in program.entrypoints
     from loopy.preprocess import infer_unknown_types, preprocess_program
->>>>>>> 7ac9fa6c
 
     t_unit = preprocess_program(t_unit)
     # Ordering restriction: preprocess might insert arguments to
@@ -2342,13 +2296,8 @@
         nonlinear indices)
     """
 
-<<<<<<< HEAD
-    t_unit = lp.infer_unknown_types(t_unit, expect_completion=True)
-    t_unit = lp.preprocess_program(t_unit)
-=======
     from loopy.preprocess import infer_unknown_types, preprocess_program
     kernel = infer_unknown_types(program, expect_completion=True)
->>>>>>> 7ac9fa6c
 
     fp = gather_access_footprints(t_unit, ignore_uncountable=ignore_uncountable)
 
