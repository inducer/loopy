from __future__ import annotations


__copyright__ = """
Copyright (C) 2015 James Stevens
Copyright (C) 2018 Kaushik Kulkarni
Copyright (C) 2019 Andreas Kloeckner
"""


__license__ = """
Permission is hereby granted, free of charge, to any person obtaining a copy
of this software and associated documentation files (the "Software"), to deal
in the Software without restriction, including without limitation the rights
to use, copy, modify, merge, publish, distribute, sublicense, and/or sell
copies of the Software, and to permit persons to whom the Software is
furnished to do so, subject to the following conditions:

The above copyright notice and this permission notice shall be included in
all copies or substantial portions of the Software.

THE SOFTWARE IS PROVIDED "AS IS", WITHOUT WARRANTY OF ANY KIND, EXPRESS OR
IMPLIED, INCLUDING BUT NOT LIMITED TO THE WARRANTIES OF MERCHANTABILITY,
FITNESS FOR A PARTICULAR PURPOSE AND NONINFRINGEMENT. IN NO EVENT SHALL THE
AUTHORS OR COPYRIGHT HOLDERS BE LIABLE FOR ANY CLAIM, DAMAGES OR OTHER
LIABILITY, WHETHER IN AN ACTION OF CONTRACT, TORT OR OTHERWISE, ARISING FROM,
OUT OF OR IN CONNECTION WITH THE SOFTWARE OR THE USE OR OTHER DEALINGS IN
THE SOFTWARE.
"""

from dataclasses import dataclass, replace
from enum import Enum, auto as enum_auto
from functools import cached_property, partial
<<<<<<< HEAD
from typing import (
    TYPE_CHECKING,
    Any,
    Callable,
    Generic,
    TypeVar,
    Union,
    cast,
)

from constantdict import constantdict
=======
from typing import TYPE_CHECKING, ClassVar, Literal
>>>>>>> 754bc151

import islpy as isl
from islpy import PwQPolynomial, dim_type
from pymbolic.mapper import CombineMapper
from pytools import memoize_method

import loopy as lp
from loopy.diagnostic import LoopyError, warn_with_kernel
from loopy.kernel import LoopKernel
from loopy.kernel.data import AddressSpace, MultiAssignmentBase
from loopy.kernel.function_interface import CallableKernel
from loopy.symbolic import (
    CoefficientCollector,
    Reduction,
    SubArrayRef,
    TaggedExpression,
    flatten,
)
from loopy.translation_unit import ConcreteCallablesTable, TranslationUnit


if TYPE_CHECKING:
    from collections.abc import Iterable, Mapping, Sequence

    import pymbolic.primitives as p
    from pymbolic.typing import ArithmeticExpressionT
    from pytools.tag import Tag

    from loopy.kernel.array import ArrayBase
    from loopy.kernel.instruction import InstructionBase
    from loopy.types import ToLoopyTypeConvertible
    from loopy.typing import Expression, auto

    from loopy.match import ToMatchConvertible


__doc__ = """

.. currentmodule:: loopy

.. autoclass:: ToCountMap
.. autoclass:: ToCountPolynomialMap
.. autoclass:: CountGranularity
.. autoclass:: OpType
.. autoclass:: Op
.. autoclass:: AccessDirection
.. autoclass:: MemAccess
.. autoclass:: SynchronizationKind
.. autoclass:: Sync

.. autofunction:: get_op_map
.. autofunction:: get_mem_access_map
.. autofunction:: get_synchronization_map

.. autofunction:: gather_access_footprints
.. autofunction:: gather_access_footprint_bytes

.. currentmodule:: loopy.statistics

.. autoclass:: GuardedPwQPolynomial

.. class:: CountT

    An arithmetic type that can be used in :class:`ToCountMap`.

.. currentmodule:: loopy
"""


# FIXME:
# - The SUBGROUP granularity is completely broken if the root kernel
#   contains the grid and the operations get counted in the callee.
#   To test, most of those are set to WORKITEM instead below (marked
#   with FIXMEs). This leads to value mismatches and key errors in
#   the tests.
# - Currently, nothing prevents summation across different
#   granularities, which is guaranteed to yield bogus results.
# - AccessFootprintGatherer needs to be redone to match get_op_map and
#   get_mem_access_map style
# - Test for the subkernel functionality need to be written


def get_kernel_parameter_space(kernel: LoopKernel) -> isl.Space:
    return isl.Space.create_from_names(kernel.isl_context,
            set=[], params=sorted(kernel.outer_params())).params()


def get_kernel_zero_pwqpolynomial(kernel: LoopKernel) -> PwQPolynomial:
    space = get_kernel_parameter_space(kernel)
    space = space.insert_dims(dim_type.out, 0, 1)
    return PwQPolynomial.zero(space)


# {{{ GuardedPwQPolynomial

def _get_param_tuple(obj) -> tuple[str, ...]:
    return tuple(
            obj.get_dim_name(dim_type.param, i)
            for i in range(obj.dim(dim_type.param)))


class GuardedPwQPolynomial:
    def __init__(self,
                 pwqpolynomial: PwQPolynomial, valid_domain: isl.Set) -> None:
        assert isinstance(pwqpolynomial, PwQPolynomial)
        self.pwqpolynomial = pwqpolynomial
        self.valid_domain = valid_domain

        assert (_get_param_tuple(pwqpolynomial.space)
                == _get_param_tuple(valid_domain.space))

    @property
    def space(self):
        return self.valid_domain.space

    def __add__(self, other):
        if isinstance(other, GuardedPwQPolynomial):
            return GuardedPwQPolynomial(
                    self.pwqpolynomial + other.pwqpolynomial,
                    self.valid_domain & other.valid_domain)
        else:
            return GuardedPwQPolynomial(
                    self.pwqpolynomial + other,
                    self.valid_domain)

    __radd__ = __add__

    def __mul__(self, other):
        if isinstance(other, GuardedPwQPolynomial):
            return GuardedPwQPolynomial(
                    self.pwqpolynomial * other.pwqpolynomial,
                    self.valid_domain & other.valid_domain)
        else:
            return GuardedPwQPolynomial(
                    self.pwqpolynomial * other,
                    self.valid_domain)

    __rmul__ = __mul__

    def eval_with_dict(self, value_dict: dict[str, int]) -> int:
        space = self.pwqpolynomial.space
        pt = isl.Point.zero(space.params())

        for i in range(space.dim(dim_type.param)):
            par_name = space.get_dim_name(dim_type.param, i)
            assert par_name
            pt = pt.set_coordinate_val(
                dim_type.param, i, value_dict[par_name])

        if not (isl.Set.from_point(pt) <= self.valid_domain):
            raise ValueError("evaluation point outside of domain of "
                    "definition of piecewise quasipolynomial")

        return self.pwqpolynomial.eval(pt).to_python()

    @staticmethod
    def zero():
        p = isl.PwQPolynomial("{ 0 }")
        return GuardedPwQPolynomial(p, isl.Set.universe(p.domain().space))

    def __str__(self):
        return str(self.pwqpolynomial)

    def __repr__(self):
        return "Guarded" + repr(self.pwqpolynomial)

# }}}


# {{{ ToCountMap

Countable = Union["Op", "MemAccess", "Sync"]
CountT = TypeVar("CountT", int, GuardedPwQPolynomial)


class ToCountMap(Generic[CountT]):
    """A map from work descriptors like :class:`Op` and :class:`MemAccess`
    to any arithmetic type.

    .. automethod:: __getitem__
    .. automethod:: __str__
    .. automethod:: __repr__
    .. automethod:: __len__
    .. automethod:: get
    .. automethod:: items
    .. automethod:: keys
    .. automethod:: values

    .. automethod:: copy
    .. automethod:: with_set_attributes

    .. automethod:: filter_by
    .. automethod:: filter_by_func
    .. automethod:: group_by
    .. automethod:: to_bytes
    .. automethod:: sum

    """

    count_map: dict[Countable, CountT]

    def __init__(self, count_map: dict[Countable, CountT] | None = None) -> None:
        if count_map is None:
            count_map = {}

        self.count_map = count_map

    def _zero(self) -> Literal[0] | isl.PwQPolynomial:
        return 0

    def __add__(self, other: ToCountMap[CountT]) -> ToCountMap[CountT]:
        result = self.count_map.copy()
        for k, v in other.count_map.items():
            result[k] = self.count_map.get(k, 0) + v
        return self.copy(count_map=result)

    def __radd__(self, other: int | ToCountMap[CountT]) -> ToCountMap[CountT]:
        if other != 0:
            raise ValueError("ToCountMap: Attempted to add ToCountMap "
                                "to {} {}. ToCountMap may only be added to "
                                "0 and other ToCountMap objects."
                                .format(type(other), other))

        return self

    def __mul__(self, other: GuardedPwQPolynomial) -> ToCountMap[CountT]:
        if isinstance(other, GuardedPwQPolynomial):
            return self.copy({
                index: other*value
                for index, value in self.count_map.items()})
        else:
            raise ValueError("ToCountMap: Attempted to multiply "
                                "ToCountMap by {} {}."
                                .format(type(other), other))

    __rmul__ = __mul__

    def __getitem__(self, index: Countable) -> CountT:
        return self.count_map[index]

    def __repr__(self) -> str:
        return repr(self.count_map)

    def __str__(self) -> str:
        return "\n".join(
                f"{k}: {v}"
                for k, v in sorted(self.count_map.items(),
                    key=lambda k: str(k)))

    def __len__(self) -> int:
        return len(self.count_map)

    def get(self,
            key: Countable, default: CountT | None = None) -> CountT | None:
        return self.count_map.get(key, default)

    def items(self):
        return self.count_map.items()

    def keys(self):
        return self.count_map.keys()

    def values(self):
        return self.count_map.values()

    def copy(
            self, count_map: dict[Countable, CountT] | None = None
             ) -> ToCountMap[CountT]:
        if count_map is None:
            count_map = self.count_map

        return type(self)(count_map=count_map)

    def with_set_attributes(self, **kwargs: Any) -> ToCountMap[CountT]:
        return self.copy(count_map={
            replace(key, **kwargs): val
            for key, val in self.count_map.items()})

    def filter_by(self, **kwargs: Any) -> ToCountMap[CountT]:
        """Remove items without specified key fields.

        :arg kwargs: Keyword arguments matching fields in the keys of the
            :class:`ToCountMap`, each given a list of allowable values for that
            key field.

        :return: A :class:`ToCountMap` containing the subset of the items in
            the original :class:`ToCountMap` that match the field values
            passed.

        Example usage::

            # (first create loopy kernel and specify array data types)

            params = {"n": 512, "m": 256, "l": 128}
            mem_map = lp.get_mem_access_map(knl)
            filtered_map = mem_map.filter_by(direction=["load"],
                                             variable=["a","g"])
            tot_loads_a_g = filtered_map.eval_and_sum(params)

            # (now use these counts to, e.g., predict performance)

        """

        new_count_map = {}

        class _Sentinel:
            pass

        new_kwargs = {}
        for arg_field, allowable_vals in kwargs.items():
            if arg_field == "dtype":
                from loopy.types import to_loopy_type
                allowable_vals = [to_loopy_type(dtype) for dtype in allowable_vals]

            new_kwargs[arg_field] = allowable_vals

        for key, val in self.count_map.items():
            if all(getattr(key, arg_field, _Sentinel) in allowable_vals
                    for arg_field, allowable_vals in new_kwargs.items()):
                new_count_map[key] = val

        return self.copy(count_map=new_count_map)

    def filter_by_func(
            self, func: Callable[[Countable], bool]) -> ToCountMap[CountT]:
        """Keep items that pass a test.

        :arg func: A function that takes a map key a parameter and returns a
            :class:`bool`.

        :arg: A :class:`ToCountMap` containing the subset of the items in the
            original :class:`ToCountMap` for which func(key) is true.

        Example usage::

            # (first create loopy kernel and specify array data types)

            params = {"n": 512, "m": 256, "l": 128}
            mem_map = lp.get_mem_access_map(knl)
            def filter_func(key):
                return key.lid_strides[0] > 1 and key.lid_strides[0] <= 4:

            filtered_map = mem_map.filter_by_func(filter_func)
            tot = filtered_map.eval_and_sum(params)

            # (now use these counts to, e.g., predict performance)

        """

        new_count_map = {}

        for self_key, self_val in self.count_map.items():
            if func(self_key):
                new_count_map[self_key] = self_val

        return self.copy(count_map=new_count_map)

    def group_by(self, *args) -> ToCountMap[CountT]:
        """Group map items together, distinguishing by only the key fields
        passed in args.

        :arg args: Zero or more :class:`str` fields of map keys.

        :return: A :class:`ToCountMap` containing the same total counts grouped
            together by new keys that only contain the fields specified in the
            arguments passed.

        Example usage::

            # (first create loopy kernel and specify array data types)

            params = {"n": 512, "m": 256, "l": 128}
            mem_map = get_mem_access_map(knl)
            grouped_map = mem_map.group_by("mtype", "dtype", "direction")

            f32_global_ld = grouped_map[MemAccess(mtype="global",
                                                  dtype=np.float32,
                                                  direction="load")
                                       ].eval_with_dict(params)
            f32_global_st = grouped_map[MemAccess(mtype="global",
                                                  dtype=np.float32,
                                                  direction="store")
                                       ].eval_with_dict(params)
            f32_local_ld = grouped_map[MemAccess(mtype="local",
                                                 dtype=np.float32,
                                                 direction="load")
                                      ].eval_with_dict(params)
            f32_local_st = grouped_map[MemAccess(mtype="local",
                                                 dtype=np.float32,
                                                 direction="store")
                                      ].eval_with_dict(params)

            op_map = get_op_map(knl)
            ops_dtype = op_map.group_by("dtype")

            f32ops = ops_dtype[Op(dtype=np.float32)].eval_with_dict(params)
            f64ops = ops_dtype[Op(dtype=np.float64)].eval_with_dict(params)
            i32ops = ops_dtype[Op(dtype=np.int32)].eval_with_dict(params)

            # (now use these counts to, e.g., predict performance)

        """

        new_count_map: dict[Countable, CountT] = {}

        # make sure all item keys have same type
        if self.count_map:
            key_type = type(next(iter(self.keys())))
            if not all(isinstance(x, key_type) for x in self.keys()):
                raise ValueError("ToCountMap: group_by() function may only "
                                 "be used on ToCountMaps with uniform keys")
        else:
            return self

        for self_key, self_val in self.count_map.items():
            new_key = key_type(
                    **{
                        field: getattr(self_key, field)
                        for field in args})

            new_count_map[new_key] = new_count_map.get(new_key, 0) + self_val

        return self.copy(count_map=new_count_map)

    def to_bytes(self) -> ToCountMap[CountT]:
        """Convert counts to bytes using data type in map key.

        :return: A :class:`ToCountMap` mapping each original key to an
            :class:`islpy.PwQPolynomial` with counts in bytes rather than
            instances.

        Example usage::

            # (first create loopy kernel and specify array data types)

            bytes_map = get_mem_access_map(knl).to_bytes()
            params = {"n": 512, "m": 256, "l": 128}

            s1_g_ld_bytes = bytes_map.filter_by(
                                mtype=["global"], lid_strides={0: 1},
                                direction=["load"]).eval_and_sum(params)
            s2_g_ld_bytes = bytes_map.filter_by(
                                mtype=["global"], lid_strides={0: 2},
                                direction=["load"]).eval_and_sum(params)
            s1_g_st_bytes = bytes_map.filter_by(
                                mtype=["global"], lid_strides={0: 1},
                                direction=["store"]).eval_and_sum(params)
            s2_g_st_bytes = bytes_map.filter_by(
                                mtype=["global"], lid_strides={0: 2},
                                direction=["store"]).eval_and_sum(params)

            # (now use these counts to, e.g., predict performance)

        """

        new_count_map = {}

        for key, val in self.count_map.items():
            new_count_map[key] = int(key.dtype.itemsize) * val  # type: ignore[union-attr]

        return self.copy(new_count_map)

    def sum(self) -> CountT:
        """:return: A sum of the values of the dictionary."""

        total = self._zero()

        for v in self.count_map.values():
            total = v + total

        return total

# }}}


# {{{ ToCountPolynomialMap

class ToCountPolynomialMap(ToCountMap[GuardedPwQPolynomial]):
    """Maps any type of key to a :class:`islpy.PwQPolynomial` or a
    :class:`~loopy.statistics.GuardedPwQPolynomial`.

    .. automethod:: eval_and_sum
    """

    def __init__(
            self,
            space: isl.Space,
            count_map: dict[Countable, GuardedPwQPolynomial]
            ) -> None:
        if not isinstance(space, isl.Space):
            raise TypeError(
                    "first argument to ToCountPolynomialMap must be "
                    "of type islpy.Space")

        assert space.is_params()
        self.space = space

        space_param_tuple = _get_param_tuple(space)

        for val in count_map.values():
            if isinstance(val, isl.PwQPolynomial):
                assert val.dim(dim_type.out) == 1
            elif isinstance(val, GuardedPwQPolynomial):
                assert val.pwqpolynomial.dim(dim_type.out) == 1
            else:
                raise TypeError("unexpected value type")

            assert _get_param_tuple(val.space) == space_param_tuple

        super().__init__(count_map)

    def _zero(self) -> isl.PwQPolynomial:
        space = self.space.insert_dims(dim_type.out, 0, 1)
        return isl.PwQPolynomial.zero(space)

    def copy(self, count_map=None, space=None):
        if count_map is None:
            count_map = self.count_map

        if space is None:
            space = self.space

        return type(self)(space, count_map)

    def eval_and_sum(self, params: Mapping[str, int] | None = None) -> int:
        """Add all counts and evaluate with provided parameter dict *params*

        :return: An :class:`int` containing the sum of all counts
            evaluated with the parameters provided.

        Example usage::

            # (first create loopy kernel and specify array data types)

            params = {"n": 512, "m": 256, "l": 128}
            mem_map = lp.get_mem_access_map(knl)
            filtered_map = mem_map.filter_by(direction=["load"],
                                             variable=["a", "g"])
            tot_loads_a_g = filtered_map.eval_and_sum(params)

            # (now use these counts to, e.g., predict performance)

        """
        if params is None:
            params = {}

        return self.sum().eval_with_dict(params)

# }}}


# {{{ subst_into_to_count_map

def subst_into_guarded_pwqpolynomial(new_space, guarded_poly, subst_dict):
    from loopy.isl_helpers import get_param_subst_domain, subst_into_pwqpolynomial

    poly = subst_into_pwqpolynomial(
            new_space, guarded_poly.pwqpolynomial, subst_dict)

    valid_domain = guarded_poly.valid_domain
    i_begin_subst_space = valid_domain.dim(dim_type.param)

    valid_domain, subst_domain, _ = get_param_subst_domain(
            new_space, guarded_poly.valid_domain, subst_dict)

    valid_domain = valid_domain & subst_domain
    valid_domain = valid_domain.project_out(dim_type.param, 0, i_begin_subst_space)
    return GuardedPwQPolynomial(poly, valid_domain)


def subst_into_to_count_map(
        space: isl.Space,
        tcm: ToCountPolynomialMap,
        subst_dict: Mapping[str, PwQPolynomial]) -> ToCountPolynomialMap:
    from loopy.isl_helpers import subst_into_pwqpolynomial
    new_count_map: dict[Countable, GuardedPwQPolynomial] = {}
    for key, value in tcm.count_map.items():
        if isinstance(value, GuardedPwQPolynomial):
            new_count_map[key] = subst_into_guarded_pwqpolynomial(
                    space, value, subst_dict)

        elif isinstance(value, isl.PwQPolynomial):
            new_count_map[key] = subst_into_pwqpolynomial(space, value, subst_dict)

        elif isinstance(value, int):
            new_count_map[key] = value

        else:
            raise ValueError("unexpected value type")

    return tcm.copy(space=space, count_map=new_count_map)

# }}}


# {{{ CountGranularity

class CountGranularity(Enum):
    """Specify whether an operation should be counted once per
    *work-item*, *sub-group*, or *work-group*.

    .. attribute:: WORKITEM

       Specifies that an operation should be counted once per *work-item*.

    .. attribute:: SUBGROUP

       Specifies that an operation should be counted once per *sub-group*.

    .. attribute:: WORKGROUP

       Specifies that an operation should be counted once per *work-group*.

    """

    WORKITEM = 0
    SUBGROUP = 1
    WORKGROUP = 2

# }}}


# {{{ Op descriptor

class OpType(Enum):
    """
    Specify the type of an (arithmetic) operation.

    .. attribute:: ADD
    .. attribute:: MUL
    .. attribute:: DIV
    .. attribute:: POW
    .. attribute:: SHIFT
    .. attribute:: BITWISE
    .. attribute:: MAXMIN
    .. attribute:: SPECIAL_FUNC
    """
    ADD = enum_auto()
    MUL = enum_auto()
    DIV = enum_auto()
    POW = enum_auto()
    SHIFT = enum_auto()
    BITWISE = enum_auto()
    MAXMIN = enum_auto()
    SPECIAL_FUNC = enum_auto()


@dataclass(frozen=True, eq=True)
class Op:
    """A descriptor for a type of arithmetic operation.

    .. attribute:: dtype

       A :class:`loopy.types.LoopyType` or :class:`numpy.dtype` that specifies the
       data type operated on.

    .. attribute:: op_type

       A :class:`OpType`.

    .. attribute:: count_granularity

       A :class:`CountGranularity` that specifies whether this operation should be
       counted once per *work-item*, *sub-group*, or *work-group*. The granularities
       allowed can be found in :class:`CountGranularity`, and may be accessed,
       e.g., as ``CountGranularity.WORKITEM``. A work-item is a single instance
       of computation executing on a single processor (think "thread"), a
       collection of which may be grouped together into a work-group. Each
       work-group executes on a single compute unit with all work-items within
       the work-group sharing local memory. A sub-group is an
       implementation-dependent grouping of work-items within a work-group,
       analogous to an NVIDIA CUDA warp.

    .. attribute:: kernel_name

        A :class:`str` representing the kernel name where the operation occurred.

    .. attribute:: tags

        A :class:`frozenset` of tags to the operation.
    """
    dtype: ToLoopyTypeConvertible = None
    op_type: OpType | None = None
    count_granularity: CountGranularity | None = None
    kernel_name: str | None = None
    tags: frozenset[Tag] = frozenset()

    def __post_init__(self):
        if self.dtype is not None:
            from loopy.types import to_loopy_type
            object.__setattr__(self, "dtype", to_loopy_type(self.dtype))

        assert isinstance(self.op_type, (OpType, type(None)))

        if not isinstance(self.count_granularity, (CountGranularity, type(None))):
            raise ValueError(
                f"unexpected count_granularity: '{self.count_granularity}'")

    def __repr__(self):
        if self.kernel_name is not None:
            return (f"Op({self.dtype}, {self.op_type}, {self.count_granularity},"
                    f' "{self.kernel_name}", {self.tags})')
        else:
            return f"Op({self.dtype}, {self.op_type}, " + \
                        f"{self.count_granularity}, {self.tags})"

# }}}


# {{{ MemAccess descriptor

class AccessDirection(Enum):
    """
    Specify the direction of a memory access.

    .. attribute:: READ
    .. attribute:: WRITE
    """
    READ = 0
    WRITE = 1


@dataclass(frozen=True, eq=True)
class MemAccess:
    """A descriptor for a type of memory access.

    .. autoattribute:: address_space
    .. autoattribute:: dtype
    .. autoattribute:: lid_strides
    .. autoattribute:: gid_strides
    .. autoattribute:: read_write
    .. autoattribute:: variable
    .. autoattribute:: variable_tags
    .. autoattribute:: count_granularity
    .. autoattribute:: kernel_name
    .. autoattribute:: tags
    """

    address_space: AddressSpace | type[auto] | None = None
    """A :class:`AddressSpace` that specifies the memory type accessed as **global**
    or **local**."""

    dtype: ToLoopyTypeConvertible = None
    """A :class:`loopy.types.LoopyType` or :class:`numpy.dtype` that specifies the
    data type accessed."""

    lid_strides: Mapping[int, Expression] | None = None
    """A :class:`dict` of **{** :class:`int` **:**
    :data:`~pymbolic.typing.Expression` or :class:`int` **}** that
    specifies local strides for each local id in the memory access index.
    Local ids not found will not be present in ``lid_strides.keys()``.
    Uniform access (i.e. work-items within a sub-group access the same
    item) is indicated by setting ``lid_strides[0]=0``, but may also occur
    when no local id 0 is found, in which case the 0 key will not be
    present in lid_strides."""

    gid_strides: Mapping[int, Expression] | None = None
    """A :class:`dict` of **{** :class:`int` **:**
    :data:`~pymbolic.typing.Expression` or :class:`int` **}** that
    specifies global strides for each global id in the memory access index.
    global ids not found will not be present in ``gid_strides.keys()``."""

    read_write: AccessDirection | None = None
    """An :class:`AccessDirection` or *None*."""

    variable: str | None = None
    """A :class:`str` that specifies the variable name of the data
    accessed."""

    variable_tags: frozenset[Tag] = frozenset()
    """A :class:`frozenset` of subclasses of :class:`~pytools.tag.Tag`
    that reflects :attr:`~loopy.TaggedVariable.tags` of
    an accessed variable."""

    count_granularity: CountGranularity | None = None
    """A :class:`CountGranularity` that specifies whether this operation should be
    counted once per *work-item*, *sub-group*, or *work-group*. The granularities
    allowed can be found in :class:`CountGranularity`, and may be accessed,
    e.g., as ``CountGranularity.WORKITEM``. A work-item is a single instance
    of computation executing on a single processor (think "thread"), a
    collection of which may be grouped together into a work-group. Each
    work-group executes on a single compute unit with all work-items within
    the work-group sharing local memory. A sub-group is an
    implementation-dependent grouping of work-items within a work-group,
    analogous to an NVIDIA CUDA warp."""

    kernel_name: str | None = None
    """A :class:`str` representing the kernel name where the operation occurred."""

    tags: frozenset[Tag] = frozenset()
    """A :class:`frozenset` of tags to the operation."""

    def __post_init__(self):
        assert isinstance(self.address_space, (AddressSpace, type(None)))

        if self.dtype is not None:
            from loopy.types import to_loopy_type
            object.__setattr__(self, "dtype", to_loopy_type(self.dtype))

        if isinstance(self.lid_strides, dict):
            object.__setattr__(self, "lid_strides", constantdict(self.lid_strides))

        if isinstance(self.gid_strides, dict):
            object.__setattr__(self, "gid_strides", constantdict(self.gid_strides))

        if self.variable_tags is None:
            object.__setattr__(self, "variable_tags", frozenset())

<<<<<<< HEAD
        if not isinstance(self.count_granularity, (CountGranularity, type(None))):
            raise ValueError(
                f"unexpected count_granularity: '{self.count_granularity}'")

    @property
    def mtype(self) -> str:
        from warnings import warn
        warn("MemAccess.mtype is deprecated and will stop working in 2026. "
             "Use MemAccess.address_space instead.",
             DeprecationWarning, stacklevel=2)

        if self.address_space == AddressSpace.GLOBAL:
            return "global"
        elif self.address_space == AddressSpace.LOCAL:
            return "local"
        else:
            raise ValueError(f"unexpected address_space: '{self.address_space}'")
=======
        from pymbolic import flatten
        if gid_strides is not None:
            gid_strides = {k: flatten(v)
                for k, v in gid_strides.items()}
        if lid_strides is not None:
            lid_strides = {k: flatten(v)
                for k, v in lid_strides.items()}

        ImmutableRecord.__init__(self, mtype=mtype, dtype=dtype,
                            lid_strides=lid_strides,
                            gid_strides=gid_strides, direction=direction,
                            variable=variable, variable_tags=variable_tags,
                            count_granularity=count_granularity,
                            kernel_name=kernel_name)
>>>>>>> 754bc151

    @property
    def direction(self) -> str:
        from warnings import warn
        warn("MemAccess.access_direction is deprecated "
             "and will stop working in 2026. "
             "Use MemAccess.read_write instead.",
             DeprecationWarning, stacklevel=2)

        if self.read_write == AccessDirection.READ:
            return "read"
        elif self.read_write == AccessDirection.WRITE:
            return "write"
        else:
            raise ValueError(f"unexpected read_write: '{self.read_write}'")

    def __repr__(self):
        # dataclasses.__repr__ overridden for consistent ordering and conciseness
        return "MemAccess({}, {}, {}, {}, {}, {}, {}, {}, {}, {})".format(
            self.address_space,
            self.dtype,
            None if self.lid_strides is None else dict(
                sorted(self.lid_strides.items())),
            None if self.gid_strides is None else dict(
                sorted(self.gid_strides.items())),
            self.read_write,
            self.variable,
            str(self.variable_tags),
            self.count_granularity,
            repr(self.kernel_name),
            self.tags)

# }}}


# {{{ Sync descriptor

class SynchronizationKind(Enum):
    """Specify the kind of synchronization.

    .. attribute:: BARRIER_GLOBAL
    .. attribute:: BARRIER_LOCAL
    .. attribute:: KERNEL_LAUNCH
     """

    BARRIER_GLOBAL = 0
    BARRIER_LOCAL = 1
    KERNEL_LAUNCH = 2


@dataclass(frozen=True, eq=True)
class Sync:
    """A descriptor for a type of synchronization.

    .. attribute:: sync_kind

       A :class:`SynchronizationKind` or *None*.

    .. attribute:: kernel_name

        A :class:`str` representing the kernel name where the operation occurred.

    .. attribute:: tags

        A :class:`frozenset` of tags attached to the synchronization.
    """
    sync_kind: SynchronizationKind | None = None
    kernel_name: str | None = None
    tags: frozenset[Tag] = frozenset()

    def __post_init__(self):
        if not isinstance(self.sync_kind, (SynchronizationKind, type(None))):
            raise ValueError(f"unexpected sync_kind: '{self.sync_kind}'")

    def __repr__(self):
        # Overridden for conciseness
        return "Sync({}, {}, {})".format(
            self.sync_kind, repr(self.kernel_name), self.tags)

# }}}


# {{{ CounterBase

class CounterBase(CombineMapper):
    def __init__(self, knl: LoopKernel, callables_table, kernel_rec) -> None:
        self.knl = knl
        self.callables_table = callables_table
        self.kernel_rec = kernel_rec

        from loopy.type_inference import TypeReader
        self.type_inf = TypeReader(knl, callables_table)
        self.zero = get_kernel_zero_pwqpolynomial(self.knl)
        self.one = self.zero + 1

    @cached_property
    def param_space(self) -> isl.Space:
        return get_kernel_parameter_space(self.knl)

    def new_poly_map(self, count_map) -> ToCountPolynomialMap:
        return ToCountPolynomialMap(self.param_space, count_map)

    def _new_zero_map(self) -> ToCountPolynomialMap:
        return self.new_poly_map({})

    def combine(self, values: Iterable[ToCountPolynomialMap]) -> ToCountPolynomialMap:
        return sum(values, self._new_zero_map())

    def map_tagged_expression(
            self, expr: TaggedExpression, tags: frozenset[Tag]
            ) -> ToCountPolynomialMap:
        return self.rec(expr.expr, expr.tags)

    def map_constant(
            self, expr: object, tags: frozenset[Tag]
            ) -> ToCountPolynomialMap:
        return self._new_zero_map()

    def map_call(self, expr: p.Call, tags: frozenset[Tag]) -> ToCountPolynomialMap:
        from loopy.symbolic import ResolvedFunction
        assert isinstance(expr.function, ResolvedFunction)
        clbl = self.callables_table[expr.function.name]

        from loopy.kernel.data import ValueArg
        from loopy.kernel.function_interface import (
            CallableKernel,
            get_kw_pos_association,
        )
        if isinstance(clbl, CallableKernel):
            sub_result = self.kernel_rec(clbl.subkernel)
            _, pos_to_kw = get_kw_pos_association(clbl.subkernel)

            subst_dict = {
                    pos_to_kw[i]: param
                    for i, param in enumerate(expr.parameters)
                    if isinstance(clbl.subkernel.arg_dict[pos_to_kw[i]],
                                  ValueArg)}

            return subst_into_to_count_map(
                    self.param_space,
                    sub_result, subst_dict) \
                    + self.rec(expr.parameters, tags)

        else:
            raise NotImplementedError()

    def map_call_with_kwargs(
            self, expr: p.CallWithKwargs, tags: frozenset[Tag]
            ) -> ToCountPolynomialMap:
        # See https://github.com/inducer/loopy/pull/323
        raise NotImplementedError

    def map_comparison(
            self, expr: p.Comparison, tags: frozenset[Tag]
            ) -> ToCountPolynomialMap:
        return self.rec(expr.left, tags) + self.rec(expr.right, tags)

    def map_if(
            self, expr: p.If, tags: frozenset[Tag]
            ) -> ToCountPolynomialMap:
        warn_with_kernel(self.knl, "summing_if_branches",
                         "%s counting sum of if-expression branches."
                         % type(self).__name__)
        return self.rec(expr.condition, tags) + self.rec(expr.then, tags) \
               + self.rec(expr.else_, tags)

    def map_common_subexpression(
            self, expr: p.CommonSubexpression, tags: frozenset[Tag]
            ) -> ToCountPolynomialMap:
        raise RuntimeError("%s encountered %s--not supposed to happen"
                % (type(self).__name__, type(expr).__name__))

    map_derivative = map_common_subexpression
    map_slice = map_common_subexpression

    def map_reduction(
            self, expr: Reduction, tags: frozenset[Tag]) -> ToCountPolynomialMap:
        # preprocessing should have removed these
        raise RuntimeError("%s encountered %s--not supposed to happen"
                % (type(self).__name__, type(expr).__name__))

    def __call__(
            self, expr, tags: frozenset[Tag] | None = None
            ) -> ToCountPolynomialMap:
        if tags is None:
            tags = frozenset()
        return self.rec(expr, tags=tags)

# }}}


# {{{ ExpressionOpCounter

class ExpressionOpCounter(CounterBase):
    def __init__(self, knl: LoopKernel, callables_table, kernel_rec,
                 count_within_subscripts: bool = True):
        super().__init__(knl, callables_table, kernel_rec)
        self.count_within_subscripts = count_within_subscripts

    arithmetic_count_granularity = CountGranularity.SUBGROUP

    def map_constant(self, expr: Any, tags: frozenset[Tag]) -> ToCountPolynomialMap:
        return self._new_zero_map()

    map_tagged_variable = map_constant
    map_variable = map_constant
    map_nan = map_constant

    def map_call(self, expr: p.Call, tags: frozenset[Tag]) -> ToCountPolynomialMap:
        from loopy.symbolic import ResolvedFunction
        assert isinstance(expr.function, ResolvedFunction)
        clbl = self.callables_table[expr.function.name]

        from loopy.kernel.function_interface import CallableKernel
        if not isinstance(clbl, CallableKernel):
            return self.new_poly_map(
                        {Op(dtype=self.type_inf(expr),
                            op_type=OpType.SPECIAL_FUNC,
                            tags=tags,
                            count_granularity=self.arithmetic_count_granularity,
                            kernel_name=self.knl.name): self.one}
                        ) + self.rec(expr.parameters, tags)
        else:
            return super().map_call(expr, tags)

    def map_subscript(
            self, expr: p.Subscript, tags: frozenset[Tag]) -> ToCountPolynomialMap:
        if self.count_within_subscripts:
            return self.rec(expr.index, tags)
        else:
            return self._new_zero_map()

    def map_sub_array_ref(
            self, expr: SubArrayRef, tags: frozenset[Tag]) -> ToCountPolynomialMap:
        # generates an array view, considered free
        return self._new_zero_map()

    def map_sum(self, expr: p.Sum, tags: frozenset[Tag]) -> ToCountPolynomialMap:
        assert expr.children
        return self.new_poly_map(
                    {Op(dtype=self.type_inf(expr),
                        op_type=OpType.ADD,
                        tags=tags,
                        count_granularity=self.arithmetic_count_granularity,
                        kernel_name=self.knl.name):
                     self.zero + (len(expr.children)-1)}
                    ) + sum(self.rec(child, tags) for child in expr.children)

    def map_product(
            self, expr: p.Product, tags: frozenset[Tag]) \
                -> ToCountMap[GuardedPwQPolynomial]:
        from pymbolic.primitives import is_zero
        assert expr.children
        return sum(self.new_poly_map({Op(dtype=self.type_inf(expr),
                                  op_type=OpType.MUL,
                                  tags=tags,
                                  count_granularity=(
                                      self.arithmetic_count_granularity),
                                  kernel_name=self.knl.name): self.one})
                   + self.rec(child, tags)
                   for child in expr.children
                   if not is_zero(cast("ArithmeticExpressionT", child) + 1)) + \
                   self.new_poly_map({Op(dtype=self.type_inf(expr),
                                  op_type=OpType.MUL,
                                  tags=tags,
                                  count_granularity=(
                                      self.arithmetic_count_granularity),
                                  kernel_name=self.knl.name): -self.one})

    def map_quotient(
            self, expr: p.QuotientBase, tags: frozenset[Tag]
            ) -> ToCountPolynomialMap:
        return self.new_poly_map({Op(dtype=self.type_inf(expr),
                              op_type=OpType.DIV,
                              tags=tags,
                              count_granularity=self.arithmetic_count_granularity,
                              kernel_name=self.knl.name): self.one}) \
                                + self.rec(expr.numerator, tags) \
                                + self.rec(expr.denominator, tags)

    map_floor_div = map_quotient
    map_remainder = map_quotient

    def map_power(self, expr: p.Power, tags: frozenset[Tag]) -> ToCountPolynomialMap:
        return self.new_poly_map({Op(dtype=self.type_inf(expr),
                              op_type=OpType.POW,
                              tags=tags,
                              count_granularity=self.arithmetic_count_granularity,
                              kernel_name=self.knl.name): self.one}) \
                                + self.rec(expr.base, tags) \
                                + self.rec(expr.exponent, tags)

    def map_type_cast(self, expr):
        # Treats type casting as free
        return self.rec(expr.child)

    def map_left_shift(
            self, expr: p.LeftShift | p.RightShift, tags: frozenset[Tag]
            ) -> ToCountPolynomialMap:
        return self.new_poly_map({Op(dtype=self.type_inf(expr),
                              op_type=OpType.SHIFT,
                              tags=tags,
                              count_granularity=self.arithmetic_count_granularity,
                              kernel_name=self.knl.name): self.one}) \
                                + self.rec(expr.shiftee, tags) \
                                + self.rec(expr.shift, tags)

    map_right_shift = map_left_shift

    def map_bitwise_not(
            self, expr: p.BitwiseNot, tags: frozenset[Tag]) -> ToCountPolynomialMap:
        return self.new_poly_map({Op(dtype=self.type_inf(expr),
                              op_type=OpType.BITWISE,
                              tags=tags,
                              count_granularity=self.arithmetic_count_granularity,
                              kernel_name=self.knl.name): self.one}) \
                                + self.rec(expr.child, tags)

    def map_bitwise_or(
            self, expr: p.BitwiseOr | p.BitwiseAnd | p.BitwiseXor,
            tags: frozenset[Tag]) -> ToCountPolynomialMap:
        return self.new_poly_map({Op(dtype=self.type_inf(expr),
                              op_type=OpType.BITWISE,
                              tags=tags,
                              count_granularity=self.arithmetic_count_granularity,
                              kernel_name=self.knl.name):
                           self.zero + (len(expr.children)-1)}) \
                              + sum(self.rec(child, tags) for child in expr.children)

    map_bitwise_xor = map_bitwise_or
    map_bitwise_and = map_bitwise_or

    def map_if(self, expr: p.If, tags: frozenset[Tag]) -> ToCountPolynomialMap:
        warn_with_kernel(self.knl, "summing_if_branches_ops",
                         "ExpressionOpCounter counting ops as sum of "
                         "if-statement branches.")
        return self.rec(expr.condition, tags) + self.rec(expr.then, tags) \
               + self.rec(expr.else_, tags)

    def map_min(
            self, expr: p.Min | p.Max, tags: frozenset[Tag]
            ) -> ToCountPolynomialMap:
        return self.new_poly_map({Op(dtype=self.type_inf(expr),
                              op_type=OpType.MAXMIN,
                              tags=tags,
                              count_granularity=self.arithmetic_count_granularity,
                              kernel_name=self.knl.name):
                           len(expr.children)-1}) \
               + sum(self.rec(child, tags) for child in expr.children)

    map_max = map_min

    def map_common_subexpression(self, expr, tags):
        raise NotImplementedError("ExpressionOpCounter encountered "
                                  "common_subexpression, "
                                  "map_common_subexpression not implemented.")

    def map_derivative(self, expr, tags):
        raise NotImplementedError("ExpressionOpCounter encountered "
                                  "derivative, "
                                  "map_derivative not implemented.")

    def map_slice(self, expr, tags):
        raise NotImplementedError("ExpressionOpCounter encountered slice, "
                                  "map_slice not implemented.")

# }}}


# {{{ modified coefficient collector that ignores denominator of floor div

class _IndexStrideCoefficientCollector(CoefficientCollector):

    def map_floor_div(self, expr):
        from warnings import warn
        warn("_IndexStrideCoefficientCollector encountered FloorDiv, ignoring "
             "denominator in expression %s" % (expr), stacklevel=1)
        return self.rec(expr.numerator)

# }}}


# {{{ _get_lid_and_gid_strides

def _get_lid_and_gid_strides(
        knl: LoopKernel, array: ArrayBase, index: tuple[Expression, ...]
        ) -> tuple[Mapping[int, Expression], Mapping[int, Expression]]:
    # find all local and global index tags and corresponding inames
    from loopy.symbolic import get_dependencies
    my_inames = get_dependencies(index) & knl.all_inames()

    from loopy.kernel.data import (
        GroupInameTag,
        LocalInameTag,
        filter_iname_tags_by_type,
    )
    lid_to_iname = {}
    gid_to_iname = {}
    for iname in my_inames:
        tags = knl.iname_tags_of_type(iname, (GroupInameTag, LocalInameTag))
        if tags:
            tag, = filter_iname_tags_by_type(
                tags, (GroupInameTag, LocalInameTag), 1)
            if isinstance(tag, LocalInameTag):
                lid_to_iname[tag.axis] = iname
            else:
                gid_to_iname[tag.axis] = iname

    # create lid_strides and gid_strides dicts

    # strides are coefficients in flattened index, i.e., we want
    # lid_strides = {0:l0, 1:l1, 2:l2, ...} and
    # gid_strides = {0:g0, 1:g1, 2:g2, ...},
    # where l0, l1, l2, g0, g1, and g2 come from flattened index
    # [... + g2*gid2 + g1*gid1 + g0*gid0 + ... + l2*lid2 + l1*lid1 + l0*lid0]

    from pymbolic.primitives import Variable

    from loopy.diagnostic import ExpressionNotAffineError
    from loopy.kernel.array import FixedStrideArrayDimTag
    from loopy.symbolic import simplify_using_aff

    def get_iname_strides(
            tag_to_iname_dict: Mapping[int, str]
            ) -> Mapping[int, Expression]:
        tag_to_stride_dict = {}

        from loopy.kernel.array import ArrayDimImplementationTag

        if array.dim_tags is None:
            assert len(index) <= 1
            dim_tags: Sequence[ArrayDimImplementationTag | None] = (None,) * len(index)
        else:
            dim_tags = array.dim_tags

        for tag in tag_to_iname_dict:
            total_iname_stride: Any = 0
            # find total stride of this iname for each axis
            for idx, axis_tag in zip(index, dim_tags):
                # collect index coefficients
                try:
                    coeffs = _IndexStrideCoefficientCollector(
                            [tag_to_iname_dict[tag]])(
                                    simplify_using_aff(knl, idx))
                except ExpressionNotAffineError:
                    total_iname_stride = 0
                    break

                # check if idx contains this iname
                try:
                    coeff = coeffs[Variable(tag_to_iname_dict[tag])]
                except KeyError:
                    # idx does not contain this iname
                    continue

                # found coefficient of this iname
                # now determine stride
                if isinstance(axis_tag, FixedStrideArrayDimTag):
                    axis_tag_stride = axis_tag.stride

                    if axis_tag_stride is lp.auto:
                        total_iname_stride = 0
                        break

                elif axis_tag is None:
                    axis_tag_stride = 1

                else:
                    continue

                total_iname_stride += axis_tag_stride*coeff

            tag_to_stride_dict[tag] = (
                flatten(total_iname_stride)
                if total_iname_stride is not None else total_iname_stride)

        return tag_to_stride_dict

    return get_iname_strides(lid_to_iname), get_iname_strides(gid_to_iname)

# }}}


# {{{ MemAccessCounter

class MemAccessCounter(CounterBase):
    def map_sub_array_ref(
            self, expr: SubArrayRef, tags: frozenset[Tag]) -> ToCountPolynomialMap:
        # generates an array view, considered free
        return self._new_zero_map()

    def map_call(self, expr: p.Call, tags: frozenset[Tag]) -> ToCountPolynomialMap:
        from loopy.symbolic import ResolvedFunction
        assert isinstance(expr.function, ResolvedFunction)
        clbl = self.callables_table[expr.function.name]

        from loopy.kernel.function_interface import CallableKernel
        if not isinstance(clbl, CallableKernel):
            return self.rec(expr.parameters, tags)
        else:
            return super().map_call(expr, tags)

    def count_var_access(self,
                         dtype: ToLoopyTypeConvertible,
                         name: str,
                         index: Expression | None,
                         tags: frozenset[Tag],
                         var_tags: frozenset[Tag] = frozenset()
                         ) -> ToCountPolynomialMap:
        from loopy.kernel.data import TemporaryVariable
        array = self.knl.get_var_descriptor(name)

        if isinstance(array, TemporaryVariable) and (
                    array.address_space == AddressSpace.LOCAL):
            # local memory access
            local_mem_count_granularity = CountGranularity.SUBGROUP

            if index is None:
                return self.new_poly_map({MemAccess(
                        address_space=AddressSpace.LOCAL,
                        dtype=dtype,
                        tags=tags,
                        count_granularity=local_mem_count_granularity,
                        kernel_name=self.knl.name): self.one})

            # could be tuple or scalar index
            index_tuple = index
            if not isinstance(index_tuple, tuple):
                index_tuple = (index_tuple,)

            lid_strides, gid_strides = _get_lid_and_gid_strides(
                                            self.knl, array, index_tuple)

            return self.new_poly_map({MemAccess(
                address_space=array.address_space,
                dtype=dtype,
                tags=tags,
                lid_strides=constantdict(lid_strides),
                gid_strides=constantdict(gid_strides),
                variable=name,
                count_granularity=local_mem_count_granularity,
                kernel_name=self.knl.name): self.one})

        elif (isinstance(array, TemporaryVariable) and (
                    array.address_space == AddressSpace.GLOBAL)) or (
              isinstance(array, lp.ArrayArg)):
            if index is None:
                return self.new_poly_map({MemAccess(
                    address_space=AddressSpace.GLOBAL,
                    dtype=dtype,
                    lid_strides=constantdict({}),
                    gid_strides=constantdict({}),
                    variable=name,
                    tags=tags,
                    count_granularity=CountGranularity.WORKITEM,
                    kernel_name=self.knl.name): self.one})

            # could be tuple or scalar index
            index_tuple = index
            if not isinstance(index_tuple, tuple):
                index_tuple = (index_tuple,)

            lid_strides, gid_strides = _get_lid_and_gid_strides(
                                            self.knl, array, index_tuple)
            # Account for broadcasts once per subgroup
            count_granularity = CountGranularity.WORKITEM if (
                # if the stride in lid.0 is known
                0 in lid_strides
                and
                # it is nonzero
                lid_strides[0] != 0
                ) else CountGranularity.SUBGROUP

            return self.new_poly_map({MemAccess(
                            address_space=AddressSpace.GLOBAL,
                            dtype=dtype,
                            lid_strides=constantdict(lid_strides),
                            gid_strides=constantdict(gid_strides),
                            variable=name,
                            tags=tags,
                            variable_tags=var_tags,
                            count_granularity=count_granularity,
                            kernel_name=self.knl.name,
                            ): self.one}
                          )
        else:
            return self._new_zero_map()

    def map_variable(
            self, expr: p.Variable, tags: frozenset[Tag]
            ) -> ToCountPolynomialMap:
        return self.count_var_access(
                    self.type_inf(expr), expr.name, None, tags)

    map_tagged_variable = map_variable

    def map_subscript(
            self, expr: p.Subscript, tags: frozenset[Tag]) -> ToCountPolynomialMap:
        try:
            var_tags = expr.aggregate.tags  # type: ignore[union-attr]
        except AttributeError:
            var_tags = frozenset()

        assert hasattr(expr.aggregate, "name")

        return (self.count_var_access(self.type_inf(expr),
                                      expr.aggregate.name,
                                      expr.index, tags, var_tags)
                + self.rec(expr.index, tags))

# }}}


# {{{ AccessFootprintGatherer

FootprintsT = dict[str, isl.Set]


class AccessFootprintGatherer(CombineMapper):
    def __init__(self,
                 kernel: LoopKernel,
                 domain: isl.BasicSet,
                 ignore_uncountable: bool = False) -> None:
        self.kernel = kernel
        self.domain = domain
        self.ignore_uncountable = ignore_uncountable

    @staticmethod
    def combine(values: Iterable[FootprintsT]) -> FootprintsT:
        assert values

        def merge_dicts(a: FootprintsT, b: FootprintsT) -> FootprintsT:
            result = a.copy()

            for var_name, footprint in b.items():
                if var_name in result:
                    result[var_name] = result[var_name] | footprint
                else:
                    result[var_name] = footprint

            return result

        from functools import reduce
        return reduce(merge_dicts, values)

    def map_constant(self, expr: p.Any) -> FootprintsT:
        return {}

    def map_variable(self, expr: p.Variable) -> FootprintsT:
        return {}

    def map_subscript(self, expr: p.Subscript) -> FootprintsT:
        subscript = expr.index

        if not isinstance(subscript, tuple):
            subscript = (subscript,)

        from loopy.symbolic import get_access_map

        try:
            access_range = get_access_map(self.domain, subscript,
                    self.kernel.assumptions).range()
        except isl.Error as err:
            # Likely: index was non-linear, nothing we can do.
            if self.ignore_uncountable:
                return {}
            else:
                raise LoopyError("failed to gather footprint: %s" % expr) from err

        except TypeError as err:
            # Likely: index was non-linear, nothing we can do.
            if self.ignore_uncountable:
                return {}
            else:
                raise LoopyError("failed to gather footprint: %s" % expr) from err

        from pymbolic.primitives import Variable
        assert isinstance(expr.aggregate, Variable)

        return self.combine([
            self.rec(expr.index),
            {expr.aggregate.name: access_range}])

# }}}


# {{{ count

def add_assumptions_guard(
        kernel: LoopKernel, pwqpolynomial: isl.PwQPolynomial
        ) -> GuardedPwQPolynomial:
    return GuardedPwQPolynomial(
            pwqpolynomial,
            kernel.assumptions.align_params(pwqpolynomial.space))


def count(kernel, set: isl.Set, space: isl.Space | None = None) -> GuardedPwQPolynomial:
    if isinstance(kernel, TranslationUnit):
        kernel_names = [i for i, clbl in kernel.callables_table.items()
                if isinstance(clbl, CallableKernel)]
        if len(kernel_names) > 1:
            raise LoopyError()
        return count(kernel[kernel_names[0]], set, space)

    try:
        if space is not None:
            set = set.align_params(space)

        return add_assumptions_guard(kernel, set.card())
    except AttributeError:
        pass

    total_count = isl.PwQPolynomial.zero(
            set.space
            .drop_dims(dim_type.set, 0, set.dim(dim_type.set))
            .add_dims(dim_type.set, 1))

    set = set.make_disjoint()

    from loopy.isl_helpers import get_simple_strides

    for bset in set.get_basic_sets():
        bset_count = None
        bset_rebuilt = bset.universe(bset.space)

        bset_strides = get_simple_strides(bset, key_by="index")

        for i in range(bset.dim(isl.dim_type.set)):
            dmax = bset.dim_max(i)
            dmin = bset.dim_min(i)

            stride = bset_strides.get((dim_type.set, i))
            if stride is None:
                stride = 1

            length_pwaff = dmax - dmin + stride
            if space is not None:
                length_pwaff = length_pwaff.align_params(space)

            length = isl.PwQPolynomial.from_pw_aff(length_pwaff)
            length = length.scale_down_val(stride)

            if bset_count is None:
                bset_count = length
            else:
                bset_count = bset_count * length

            # {{{ rebuild check domain

            zero = isl.Aff.zero_on_domain(
                        isl.LocalSpace.from_space(bset.space))
            iname = isl.PwAff.from_aff(
                    zero.set_coefficient_val(isl.dim_type.in_, i, 1))
            dmin_matched = dmin.insert_dims(
                    dim_type.in_, 0, bset.dim(isl.dim_type.set))
            dmax_matched = dmax.insert_dims(
                    dim_type.in_, 0, bset.dim(isl.dim_type.set))
            for idx in range(bset.dim(isl.dim_type.set)):
                if bset.has_dim_id(isl.dim_type.set, idx):
                    dim_id = bset.get_dim_id(isl.dim_type.set, idx)
                    dmin_matched = dmin_matched.set_dim_id(
                            isl.dim_type.in_, idx, dim_id)
                    dmax_matched = dmax_matched.set_dim_id(
                            isl.dim_type.in_, idx, dim_id)

            bset_rebuilt = (
                    bset_rebuilt
                    & iname.le_set(dmax_matched)
                    & iname.ge_set(dmin_matched)
                    & (iname-dmin_matched).mod_val(stride).eq_set(zero))

            # }}}

        if bset_count is not None:
            total_count += bset_count

        is_subset = bset <= bset_rebuilt
        is_superset = bset >= bset_rebuilt

        if not (is_subset and is_superset):
            if is_subset:
                warn_with_kernel(kernel, "count_overestimate",
                        "Barvinok wrappers are not installed. "
                        "Counting routines have overestimated the "
                        "number of integer points in your loop "
                        "domain.")
            elif is_superset:
                warn_with_kernel(kernel, "count_underestimate",
                        "Barvinok wrappers are not installed. "
                        "Counting routines have underestimated the "
                        "number of integer points in your loop "
                        "domain.")
            else:
                warn_with_kernel(kernel, "count_misestimate",
                        "Barvinok wrappers are not installed. "
                        "Counting routines have misestimated the "
                        "number of integer points in your loop "
                        "domain.")

    return add_assumptions_guard(kernel, total_count)


def get_unused_hw_axes_factor(
        knl: LoopKernel, callables_table: ConcreteCallablesTable, insn: InstructionBase,
        disregard_local_axes: bool) -> GuardedPwQPolynomial:
    # FIXME: Multi-kernel support
    gsize, lsize = knl.get_grid_size_upper_bounds(callables_table)

    g_used = set()
    l_used = set()

    from loopy.kernel.data import GroupInameTag, LocalInameTag
    for iname in insn.within_inames:
        tags = knl.iname_tags_of_type(iname,
                              (LocalInameTag, GroupInameTag), max_num=1)
        if tags:
            tag, = tags
            if isinstance(tag, LocalInameTag):
                l_used.add(tag.axis)
            elif isinstance(tag, GroupInameTag):
                g_used.add(tag.axis)

    def mult_grid_factor(used_axes, sizes):
        result = get_kernel_zero_pwqpolynomial(knl) + 1

        for iaxis, size in enumerate(sizes):
            if iaxis not in used_axes:
                if isinstance(size, int):
                    result = result * size
                else:
                    result = result * isl.PwQPolynomial.from_pw_aff(
                            size.align_params(result.space))

        return result

    if disregard_local_axes:
        result = mult_grid_factor(g_used, gsize)
    else:
        result = mult_grid_factor(g_used, gsize) * mult_grid_factor(l_used, lsize)

    return add_assumptions_guard(knl, result)


def count_inames_domain(
        knl: LoopKernel, inames: frozenset[str]) -> GuardedPwQPolynomial:
    space = get_kernel_parameter_space(knl)
    if not inames:
        return add_assumptions_guard(knl,
                get_kernel_zero_pwqpolynomial(knl) + 1)

    inames_domain = knl.get_inames_domain(inames)
    domain = inames_domain.project_out_except(inames, [dim_type.set])
    return count(knl, domain, space=space)


def count_insn_runs(
        knl: LoopKernel,
        callables_table: ConcreteCallablesTable,
        insn: InstructionBase,
        count_redundant_work: bool,
        disregard_local_axes: bool = False) -> GuardedPwQPolynomial:

    insn_inames = insn.within_inames

    if disregard_local_axes:
        from loopy.kernel.data import LocalInameTag
        insn_inames = frozenset(
                [iname for iname in insn_inames
                    if not knl.iname_tags_of_type(iname, LocalInameTag)])

    c = count_inames_domain(knl, insn_inames)

    if count_redundant_work:
        unused_fac = get_unused_hw_axes_factor(knl, callables_table,
                insn, disregard_local_axes=disregard_local_axes)
        return c * unused_fac
    else:
        return c


def _get_insn_count(
        knl: LoopKernel,
        callables_table: ConcreteCallablesTable,
        insn_id: str | None,
        subgroup_size: int | None,
        count_redundant_work: bool,
        count_granularity: CountGranularity | None = CountGranularity.WORKITEM
        ) -> GuardedPwQPolynomial:
    insn = knl.id_to_insn[insn_id]

    if count_granularity is None:
        warn_with_kernel(knl, "get_insn_count_assumes_granularity",
                         "get_insn_count: No count granularity passed, "
                         "assuming %s granularity."
                         % (CountGranularity.WORKITEM))
        count_granularity = CountGranularity.WORKITEM

    if count_granularity == CountGranularity.WORKITEM:
        return count_insn_runs(
            knl, callables_table, insn,
            count_redundant_work=count_redundant_work,
            disregard_local_axes=False)

    ct_disregard_local = count_insn_runs(
            knl, callables_table, insn, disregard_local_axes=True,
            count_redundant_work=count_redundant_work)

    if count_granularity == CountGranularity.WORKGROUP:
        return ct_disregard_local
    elif count_granularity == CountGranularity.SUBGROUP:
        # {{{ compute workgroup_size

        from loopy.symbolic import aff_to_expr
        _, local_size = knl.get_grid_size_upper_bounds(callables_table)
        workgroup_size = 1
        if local_size:
            for size in local_size:
                if size.n_piece() != 1:
                    raise LoopyError("Workgroup size found to be genuinely "
                        "piecewise defined, which is not allowed in stats gathering")

                (valid_set, aff), = size.get_pieces()

                assert ((valid_set.n_basic_set() == 1)
                        and (valid_set.get_basic_sets()[0].is_universe()))

                s = aff_to_expr(aff)
                if not isinstance(s, int):
                    raise LoopyError("Cannot count insn with %s granularity, "
                                     "work-group size is not integer: %s"
                                     % (CountGranularity.SUBGROUP, local_size))
                workgroup_size *= s

        # }}}

        warn_with_kernel(knl, "insn_count_subgroups_upper_bound",
                "get_insn_count: when counting instruction %s with "
                "count_granularity=%s, using upper bound for work-group size "
                "(%d work-items) to compute sub-groups per work-group. When "
                "multiple device programs present, actual sub-group count may be "
                "lower." % (insn_id, CountGranularity.SUBGROUP, workgroup_size))

        from pytools import div_ceil
        return ct_disregard_local*div_ceil(workgroup_size, subgroup_size)

# }}}


# {{{ get_op_map

def _get_op_map_for_single_kernel(
        knl: LoopKernel,
        callables_table: ConcreteCallablesTable,
        count_redundant_work: bool,
        count_within_subscripts: bool,
        subgroup_size: int | str | None,
        within: Any) -> ToCountMap[GuardedPwQPolynomial]:

    subgroup_size = _process_subgroup_size(knl, subgroup_size)

    kernel_rec = partial(_get_op_map_for_single_kernel,
            callables_table=callables_table,
            count_redundant_work=count_redundant_work,
            count_within_subscripts=count_within_subscripts,
            subgroup_size=subgroup_size, within=within)

    op_counter = ExpressionOpCounter(knl, callables_table, kernel_rec,
            count_within_subscripts)
    op_map: ToCountMap[GuardedPwQPolynomial] = op_counter._new_zero_map()

    from loopy.kernel.instruction import (
        Assignment,
        BarrierInstruction,
        CallInstruction,
        CInstruction,
        NoOpInstruction,
    )

    for insn in knl.instructions:
        if within(knl, insn):
            if isinstance(insn, (CallInstruction, Assignment)):
                ops = op_counter(insn.assignees) + op_counter(insn.expression)
                for key, val in ops.count_map.items():
                    key = cast("Op", key)
                    count = _get_insn_count(knl, callables_table, insn.id,
                                subgroup_size, count_redundant_work,
                                key.count_granularity)
                    op_map = op_map + ToCountMap({key: val}) * count

            elif isinstance(
                    insn, (CInstruction, NoOpInstruction, BarrierInstruction)):
                pass
            else:
                raise NotImplementedError("unexpected instruction item type: '%s'"
                        % type(insn).__name__)

    return op_map


<<<<<<< HEAD
def get_op_map(
        t_unit: TranslationUnit, *, count_redundant_work: bool = False,
        count_within_subscripts: bool = True,
        subgroup_size: int | str | None = None,
        entrypoint: str | None = None,
        within: str | None = None) -> ToCountMap[GuardedPwQPolynomial]:
=======
def get_op_map(program, count_redundant_work=False,
               count_within_subscripts=True, subgroup_size=None,
               entrypoint=None, within: ToMatchConvertible = None):
>>>>>>> 754bc151

    """Count the number of operations in a loopy kernel.

    :arg knl: A :class:`loopy.LoopKernel` whose operations are to be counted.

    :arg count_redundant_work: Based on usage of hardware axes or other
        specifics, a kernel may perform work redundantly. This :class:`bool`
        flag indicates whether this work should be included in the count.
        (Likely desirable for performance modeling, but undesirable for code
        optimization.)

    :arg count_within_subscripts: A :class:`bool` specifying whether to
        count operations inside array indices.

    :arg subgroup_size: (currently unused) An :class:`int`, :class:`str`
        ``"guess"``, or *None* that specifies the sub-group size. An OpenCL
        sub-group is an implementation-dependent grouping of work-items within
        a work-group, analogous to an NVIDIA CUDA warp. subgroup_size is used,
        e.g., when counting a :class:`MemAccess` whose count_granularity
        specifies that it should only be counted once per sub-group. If set to
        *None* an attempt to find the sub-group size using the device will be
        made, if this fails an error will be raised. If a :class:`str`
        ``"guess"`` is passed as the subgroup_size, get_mem_access_map will
        attempt to find the sub-group size using the device and, if
        unsuccessful, will make a wild guess.

    :arg within: If not None, limit the result to matching contexts.
        See :func:`loopy.match.parse_match` for syntax.

    :return: A :class:`ToCountMap` of **{** :class:`Op` **:**
        :class:`islpy.PwQPolynomial` **}**.

        - The :class:`Op` specifies the characteristics of the arithmetic
          operation.

        - The :class:`islpy.PwQPolynomial` holds the number of operations of
          the kind specified in the key (in terms of the
          :class:`loopy.LoopKernel` parameter *inames*).

    Example usage::

        # (first create loopy kernel and specify array data types)

        op_map = get_op_map(knl)
        params = {"n": 512, "m": 256, "l": 128}
        f32add = op_map[Op(np.float32,
                           "add",
                           count_granularity=CountGranularity.WORKITEM)
                       ].eval_with_dict(params)
        f32mul = op_map[Op(np.float32,
                           "mul",
                           count_granularity=CountGranularity.WORKITEM)
                       ].eval_with_dict(params)

        # (now use these counts to, e.g., predict performance)

    """

    if entrypoint is None:
        if len(t_unit.entrypoints) > 1:
            raise LoopyError("Must provide entrypoint")

        entrypoint = next(iter(t_unit.entrypoints))

    assert entrypoint in t_unit.entrypoints

    from loopy.preprocess import infer_unknown_types, preprocess_program
    t_unit = preprocess_program(t_unit)

    from loopy.match import parse_match
    within_parsed = parse_match(within)

    # Ordering restriction: preprocess might insert arguments to
    # make strides valid. Those also need to go through type inference.
    t_unit = infer_unknown_types(t_unit, expect_completion=True)

    kernel = t_unit[entrypoint]

    return _get_op_map_for_single_kernel(
            kernel, t_unit.callables_table,
            count_redundant_work=count_redundant_work,
            count_within_subscripts=count_within_subscripts,
            subgroup_size=subgroup_size,
            within=within_parsed)

# }}}


# {{{ subgroup size finding

def _find_subgroup_size_for_knl(knl: LoopKernel) -> int | None:
    from loopy.target.pyopencl import PyOpenCLTarget
    if isinstance(knl.target, PyOpenCLTarget) and knl.target.device is not None:
        from pyopencl.characterize import get_simd_group_size
        # type_size is unused in get_simd_group_size
        subgroup_size_guess = get_simd_group_size(knl.target.device, type_size=4)

        warn_with_kernel(knl, "getting_subgroup_size_from_device",
                         "Device: %s. Using sub-group size given by "
                         "pyopencl.characterize.get_simd_group_size(): %s"
                         % (knl.target.device, subgroup_size_guess))
        return subgroup_size_guess
    else:
        return None


@memoize_method
def _process_subgroup_size(knl, subgroup_size_requested):

    if isinstance(subgroup_size_requested, int):
        return subgroup_size_requested
    else:
        # try to find subgroup_size
        subgroup_size_guess = _find_subgroup_size_for_knl(knl)

        if subgroup_size_requested is None:
            if subgroup_size_guess is None:
                # "guess" was not passed and either no target device found
                # or get_simd_group_size returned None
                raise ValueError("No sub-group size passed, no target device found. "
                                 "Either (1) pass integer value for subgroup_size, "
                                 "(2) ensure that kernel.target is PyOpenClTarget "
                                 "and kernel.target.device is set, or (3) pass "
                                 "subgroup_size='guess' and hope for the best.")
            else:
                return subgroup_size_guess

        elif subgroup_size_requested == "guess":
            if subgroup_size_guess is None:
                # unable to get subgroup_size from device, so guess
                subgroup_size_guess = 32
                warn_with_kernel(knl, "get_x_map_guessing_subgroup_size",
                                 "'guess' sub-group size passed, no target device "
                                 "found, wildly guessing that sub-group size is %d."
                                 % (subgroup_size_guess))
                return subgroup_size_guess
            else:
                return subgroup_size_guess
        else:
            raise ValueError("Invalid value for subgroup_size: %s. subgroup_size "
                             "must be integer, 'guess', or, if you're feeling "
                             "lucky, None." % (subgroup_size_requested))

# }}}


# {{{ get_mem_access_map

def _get_mem_access_map_for_single_kernel(
        knl: LoopKernel,
        callables_table: ConcreteCallablesTable,
        count_redundant_work: bool, subgroup_size: int | str | None,
        within: Any) -> ToCountMap[GuardedPwQPolynomial]:

    subgroup_size = _process_subgroup_size(knl, subgroup_size)

    kernel_rec = partial(_get_mem_access_map_for_single_kernel,
            callables_table=callables_table,
            count_redundant_work=count_redundant_work,
            subgroup_size=subgroup_size)

    access_counter = MemAccessCounter(knl, callables_table, kernel_rec)
    access_map: ToCountMap[GuardedPwQPolynomial] = access_counter._new_zero_map()

    from loopy.kernel.instruction import (
        Assignment,
        BarrierInstruction,
        CallInstruction,
        CInstruction,
        NoOpInstruction,
    )

    for insn in knl.instructions:
        if within(knl, insn):
            if isinstance(insn, (CallInstruction, Assignment)):
                insn_access_map = (
                            access_counter(insn.expression)
                            ).with_set_attributes(read_write=AccessDirection.READ)
                for assignee in insn.assignees:
                    insn_access_map = insn_access_map + (
                            access_counter(assignee)
                            ).with_set_attributes(read_write=AccessDirection.WRITE)

                for key, val in insn_access_map.count_map.items():
                    key = cast("MemAccess", key)
                    count = _get_insn_count(knl, callables_table, insn.id,
                                subgroup_size, count_redundant_work,
                                key.count_granularity)
                    access_map = access_map + ToCountMap({key: val}) * count

            elif isinstance(
                    insn, (CInstruction, NoOpInstruction, BarrierInstruction)):
                pass

            else:
                raise NotImplementedError("unexpected instruction item type: '%s'"
                        % type(insn).__name__)

    return access_map


<<<<<<< HEAD
def get_mem_access_map(
        t_unit: TranslationUnit, *, count_redundant_work: bool = False,
        subgroup_size: int | str | None = None,
        entrypoint: str | None = None,
        within: str | None = None) -> ToCountMap[GuardedPwQPolynomial]:
=======
def get_mem_access_map(program, count_redundant_work=False,
                       subgroup_size=None, entrypoint=None,
                       within: ToMatchConvertible = None):
>>>>>>> 754bc151
    """Count the number of memory accesses in a loopy kernel.

    :arg knl: A :class:`loopy.LoopKernel` whose memory accesses are to be
        counted.

    :arg count_redundant_work: Based on usage of hardware axes or other
        specifics, a kernel may perform work redundantly. This :class:`bool`
        flag indicates whether this work should be included in the count.
        (Likely desirable for performance modeling, but undesirable for
        code optimization.)

    :arg subgroup_size: An :class:`int`, :class:`str` ``"guess"``, or
        *None* that specifies the sub-group size. An OpenCL sub-group is an
        implementation-dependent grouping of work-items within a work-group,
        analogous to an NVIDIA CUDA warp. subgroup_size is used, e.g., when
        counting a :class:`MemAccess` whose count_granularity specifies that it
        should only be counted once per sub-group. If set to *None* an attempt
        to find the sub-group size using the device will be made, if this fails
        an error will be raised. If a :class:`str` ``"guess"`` is passed as
        the subgroup_size, get_mem_access_map will attempt to find the
        sub-group size using the device and, if unsuccessful, will make a wild
        guess.

    :arg within: If not None, limit the result to matching contexts.
        See :func:`loopy.match.parse_match` for syntax.

    :return: A :class:`ToCountMap` of **{** :class:`MemAccess` **:**
        :class:`islpy.PwQPolynomial` **}**.

        - The :class:`MemAccess` specifies the characteristics of the memory
          access.

        - The :class:`islpy.PwQPolynomial` holds the number of memory accesses
          with the characteristics specified in the key (in terms of the
          :class:`loopy.LoopKernel` *inames*).

    Example usage::

        # (first create loopy kernel and specify array data types)

        params = {"n": 512, "m": 256, "l": 128}
        mem_map = get_mem_access_map(knl)

        f32_s1_g_ld_a = mem_map[MemAccess(
                                    mtype="global",
                                    dtype=np.float32,
                                    lid_strides={0: 1},
                                    gid_strides={0: 256},
                                    direction="load",
                                    variable="a",
                                    count_granularity=CountGranularity.WORKITEM)
                               ].eval_with_dict(params)
        f32_s1_g_st_a = mem_map[MemAccess(
                                    mtype="global",
                                    dtype=np.float32,
                                    lid_strides={0: 1},
                                    gid_strides={0: 256},
                                    direction="store",
                                    variable="a",
                                    count_granularity=CountGranularity.WORKITEM)
                               ].eval_with_dict(params)
        f32_s1_l_ld_x = mem_map[MemAccess(
                                    mtype="local",
                                    dtype=np.float32,
                                    lid_strides={0: 1},
                                    gid_strides={0: 256},
                                    direction="load",
                                    variable="x",
                                    count_granularity=CountGranularity.WORKITEM)
                               ].eval_with_dict(params)
        f32_s1_l_st_x = mem_map[MemAccess(
                                    mtype="local",
                                    dtype=np.float32,
                                    lid_strides={0: 1},
                                    gid_strides={0: 256},
                                    direction="store",
                                    variable="x",
                                    count_granularity=CountGranularity.WORKITEM)
                               ].eval_with_dict(params)

        # (now use these counts to, e.g., predict performance)

    """

    if entrypoint is None:
        if len(t_unit.entrypoints) > 1:
            raise LoopyError("Must provide entrypoint")

        entrypoint = next(iter(t_unit.entrypoints))

    assert entrypoint in t_unit.entrypoints

    from loopy.preprocess import infer_unknown_types, preprocess_program

    t_unit = preprocess_program(t_unit)

    from loopy.match import parse_match
    within_parsed = parse_match(within)

    # Ordering restriction: preprocess might insert arguments to
    # make strides valid. Those also need to go through type inference.
    t_unit = infer_unknown_types(t_unit, expect_completion=True)

    return _get_mem_access_map_for_single_kernel(
            t_unit[entrypoint], t_unit.callables_table,
            count_redundant_work=count_redundant_work,
            subgroup_size=subgroup_size,
            within=within_parsed)

# }}}


# {{{ get_synchronization_map

def _get_synchronization_map_for_single_kernel(
        knl: LoopKernel,
        callables_table: ConcreteCallablesTable,
        subgroup_size: int | None = None) -> ToCountMap[GuardedPwQPolynomial]:

    knl = lp.get_one_linearized_kernel(knl, callables_table)

    from loopy.schedule import (
        Barrier,
        CallKernel,
        EnterLoop,
        LeaveLoop,
        ReturnFromKernel,
        RunInstruction,
    )

    kernel_rec = partial(_get_synchronization_map_for_single_kernel,
            callables_table=callables_table,
            subgroup_size=subgroup_size)

    sync_counter = CounterBase(knl, callables_table, kernel_rec)
    sync_map: ToCountMap[GuardedPwQPolynomial] = sync_counter._new_zero_map()

    iname_list = []

    assert knl.linearization is not None

    for sched_item in knl.linearization:
        if isinstance(sched_item, EnterLoop):
            if sched_item.iname:  # (if not empty)
                iname_list.append(sched_item.iname)
        elif isinstance(sched_item, LeaveLoop):
            if sched_item.iname:  # (if not empty)
                iname_list.pop()

        elif isinstance(sched_item, Barrier):
            if sched_item.synchronization_kind == "local":
                sync_kind = SynchronizationKind.BARRIER_LOCAL
            else:
                sync_kind = SynchronizationKind.BARRIER_GLOBAL

            sync_map = sync_map + ToCountMap(
                    {Sync(
                        sync_kind,
                        knl.name): count_inames_domain(knl, frozenset(iname_list))})

        elif isinstance(sched_item, RunInstruction):
            pass

        elif isinstance(sched_item, CallKernel):
            sync_map = sync_map + ToCountMap(
                    {Sync(SynchronizationKind.KERNEL_LAUNCH, knl.name):
                        count_inames_domain(knl, frozenset(iname_list))})

        elif isinstance(sched_item, ReturnFromKernel):
            pass

        else:
            raise LoopyError("unexpected schedule item: %s"
                    % type(sched_item).__name__)

    return sync_map


def get_synchronization_map(
        t_unit: TranslationUnit, *,
        subgroup_size: int | None = None,
        entrypoint: str | None = None) -> ToCountMap[GuardedPwQPolynomial]:
    """Count the number of synchronization events each work-item encounters in
    a loopy kernel.

    :arg knl: A :class:`loopy.LoopKernel` whose barriers are to be counted.

    :arg subgroup_size: (currently unused) An :class:`int`, :class:`str`
        ``"guess"``, or *None* that specifies the sub-group size. An OpenCL
        sub-group is an implementation-dependent grouping of work-items within
        a work-group, analogous to an NVIDIA CUDA warp. subgroup_size is used,
        e.g., when counting a :class:`MemAccess` whose count_granularity
        specifies that it should only be counted once per sub-group. If set to
        *None* an attempt to find the sub-group size using the device will be
        made, if this fails an error will be raised. If a :class:`str`
        ``"guess"`` is passed as the subgroup_size, get_mem_access_map will
        attempt to find the sub-group size using the device and, if
        unsuccessful, will make a wild guess.

    :return: A dictionary mapping each type of synchronization event to an
        :class:`islpy.PwQPolynomial` holding the number of events per
        work-item.

        Possible keys include ``barrier_local``, ``barrier_global``
        (if supported by the target) and ``kernel_launch``.

    Example usage::

        # (first create loopy kernel and specify array data types)

        sync_map = get_synchronization_map(knl)
        params = {"n": 512, "m": 256, "l": 128}
        barrier_ct = sync_map["barrier_local"].eval_with_dict(params)

        # (now use this count to, e.g., predict performance)

    """
    if entrypoint is None:
        if len(t_unit.entrypoints) > 1:
            raise LoopyError("Must provide entrypoint")

        entrypoint = next(iter(t_unit.entrypoints))

    assert entrypoint in t_unit.entrypoints
    from loopy.preprocess import infer_unknown_types, preprocess_program

    t_unit = preprocess_program(t_unit)
    # Ordering restriction: preprocess might insert arguments to
    # make strides valid. Those also need to go through type inference.
    t_unit = infer_unknown_types(t_unit, expect_completion=True)

    return _get_synchronization_map_for_single_kernel(
            t_unit[entrypoint], t_unit.callables_table,
            subgroup_size=subgroup_size)

# }}}


# {{{ gather_access_footprints

def _gather_access_footprints_for_single_kernel(
        kernel: LoopKernel, ignore_uncountable: bool
        ) -> tuple[FootprintsT, FootprintsT]:
    write_footprints = []
    read_footprints = []

    for insn in kernel.instructions:
        if not isinstance(insn, MultiAssignmentBase):
            warn_with_kernel(kernel, "count_non_assignment",
                    "Non-assignment instruction encountered in "
                    "gather_access_footprints, not counted")
            continue

        insn_inames = kernel.insn_inames(insn)
        inames_domain = kernel.get_inames_domain(insn_inames)
        domain = (inames_domain.project_out_except(insn_inames,
                                                   [dim_type.set]))

        afg = AccessFootprintGatherer(kernel, domain,
                ignore_uncountable=ignore_uncountable)

        write_footprints.append(afg(insn.assignees))
        read_footprints.append(afg(insn.expression))

    return (
            AccessFootprintGatherer.combine(write_footprints),
            AccessFootprintGatherer.combine(read_footprints))


def gather_access_footprints(
        t_unit: TranslationUnit, *, ignore_uncountable: bool = False,
        entrypoint: str | None = None) -> Mapping[MemAccess, "isl.Set"]:  # noqa: UP037
    """Return a dictionary mapping :class:`MemAccess` to
    :class:`islpy.Set` instances capturing which indices of each array
    are read/written.

    :arg ignore_uncountable: If *False*, an error will be raised for accesses
        on which the footprint cannot be determined (e.g. data-dependent or
        nonlinear indices)
    """

    if entrypoint is None:
        if len(t_unit.entrypoints) > 1:
            raise LoopyError("Must provide entrypoint")

        entrypoint = next(iter(t_unit.entrypoints))

    assert entrypoint in t_unit.entrypoints

    # FIXME: works only for one callable kernel till now.
    if len([in_knl_callable for in_knl_callable in
        t_unit.callables_table.values() if isinstance(in_knl_callable,
            CallableKernel)]) != 1:
        raise NotImplementedError("Currently only supported for "
                                  "translation unit with only one CallableKernel.")

    from loopy.preprocess import infer_unknown_types, preprocess_program

    t_unit = preprocess_program(t_unit)
    # Ordering restriction: preprocess might insert arguments to
    # make strides valid. Those also need to go through type inference.
    t_unit = infer_unknown_types(t_unit, expect_completion=True)

    kernel = t_unit[entrypoint]
    assert isinstance(kernel, LoopKernel)
    write_footprints, read_footprints = _gather_access_footprints_for_single_kernel(
            kernel, ignore_uncountable)

    result = {}

    for vname, footprint in write_footprints.items():
        result[MemAccess(variable=vname, read_write=AccessDirection.WRITE)] \
                = footprint

    for vname, footprint in read_footprints.items():
        result[MemAccess(variable=vname, read_write=AccessDirection.READ)] \
                = footprint

    return result


def gather_access_footprint_bytes(
        t_unit: TranslationUnit, *, ignore_uncountable: bool = False
        ) -> ToCountPolynomialMap:
    """Return a dictionary mapping ``(var_name, direction)`` to
    :class:`islpy.PwQPolynomial` instances capturing the number of bytes  are
    read/written (where *direction* is either ``read`` or ``write`` on array
    *var_name*

    :arg ignore_uncountable: If *True*, an error will be raised for accesses on
        which the footprint cannot be determined (e.g. data-dependent or
        nonlinear indices)
    """

    from loopy.preprocess import infer_unknown_types
    t_unit = infer_unknown_types(t_unit, expect_completion=True)

    fp = gather_access_footprints(t_unit, ignore_uncountable=ignore_uncountable)

    # FIXME: Only supporting a single kernel for now
    kernel = t_unit.default_entrypoint

    result: dict[Countable, GuardedPwQPolynomial] = {}
    for ma, var_fp in fp.items():
        assert ma.variable
        var_descr = kernel.get_var_descriptor(ma.variable)
        assert var_descr.dtype
        bytes_transferred = (
                int(var_descr.dtype.numpy_dtype.itemsize)
                * count(kernel, var_fp))
        result[ma] = add_assumptions_guard(kernel, bytes_transferred)

    return ToCountPolynomialMap(get_kernel_parameter_space(kernel), result)

# }}}

# vim: foldmethod=marker<|MERGE_RESOLUTION|>--- conflicted
+++ resolved
@@ -31,21 +31,19 @@
 from dataclasses import dataclass, replace
 from enum import Enum, auto as enum_auto
 from functools import cached_property, partial
-<<<<<<< HEAD
 from typing import (
     TYPE_CHECKING,
     Any,
     Callable,
+    ClassVar, 
     Generic,
+    Literal,
     TypeVar,
     Union,
     cast,
 )
 
 from constantdict import constantdict
-=======
-from typing import TYPE_CHECKING, ClassVar, Literal
->>>>>>> 754bc151
 
 import islpy as isl
 from islpy import PwQPolynomial, dim_type
@@ -854,7 +852,6 @@
         if self.variable_tags is None:
             object.__setattr__(self, "variable_tags", frozenset())
 
-<<<<<<< HEAD
         if not isinstance(self.count_granularity, (CountGranularity, type(None))):
             raise ValueError(
                 f"unexpected count_granularity: '{self.count_granularity}'")
@@ -872,22 +869,6 @@
             return "local"
         else:
             raise ValueError(f"unexpected address_space: '{self.address_space}'")
-=======
-        from pymbolic import flatten
-        if gid_strides is not None:
-            gid_strides = {k: flatten(v)
-                for k, v in gid_strides.items()}
-        if lid_strides is not None:
-            lid_strides = {k: flatten(v)
-                for k, v in lid_strides.items()}
-
-        ImmutableRecord.__init__(self, mtype=mtype, dtype=dtype,
-                            lid_strides=lid_strides,
-                            gid_strides=gid_strides, direction=direction,
-                            variable=variable, variable_tags=variable_tags,
-                            count_granularity=count_granularity,
-                            kernel_name=kernel_name)
->>>>>>> 754bc151
 
     @property
     def direction(self) -> str:
@@ -1887,18 +1868,12 @@
     return op_map
 
 
-<<<<<<< HEAD
 def get_op_map(
         t_unit: TranslationUnit, *, count_redundant_work: bool = False,
         count_within_subscripts: bool = True,
         subgroup_size: int | str | None = None,
         entrypoint: str | None = None,
-        within: str | None = None) -> ToCountMap[GuardedPwQPolynomial]:
-=======
-def get_op_map(program, count_redundant_work=False,
-               count_within_subscripts=True, subgroup_size=None,
-               entrypoint=None, within: ToMatchConvertible = None):
->>>>>>> 754bc151
+        within: ToMatchConvertible = None) -> ToCountMap[GuardedPwQPolynomial]:
 
     """Count the number of operations in a loopy kernel.
 
@@ -2100,17 +2075,11 @@
     return access_map
 
 
-<<<<<<< HEAD
 def get_mem_access_map(
         t_unit: TranslationUnit, *, count_redundant_work: bool = False,
         subgroup_size: int | str | None = None,
         entrypoint: str | None = None,
-        within: str | None = None) -> ToCountMap[GuardedPwQPolynomial]:
-=======
-def get_mem_access_map(program, count_redundant_work=False,
-                       subgroup_size=None, entrypoint=None,
-                       within: ToMatchConvertible = None):
->>>>>>> 754bc151
+        within: ToMatchConvertible = None) -> ToCountMap[GuardedPwQPolynomial]:
     """Count the number of memory accesses in a loopy kernel.
 
     :arg knl: A :class:`loopy.LoopKernel` whose memory accesses are to be
