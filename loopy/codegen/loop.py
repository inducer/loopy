--- conflicted
+++ resolved
@@ -347,7 +347,6 @@
 
 # {{{ sequential loop
 
-<<<<<<< HEAD
 def _get_intersecting_inames(kernel: LoopKernel, iname: str) -> FrozenSet[str]:
     from functools import reduce
     return reduce(frozenset.union,
@@ -358,10 +357,7 @@
                   frozenset())
 
 
-def generate_sequential_loop_dim_code(codegen_state, sched_index):
-=======
 def generate_sequential_loop_dim_code(codegen_state, sched_index, hints):
->>>>>>> 00d10f2c
     kernel = codegen_state.kernel
 
     ecm = codegen_state.expression_to_code_mapper
