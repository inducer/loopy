__copyright__ = "Copyright (C) 2012 Andreas Kloeckner"

__license__ = """
Permission is hereby granted, free of charge, to any person obtaining a copy
of this software and associated documentation files (the "Software"), to deal
in the Software without restriction, including without limitation the rights
to use, copy, modify, merge, publish, distribute, sublicense, and/or sell
copies of the Software, and to permit persons to whom the Software is
furnished to do so, subject to the following conditions:

The above copyright notice and this permission notice shall be included in
all copies or substantial portions of the Software.

THE SOFTWARE IS PROVIDED "AS IS", WITHOUT WARRANTY OF ANY KIND, EXPRESS OR
IMPLIED, INCLUDING BUT NOT LIMITED TO THE WARRANTIES OF MERCHANTABILITY,
FITNESS FOR A PARTICULAR PURPOSE AND NONINFRINGEMENT. IN NO EVENT SHALL THE
AUTHORS OR COPYRIGHT HOLDERS BE LIABLE FOR ANY CLAIM, DAMAGES OR OTHER
LIABILITY, WHETHER IN AN ACTION OF CONTRACT, TORT OR OTHERWISE, ARISING FROM,
OUT OF OR IN CONNECTION WITH THE SOFTWARE OR THE USE OR OTHER DEALINGS IN
THE SOFTWARE.
"""

import logging
import sys
from dataclasses import dataclass, replace
from typing import (
    TYPE_CHECKING,
    Any,
    FrozenSet,
    Mapping,
    Optional,
    Sequence,
    Set,
    Tuple,
    Union,
)

from immutabledict import immutabledict

from loopy.codegen.result import CodeGenerationResult
from loopy.library.reduction import ReductionOpFunction
from loopy.translation_unit import CallablesTable, TranslationUnit


logger = logging.getLogger(__name__)

from functools import reduce

import islpy as isl
from pytools import ProcessLogger, UniqueNameGenerator
from pytools.persistent_dict import WriteOncePersistentDict

from loopy.diagnostic import LoopyError, warn
from loopy.kernel import LoopKernel
from loopy.kernel.function_interface import CallableKernel
from loopy.symbolic import CombineMapper
from loopy.target import TargetBase
from loopy.tools import LoopyKeyBuilder, caches
from loopy.types import LoopyType
from loopy.typing import Expression
from loopy.version import DATA_MODEL_VERSION


if TYPE_CHECKING:
    from loopy.codegen.result import GeneratedProgram
    from loopy.codegen.tools import CodegenOperationCacheManager


if getattr(sys, "_BUILDING_SPHINX_DOCS", False):
    from loopy.codegen.result import GeneratedProgram  # noqa: F811
    from loopy.codegen.tools import CodegenOperationCacheManager  # noqa: F811


__doc__ = """
.. currentmodule:: loopy.codegen

.. autoclass:: PreambleInfo

.. autoclass:: VectorizationInfo

.. autoclass:: SeenFunction

.. autoclass:: CodeGenerationState

.. autoclass:: TranslationUnitCodeGenerationResult

.. automodule:: loopy.codegen.result

.. automodule:: loopy.codegen.tools

References
^^^^^^^^^^
.. class:: ExpressionNode

    See :class:`pymbolic.primitives.ExpressionNode`.
"""


# {{{ code generation state

class UnvectorizableError(Exception):
    pass


@dataclass(frozen=True)
class VectorizationInfo:
    """
    .. attribute:: iname
    .. attribute:: length
    .. attribute:: space
    """

    iname: str
    length: int
    # FIXME why is this here?
    space: isl.Space


@dataclass(frozen=True)
class SeenFunction:
    """This is used to track functions that emerge late during code generation,
    e.g. C functions to realize arithmetic. No connection with
    :class:`~loopy.kernel.function_interface.InKernelCallable`.

    .. attribute:: name
    .. attribute:: c_name
    .. attribute:: arg_dtypes

        a tuple of arg dtypes

    .. attribute:: result_dtypes

        a tuple of result dtypes
    """
    name: str
    c_name: str
    arg_dtypes: Tuple[LoopyType, ...]
    result_dtypes: Tuple[LoopyType, ...]


@dataclass(frozen=True)
class CodeGenerationState:
    """
    .. attribute:: kernel
    .. attribute:: target
    .. attribute:: implemented_domain

        The entire implemented domain (as an :class:`islpy.Set`)
        i.e. all constraints that have been enforced so far.

    .. attribute:: implemented_predicates

        A :class:`frozenset` of predicates for which checks have been
        implemented.

    .. attribute:: seen_dtypes

        set of dtypes that were encountered

    .. attribute:: seen_functions

        set of :class:`SeenFunction` instances

    .. attribute:: seen_atomic_dtypes

    .. attribute:: var_subst_map

    .. attribute:: allow_complex

    .. attribute:: vectorization_info

        *None* (to mean vectorization has not yet been applied),  or an instance of
        :class:`VectorizationInfo`.

    .. attribute:: is_generating_device_code

    .. attribute:: gen_program_name

        None (indicating that host code is being generated)
        or the name of the device program currently being
        generated.

    .. attribute:: schedule_index_end

    .. attribute:: callables_table

        A mapping from callable names to instances of
        :class:`loopy.kernel.function_interface.InKernelCallable`.

    .. attribute:: is_entrypoint

        A :class:`bool` to indicate if the code is being generated for an
        entrypoint kernel

    .. attribute:: codegen_cache_manager

        An instance of :class:`loopy.codegen.tools.CodegenOperationCacheManager`.
    """

    kernel: LoopKernel
    target: TargetBase
    implemented_domain: isl.Set
    implemented_predicates: FrozenSet[Union[str, Expression]]

    # /!\ mutable
    seen_dtypes: Set[LoopyType]
    seen_functions: Set[SeenFunction]
    seen_atomic_dtypes: Set[LoopyType]

<<<<<<< HEAD
    var_subst_map: immutabledict[str, ExpressionT]
=======
    var_subst_map: Map[str, Expression]
>>>>>>> 3d16d57d
    allow_complex: bool
    callables_table: CallablesTable
    is_entrypoint: bool
    var_name_generator: UniqueNameGenerator
    is_generating_device_code: bool
    gen_program_name: str
    schedule_index_end: int
    codegen_cachemanager: "CodegenOperationCacheManager"
    vectorization_info: Optional[VectorizationInfo] = None

    def __post_init__(self):
        # FIXME: If this doesn't bomb during testing, we can get rid of target.
        assert self.target == self.kernel.target

        assert self.vectorization_info is None or isinstance(
                self.vectorization_info, VectorizationInfo)

    # {{{ copy helpers

    def copy(self, **kwargs: Any) -> "CodeGenerationState":
        return replace(self, **kwargs)

    def copy_and_assign(
            self, name: str, value: Expression) -> "CodeGenerationState":
        """Make a copy of self with variable *name* fixed to *value*."""
        return self.copy(var_subst_map=self.var_subst_map.set(name, value))

    def copy_and_assign_many(self, assignments) -> "CodeGenerationState":
        """Make a copy of self with *assignments* included."""

        return self.copy(var_subst_map=self.var_subst_map.update(assignments))

    # }}}

    @property
    def expression_to_code_mapper(self):
        return self.ast_builder.get_expression_to_code_mapper(self)

    def intersect(self, other):
        new_impl, new_other = isl.align_two(self.implemented_domain, other)
        return self.copy(implemented_domain=new_impl & new_other)

    def fix(self, iname, aff):
        new_impl_domain = self.implemented_domain

        impl_space = self.implemented_domain.get_space()
        if iname not in impl_space.get_var_dict():
            new_impl_domain = (new_impl_domain
                    .add_dims(isl.dim_type.set, 1)
                    .set_dim_name(
                        isl.dim_type.set,
                        new_impl_domain.dim(isl.dim_type.set),
                        iname))
            impl_space = new_impl_domain.get_space()

        from loopy.isl_helpers import iname_rel_aff
        iname_plus_lb_aff = iname_rel_aff(impl_space, iname, "==", aff)

        from loopy.symbolic import pw_aff_to_expr
        cns = isl.Constraint.equality_from_aff(iname_plus_lb_aff)
        expr = pw_aff_to_expr(aff)

        new_impl_domain = new_impl_domain.add_constraint(cns)
        return self.copy_and_assign(iname, expr).copy(
                implemented_domain=new_impl_domain)

    def try_vectorized(self, what, func):
        """If *self* is in a vectorizing state (:attr:`vectorization_info` is
        not None), tries to call func (which must be a callable accepting a
        single :class:`CodeGenerationState` argument). If this fails with
        :exc:`UnvectorizableError`, it unrolls the vectorized loop instead.

        *func* should return a :class:`GeneratedCode` instance.

        :returns: :class:`GeneratedCode`
        """

        if self.vectorization_info is None:
            return func(self)

        try:
            return func(self)
        except UnvectorizableError as e:
            warn(self.kernel, "vectorize_failed",
                    "Vectorization of '%s' failed because '%s'"
                    % (what, e))

            return self.unvectorize(func)

    def unvectorize(self, func):
        vinf = self.vectorization_info
        assert vinf is not None

        result = []
        novec_self = self.copy(vectorization_info=None)

        for i in range(vinf.length):
            idx_aff = isl.Aff.zero_on_domain(vinf.space.params()) + i
            new_codegen_state = novec_self.fix(vinf.iname, idx_aff)
            generated = func(new_codegen_state)

            if isinstance(generated, list):
                result.extend(generated)
            else:
                result.append(generated)

        from loopy.codegen.result import merge_codegen_results
        return merge_codegen_results(self, result)

    @property
    def ast_builder(self):
        if self.is_generating_device_code:
            return self.kernel.target.get_device_ast_builder()
        else:
            return self.kernel.target.get_host_ast_builder()

# }}}


code_gen_cache: WriteOncePersistentDict[
    TranslationUnit,
    CodeGenerationResult
] = WriteOncePersistentDict(
         "loopy-code-gen-cache-v3-"+DATA_MODEL_VERSION,
         key_builder=LoopyKeyBuilder(),
         safe_sync=False)


caches.append(code_gen_cache)


class InKernelCallablesCollector(CombineMapper):
    """
    Returns an instance of :class:`frozenset` containing instances of
    :class:`loopy.kernel.function_interface.InKernelCallable` in the
    :attr:``kernel`.
    """
    def __init__(self, kernel):
        self.kernel = kernel

    def combine(self, values):
        import operator
        return reduce(operator.or_, values, frozenset())

    def map_resolved_function(self, expr):
        return frozenset([self.kernel.scoped_functions[
            expr.name]])

    def map_constant(self, expr):
        return frozenset()

    map_variable = map_constant
    map_function_symbol = map_constant
    map_tagged_variable = map_constant
    map_type_cast = map_constant


@dataclass(frozen=True)
class PreambleInfo:
    kernel: LoopKernel
    seen_dtypes: Set[LoopyType]
    seen_functions: Set[SeenFunction]
    seen_atomic_dtypes: Set[LoopyType]

    # FIXME: This makes all the above redundant. It probably shouldn't be here.
    codegen_state: CodeGenerationState


# {{{ main code generation entrypoint

def generate_code_for_a_single_kernel(kernel, callables_table, target,
        is_entrypoint):
    """
    :returns: a :class:`CodeGenerationResult`

    :param kernel: An instance of :class:`loopy.LoopKernel`.
    """

    from loopy.kernel import KernelState
    if kernel.state != KernelState.LINEARIZED:
        raise LoopyError("cannot generate code for a kernel that has not been "
                "scheduled")

    codegen_plog = ProcessLogger(logger, f"{kernel.name}: generate code")

    # {{{ examine arg list

    allow_complex = False
    for var in kernel.args + list(kernel.temporary_variables.values()):
        if var.dtype.involves_complex():
            allow_complex = True

    # }}}

    seen_dtypes = set()
    seen_functions = set()
    seen_atomic_dtypes = set()

    initial_implemented_domain = isl.BasicSet.from_params(kernel.assumptions)

    from loopy.codegen.tools import CodegenOperationCacheManager

    codegen_state = CodeGenerationState(
            kernel=kernel,
            target=target,
            implemented_domain=initial_implemented_domain,
            implemented_predicates=frozenset(),
            seen_dtypes=seen_dtypes,
            seen_functions=seen_functions,
            seen_atomic_dtypes=seen_atomic_dtypes,
            var_subst_map=immutabledict(),
            allow_complex=allow_complex,
            var_name_generator=kernel.get_var_name_generator(),
            is_generating_device_code=False,
            gen_program_name=(
                target.host_program_name_prefix
                + kernel.name
                + kernel.target.host_program_name_suffix),
            schedule_index_end=len(kernel.linearization),
            callables_table=callables_table,
            is_entrypoint=is_entrypoint,
            codegen_cachemanager=CodegenOperationCacheManager.from_kernel(kernel),
            )

    from loopy.codegen.result import generate_host_or_device_program

    codegen_result = generate_host_or_device_program(
            codegen_state,
            schedule_index=0)

    device_code_str = codegen_result.device_code()

    from loopy.check import check_implemented_domains
    assert check_implemented_domains(kernel, codegen_result.implemented_domains,
            device_code_str)

    # {{{ handle preambles

    for arg in kernel.args:
        seen_dtypes.add(arg.dtype)

    for tv in kernel.temporary_variables.values():
        seen_dtypes.add(tv.dtype)

    if kernel.all_inames():
        seen_dtypes.add(kernel.index_dtype)

    preambles = kernel.preambles + codegen_result.device_preambles

    preamble_info = PreambleInfo(
            kernel=kernel,
            seen_dtypes=seen_dtypes,
            seen_functions=seen_functions,
            # a set of LoopyTypes (!)
            seen_atomic_dtypes=seen_atomic_dtypes,
            codegen_state=codegen_state
            )

    preamble_generators = (list(kernel.preamble_generators)
            + list(target.get_device_ast_builder().preamble_generators()))
    for prea_gen in preamble_generators:
        preambles = preambles + tuple(prea_gen(preamble_info))

    codegen_result = codegen_result.copy(device_preambles=preambles)

    # }}}

    # For faster unpickling in the common case when implemented_domains isn't needed.
    from loopy.tools import LazilyUnpicklingDict
    codegen_result = codegen_result.copy(
            implemented_domains=LazilyUnpicklingDict(
                    codegen_result.implemented_domains))

    codegen_plog.done()

    return codegen_result


def diverge_callee_entrypoints(program):
    """
    If a :class:`loopy.kernel.function_interface.CallableKernel` is both an
    entrypoint and a callee, then rename the callee.
    """
    from loopy.translation_unit import (
        get_reachable_resolved_callable_ids,
        make_callable_name_generator,
        rename_resolved_functions_in_a_single_kernel,
    )
    callable_ids = get_reachable_resolved_callable_ids(program.callables_table,
                                                       program.entrypoints)

    new_callables = {}
    todo_renames = {}

    vng = make_callable_name_generator(program.callables_table)

    for clbl_id in callable_ids & program.entrypoints:
        todo_renames[clbl_id] = vng(based_on=clbl_id)

    for name, clbl in program.callables_table.items():
        if name in todo_renames:
            name = todo_renames[name]

        if isinstance(clbl, CallableKernel):
            knl = rename_resolved_functions_in_a_single_kernel(clbl.subkernel,
                                                               todo_renames)
            knl = knl.copy(name=name)
            clbl = clbl.copy(subkernel=knl)

        new_callables[name] = clbl

    return program.copy(callables_table=immutabledict(new_callables))


@dataclass(frozen=True)
class TranslationUnitCodeGenerationResult:
    """
    .. attribute:: host_program

        A mapping from names of entrypoints to their host
        :class:`~loopy.codegen.result.GeneratedProgram`.

    .. attribute:: device_programs

        A list of :class:`~loopy.codegen.result.GeneratedProgram` instances
        intended to run on the compute device.

    .. attribute:: host_preambles
    .. attribute:: device_preambles

    .. automethod:: host_code
    .. automethod:: device_code
    .. automethod:: all_code

    """
    host_programs: Mapping[str, "GeneratedProgram"]
    device_programs: Sequence["GeneratedProgram"]
    host_preambles: Sequence[Tuple[int, str]] = ()
    device_preambles: Sequence[Tuple[int, str]] = ()

    def host_code(self):
        from loopy.codegen.result import process_preambles
        preamble_codes = process_preambles(getattr(self, "host_preambles", []))

        return (
                "".join(preamble_codes)
                + "\n"
                + "\n\n".join(str(hp.ast)
                              for hp in self.host_programs.values()))

    def device_code(self):
        from loopy.codegen.result import process_preambles
        preamble_codes = process_preambles(getattr(self, "device_preambles", []))

        return (
                "".join(preamble_codes)
                + "\n"
                + "\n\n".join(str(dp.ast) for dp in self.device_programs))

    def all_code(self):
        from loopy.codegen.result import process_preambles
        preamble_codes = process_preambles(
                tuple(getattr(self, "host_preambles", ()))
                +
                tuple(getattr(self, "device_preambles", ()))
                )

        return (
                "".join(preamble_codes)
                + "\n"
                + "\n\n".join(str(dp.ast) for dp in self.device_programs)
                + "\n\n"
                + "\n\n".join(str(hp.ast) for hp in
                    self.host_programs.values()))


def generate_code_v2(t_unit: TranslationUnit) -> CodeGenerationResult:
    # {{{ cache retrieval
    from loopy import CACHING_ENABLED
    from loopy.kernel import LoopKernel
    from loopy.translation_unit import make_program

    if CACHING_ENABLED:
        input_t_unit = t_unit
        try:
            result = code_gen_cache[input_t_unit]
            logger.debug(f"TranslationUnit with entrypoints {t_unit.entrypoints}:"
                          " code generation cache hit")
            return result
        except KeyError:
            logger.debug(f"TranslationUnit with entrypoints {t_unit.entrypoints}:"
                          " code generation cache miss")

    # }}}

    if isinstance(t_unit, LoopKernel):
        t_unit = make_program(t_unit)

    from loopy.kernel import KernelState
    if t_unit.state < KernelState.PREPROCESSED:
        # Note that we cannot have preprocessing separately for everyone.
        # Since, now the preprocessing of each one depends on the other.
        # So we check if any one of the callable kernels are not preprocesses
        # then, we have to do the preprocessing of every other kernel.
        from loopy.preprocess import preprocess_program
        t_unit = preprocess_program(t_unit)

    from loopy.type_inference import infer_unknown_types
    t_unit = infer_unknown_types(t_unit, expect_completion=True)

    if t_unit.state < KernelState.LINEARIZED:
        from loopy.schedule import linearize
        t_unit = linearize(t_unit)

    # Why diverge? Generated code for a non-entrypoint kernel and an entrypoint
    # kernel isn't same for a general loopy target. For example in OpenCL, a
    # kernel callable from host and the one supposed to be callable from device
    # have different function signatures. To generate correct code, each
    # callable should be exclusively an entrypoint or a non-entrypoint kernel.
    t_unit = diverge_callee_entrypoints(t_unit)

    from loopy.check import pre_codegen_checks
    pre_codegen_checks(t_unit)

    host_programs = {}
    device_programs = []
    device_preambles = []
    callee_fdecls = []

    # {{{ collect host/device programs

    for func_id in sorted(key for key, val in t_unit.callables_table.items()
                          if isinstance(val, CallableKernel)):
        cgr = generate_code_for_a_single_kernel(t_unit[func_id],
                                                t_unit.callables_table,
                                                t_unit.target,
                                                func_id in t_unit.entrypoints)
        if func_id in t_unit.entrypoints:
            host_programs[func_id] = cgr.host_program
        else:
            assert len(cgr.device_programs) == 1
            callee_fdecls.append(cgr.device_programs[0].ast.fdecl)

        device_programs.extend(cgr.device_programs)
        device_preambles.extend(cgr.device_preambles)

    # }}}

    # {{{ collect preambles

    for clbl in t_unit.callables_table.values():
        device_preambles.extend(list(clbl.generate_preambles(t_unit.target)))

    # }}}

    # adding the callee fdecls to the device_programs
    device_programs = ([device_programs[0].copy(
            ast=t_unit.target.get_device_ast_builder().ast_module.Collection(
                callee_fdecls+[device_programs[0].ast]))] +
            device_programs[1:])

    def not_reduction_op(name: str | ReductionOpFunction) -> str:
        assert isinstance(name, str)
        return name

    cgr = TranslationUnitCodeGenerationResult(
            host_programs={
                not_reduction_op(name): prg
                for name, prg in host_programs.items()},
            device_programs=device_programs,
            device_preambles=device_preambles)

    if CACHING_ENABLED:
        code_gen_cache.store_if_not_present(input_t_unit, cgr)

    return cgr


def generate_code(kernel, device=None):
    if device is not None:
        from warnings import warn
        warn("passing 'device' to generate_code() is deprecated",
                DeprecationWarning, stacklevel=2)

    if device is not None:
        from warnings import warn
        warn("generate_code is deprecated and will stop working in 2023. "
                "Call generate_code_v2 instead.", DeprecationWarning, stacklevel=2)

    codegen_result = generate_code_v2(kernel)

    if len(codegen_result.device_programs) > 1:
        raise LoopyError("kernel passed to generate_code yielded multiple "
                "device programs. Use generate_code_v2.")
    if len(codegen_result.host_programs) > 1:
        raise LoopyError("kernel passed to generate_code yielded multiple "
                "host programs. Use generate_code_v2.")

    return codegen_result.device_code(), None

# }}}


# {{{ generate function body

def generate_body(kernel):
    codegen_result = generate_code_v2(kernel)

    if len(codegen_result.device_programs) != 1:
        raise LoopyError("generate_body cannot be used on programs "
                "that yield more than one device program")

    dev_prg, = codegen_result.device_programs

    return str(dev_prg.body_ast)

# }}}

# vim: foldmethod=marker<|MERGE_RESOLUTION|>--- conflicted
+++ resolved
@@ -207,11 +207,7 @@
     seen_functions: Set[SeenFunction]
     seen_atomic_dtypes: Set[LoopyType]
 
-<<<<<<< HEAD
-    var_subst_map: immutabledict[str, ExpressionT]
-=======
-    var_subst_map: Map[str, Expression]
->>>>>>> 3d16d57d
+    var_subst_map: immutabledict[str, Expression]
     allow_complex: bool
     callables_table: CallablesTable
     is_entrypoint: bool
