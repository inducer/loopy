__copyright__ = "Copyright (C) 2012 Andreas Kloeckner"

__license__ = """
Permission is hereby granted, free of charge, to any person obtaining a copy
of this software and associated documentation files (the "Software"), to deal
in the Software without restriction, including without limitation the rights
to use, copy, modify, merge, publish, distribute, sublicense, and/or sell
copies of the Software, and to permit persons to whom the Software is
furnished to do so, subject to the following conditions:

The above copyright notice and this permission notice shall be included in
all copies or substantial portions of the Software.

THE SOFTWARE IS PROVIDED "AS IS", WITHOUT WARRANTY OF ANY KIND, EXPRESS OR
IMPLIED, INCLUDING BUT NOT LIMITED TO THE WARRANTIES OF MERCHANTABILITY,
FITNESS FOR A PARTICULAR PURPOSE AND NONINFRINGEMENT. IN NO EVENT SHALL THE
AUTHORS OR COPYRIGHT HOLDERS BE LIABLE FOR ANY CLAIM, DAMAGES OR OTHER
LIABILITY, WHETHER IN AN ACTION OF CONTRACT, TORT OR OTHERWISE, ARISING FROM,
OUT OF OR IN CONNECTION WITH THE SOFTWARE OR THE USE OR OTHER DEALINGS IN
THE SOFTWARE.
"""

<<<<<<< HEAD
import logging
logger = logging.getLogger(__name__)

import six

=======
>>>>>>> 9e7b697f
from loopy.diagnostic import LoopyError, warn
from pytools import ImmutableRecord
import islpy as isl

from pytools.persistent_dict import WriteOncePersistentDict
from loopy.tools import LoopyKeyBuilder
from loopy.version import DATA_MODEL_VERSION


from loopy.symbolic import CombineMapper
from functools import reduce

from loopy.kernel.function_interface import CallableKernel
from cgen import Collection

from pytools import ProcessLogger

__doc__ = """
.. currentmodule:: loopy.codegen

.. autoclass:: ImplementedDataInfo

.. autoclass:: PreambleInfo

.. autoclass:: VectorizationInfo

.. autoclass:: SeenFunction

.. autoclass:: CodeGenerationState

.. automodule:: loopy.codegen.result
"""


# {{{ implemented data info

class ImplementedDataInfo(ImmutableRecord):
    """
    .. attribute:: name

        The expanded name of the array. Note that, for example
        in the case of separate-array-tagged axes, multiple
        implemented arrays may correspond to one user-facing
        array.

    .. attribute:: dtype

    .. attribute:: arg_class

    .. attribute:: base_name

        The user-facing name of the underlying array.
        May be *None* for non-array arguments.

    .. attribute:: shape
    .. attribute:: strides

        Strides in multiples of ``dtype.itemsize``.

    .. attribute:: unvec_shape
    .. attribute:: unvec_strides

        Strides in multiples of ``dtype.itemsize`` that accounts for
        :class:`loopy.kernel.array.VectorArrayDimTag` in a scalar
        manner


    .. attribute:: offset_for_name
    .. attribute:: stride_for_name_and_axis

        A tuple *(name, axis)* indicating the (implementation-facing)
        name of the array and axis number for which this argument provides
        the strides.

    .. attribute:: allows_offset
    .. attribute:: is_written
    """

    def __init__(self, target, name, dtype, arg_class,
            base_name=None,
            shape=None, strides=None,
            unvec_shape=None, unvec_strides=None,
            offset_for_name=None, stride_for_name_and_axis=None,
            allows_offset=None,
            is_written=None):

        from loopy.types import LoopyType
        assert isinstance(dtype, LoopyType)

        ImmutableRecord.__init__(self,
                name=name,
                dtype=dtype,
                arg_class=arg_class,
                base_name=base_name,
                shape=shape,
                strides=strides,
                unvec_shape=unvec_shape,
                unvec_strides=unvec_strides,
                offset_for_name=offset_for_name,
                stride_for_name_and_axis=stride_for_name_and_axis,
                allows_offset=allows_offset,
                is_written=is_written)

# }}}


# {{{ code generation state

class Unvectorizable(Exception):
    pass


class VectorizationInfo:
    """
    .. attribute:: iname
    .. attribute:: length
    .. attribute:: space
    """

    def __init__(self, iname, length, space):
        self.iname = iname
        self.length = length
        self.space = space


class SeenFunction(ImmutableRecord):
    """
    .. attribute:: name
    .. attribute:: c_name
    .. attribute:: arg_dtypes

        a tuple of arg dtypes
    """

    def __init__(self, name, c_name, arg_dtypes):
        ImmutableRecord.__init__(self,
                name=name,
                c_name=c_name,
                arg_dtypes=arg_dtypes)


class CodeGenerationState:
    """
    .. attribute:: kernel
    .. attribute:: target
    .. attribute:: implemented_data_info

        a list of :class:`ImplementedDataInfo` objects.

    .. attribute:: implemented_domain

        The entire implemented domain (as an :class:`islpy.Set`)
        i.e. all constraints that have been enforced so far.

    .. attribute:: implemented_predicates

        A :class:`frozenset` of predicates for which checks have been
        implemented.

    .. attribute:: seen_dtypes

        set of dtypes that were encountered

    .. attribute:: seen_functions

        set of :class:`SeenFunction` instances

    .. attribute:: seen_atomic_dtypes

    .. attribute:: var_subst_map

    .. attribute:: allow_complex

    .. attribute:: vectorization_info

        None or an instance of :class:`VectorizationInfo`

    .. attribute:: is_generating_device_code

    .. attribute:: gen_program_name

        None (indicating that host code is being generated)
        or the name of the device program currently being
        generated.

    .. attribute:: schedule_index_end

    .. attribute:: callables_table

        An instance of :class:`loopy.CallablesTable`.
    """

    def __init__(self, kernel, target,
            implemented_data_info, implemented_domain, implemented_predicates,
            seen_dtypes, seen_functions, seen_atomic_dtypes, var_subst_map,
            allow_complex,
            callables_table,
            vectorization_info=None, var_name_generator=None,
            is_generating_device_code=None,
            gen_program_name=None,
            schedule_index_end=None):
        self.kernel = kernel
        self.target = target
        self.implemented_data_info = implemented_data_info
        self.implemented_domain = implemented_domain
        self.implemented_predicates = implemented_predicates
        self.seen_dtypes = seen_dtypes
        self.seen_functions = seen_functions
        self.seen_atomic_dtypes = seen_atomic_dtypes
        self.var_subst_map = var_subst_map.copy()
        self.allow_complex = allow_complex
        self.callables_table = callables_table
        self.vectorization_info = vectorization_info
        self.var_name_generator = var_name_generator
        self.is_generating_device_code = is_generating_device_code
        self.gen_program_name = gen_program_name
        self.schedule_index_end = schedule_index_end

    # {{{ copy helpers

    def copy(self, kernel=None, target=None, implemented_data_info=None,
            implemented_domain=None, implemented_predicates=frozenset(),
            var_subst_map=None, vectorization_info=None,
            is_generating_device_code=None,
            gen_program_name=None,
            schedule_index_end=None):

        if kernel is None:
            kernel = self.kernel

        if target is None:
            target = self.target

        if implemented_data_info is None:
            implemented_data_info = self.implemented_data_info

        if vectorization_info is False:
            vectorization_info = None

        elif vectorization_info is None:
            vectorization_info = self.vectorization_info

        if is_generating_device_code is None:
            is_generating_device_code = self.is_generating_device_code

        if gen_program_name is None:
            gen_program_name = self.gen_program_name

        if schedule_index_end is None:
            schedule_index_end = self.schedule_index_end

        return CodeGenerationState(
                kernel=kernel,
                target=target,
                implemented_data_info=implemented_data_info,
                implemented_domain=implemented_domain or self.implemented_domain,
                implemented_predicates=(
                    implemented_predicates or self.implemented_predicates),
                seen_dtypes=self.seen_dtypes,
                seen_functions=self.seen_functions,
                seen_atomic_dtypes=self.seen_atomic_dtypes,
                var_subst_map=var_subst_map or self.var_subst_map,
                allow_complex=self.allow_complex,
                callables_table=self.callables_table,
                vectorization_info=vectorization_info,
                var_name_generator=self.var_name_generator,
                is_generating_device_code=is_generating_device_code,
                gen_program_name=gen_program_name,
                schedule_index_end=schedule_index_end)

    def copy_and_assign(self, name, value):
        """Make a copy of self with variable *name* fixed to *value*."""
        var_subst_map = self.var_subst_map.copy()
        var_subst_map[name] = value
        return self.copy(var_subst_map=var_subst_map)

    def copy_and_assign_many(self, assignments):
        """Make a copy of self with *assignments* included."""

        var_subst_map = self.var_subst_map.copy()
        var_subst_map.update(assignments)
        return self.copy(var_subst_map=var_subst_map)

    # }}}

    @property
    def expression_to_code_mapper(self):
        return self.ast_builder.get_expression_to_code_mapper(self)

    def intersect(self, other):
        new_impl, new_other = isl.align_two(self.implemented_domain, other)
        return self.copy(implemented_domain=new_impl & new_other)

    def fix(self, iname, aff):
        new_impl_domain = self.implemented_domain

        impl_space = self.implemented_domain.get_space()
        if iname not in impl_space.get_var_dict():
            new_impl_domain = (new_impl_domain
                    .add_dims(isl.dim_type.set, 1)
                    .set_dim_name(
                        isl.dim_type.set,
                        new_impl_domain.dim(isl.dim_type.set),
                        iname))
            impl_space = new_impl_domain.get_space()

        from loopy.isl_helpers import iname_rel_aff
        iname_plus_lb_aff = iname_rel_aff(impl_space, iname, "==", aff)

        from loopy.symbolic import pw_aff_to_expr
        cns = isl.Constraint.equality_from_aff(iname_plus_lb_aff)
        expr = pw_aff_to_expr(aff)

        new_impl_domain = new_impl_domain.add_constraint(cns)
        return self.copy_and_assign(iname, expr).copy(
                implemented_domain=new_impl_domain)

    def try_vectorized(self, what, func):
        """If *self* is in a vectorizing state (:attr:`vectorization_info` is
        not None), tries to call func (which must be a callable accepting a
        single :class:`CodeGenerationState` argument). If this fails with
        :exc:`Unvectorizable`, it unrolls the vectorized loop instead.

        *func* should return a :class:`GeneratedCode` instance.

        :returns: :class:`GeneratedCode`
        """

        if self.vectorization_info is None:
            return func(self)

        try:
            return func(self)
        except Unvectorizable as e:
            warn(self.kernel, "vectorize_failed",
                    "Vectorization of '%s' failed because '%s'"
                    % (what, e))

            return self.unvectorize(func)

    def unvectorize(self, func):
        vinf = self.vectorization_info
        result = []
        novec_self = self.copy(vectorization_info=False)

        for i in range(vinf.length):
            idx_aff = isl.Aff.zero_on_domain(vinf.space.params()) + i
            new_codegen_state = novec_self.fix(vinf.iname, idx_aff)
            generated = func(new_codegen_state)

            if isinstance(generated, list):
                result.extend(generated)
            else:
                result.append(generated)

        from loopy.codegen.result import merge_codegen_results
        return merge_codegen_results(self, result)

    @property
    def ast_builder(self):
        if self.is_generating_device_code:
            return self.kernel.target.get_device_ast_builder()
        else:
            return self.kernel.target.get_host_ast_builder()

# }}}


code_gen_cache = WriteOncePersistentDict(
         "loopy-code-gen-cache-v3-"+DATA_MODEL_VERSION,
         key_builder=LoopyKeyBuilder())


class InKernelCallablesCollector(CombineMapper):
    """
    Returns an instance of :class:`frozenset` containing instances of
    :class:`loopy.kernel.function_interface.InKernelCallable` in the
    :attr:``kernel`.
    """
    def __init__(self, kernel):
        self.kernel = kernel

    def combine(self, values):
        import operator
        return reduce(operator.or_, values, frozenset())

    def map_resolved_function(self, expr):
        return frozenset([self.kernel.scoped_functions[
            expr.name]])

    def map_constant(self, expr):
        return frozenset()

    map_variable = map_constant
    map_function_symbol = map_constant
    map_tagged_variable = map_constant
    map_type_cast = map_constant


class PreambleInfo(ImmutableRecord):
    """
    .. attribute:: kernel
    .. attribute:: seen_dtypes
    .. attribute:: seen_functions
    .. attribute:: seen_atomic_dtypes
    .. attribute:: codegen_state
    """


# {{{ main code generation entrypoint

def generate_code_for_a_single_kernel(kernel, callables_table, target):
    """
    :returns: a :class:`CodeGenerationResult`

    :param kernel: An instance of :class:`loopy.LoopKernel`.
    :param callables_table: An instance of
        :class:`loopy.CallablesTable`.
    """

    from loopy.kernel import KernelState
    if kernel.schedule is None:
        from loopy.schedule import get_one_scheduled_kernel
        kernel = get_one_scheduled_kernel(kernel, callables_table)

    if kernel.state != KernelState.LINEARIZED:
        raise LoopyError("cannot generate code for a kernel that has not been "
                "scheduled")

    # {{{ cache retrieval

    from loopy import CACHING_ENABLED

    if CACHING_ENABLED:
        input_kernel = kernel
        try:
            result = code_gen_cache[input_kernel]
            logger.debug("%s: code generation cache hit" % kernel.name)
            return result
        except KeyError:
            pass

    # }}}

    from loopy.check import pre_codegen_checks
    pre_codegen_checks(kernel, callables_table)

    codegen_plog = ProcessLogger(logger, "%s: generate code" % kernel.name)

    # {{{ examine arg list

    from loopy.kernel.data import ValueArg
    from loopy.kernel.array import ArrayBase

    implemented_data_info = []

    for arg in kernel.args:
        is_written = arg.name in kernel.get_written_variables()
        if isinstance(arg, ArrayBase):
            implemented_data_info.extend(
                    arg.decl_info(
                        target,
                        is_written=is_written,
                        index_dtype=kernel.index_dtype))

        elif isinstance(arg, ValueArg):
            implemented_data_info.append(ImplementedDataInfo(
                target=target,
                name=arg.name,
                dtype=arg.dtype,
                arg_class=ValueArg,
                is_written=is_written))

        else:
            raise ValueError("argument type not understood: '%s'" % type(arg))

    allow_complex = False
<<<<<<< HEAD
    for var in kernel.args + list(six.itervalues(kernel.temporary_variables)):
        dtype = var.dtype
        if dtype.involves_complex():
=======
    for var in kernel.args + list(kernel.temporary_variables.values()):
        if var.dtype.involves_complex():
>>>>>>> 9e7b697f
            allow_complex = True

    # }}}

    seen_dtypes = set()
    seen_functions = set()
    seen_atomic_dtypes = set()

    initial_implemented_domain = isl.BasicSet.from_params(kernel.assumptions)
    codegen_state = CodeGenerationState(
            kernel=kernel,
            target=target,
            implemented_data_info=implemented_data_info,
            implemented_domain=initial_implemented_domain,
            implemented_predicates=frozenset(),
            seen_dtypes=seen_dtypes,
            seen_functions=seen_functions,
            seen_atomic_dtypes=seen_atomic_dtypes,
            var_subst_map={},
            allow_complex=allow_complex,
            var_name_generator=kernel.get_var_name_generator(),
            is_generating_device_code=False,
            gen_program_name=(
                target.host_program_name_prefix
                + kernel.name
                + kernel.target.host_program_name_suffix),
            schedule_index_end=len(kernel.schedule),
            callables_table=callables_table)

    from loopy.codegen.result import generate_host_or_device_program

    codegen_result = generate_host_or_device_program(
            codegen_state,
            schedule_index=0)

    device_code_str = codegen_result.device_code()

    from loopy.check import check_implemented_domains
    assert check_implemented_domains(kernel, codegen_result.implemented_domains,
            device_code_str)

    # {{{ handle preambles

    for idi in codegen_state.implemented_data_info:
        seen_dtypes.add(idi.dtype)

    for tv in kernel.temporary_variables.values():
        for idi in tv.decl_info(kernel.target, index_dtype=kernel.index_dtype):
            seen_dtypes.add(idi.dtype)

    preambles = kernel.preambles[:]

    preamble_info = PreambleInfo(
            kernel=kernel,
            seen_dtypes=seen_dtypes,
            seen_functions=seen_functions,
            # a set of LoopyTypes (!)
            seen_atomic_dtypes=seen_atomic_dtypes,
            codegen_state=codegen_state
            )

    preamble_generators = (kernel.preamble_generators
            + target.get_device_ast_builder().preamble_generators())
    for prea_gen in preamble_generators:
        preambles.extend(prea_gen(preamble_info))

    codegen_result = codegen_result.copy(device_preambles=preambles)

    # }}}

    # For faster unpickling in the common case when implemented_domains isn't needed.
    from loopy.tools import LazilyUnpicklingDict
    codegen_result = codegen_result.copy(
            implemented_domains=LazilyUnpicklingDict(
                    codegen_result.implemented_domains))

    codegen_plog.done()

    if CACHING_ENABLED:
        code_gen_cache.store_if_not_present(input_kernel, codegen_result)

    return codegen_result


def generate_code_v2(program):
    """
    Returns an instance of :class:`CodeGenerationResult`.

    :param program: An instance of :class:`loopy.Program`.
    """
    from loopy.kernel import LoopKernel
    from loopy.program import make_program
    from cgen import FunctionBody

    if isinstance(program, LoopKernel):
        program = make_program(program)

    from loopy.kernel import KernelState
    if program.root_kernel.state == KernelState.INITIAL:
        from loopy.preprocess import preprocess_program
        program = preprocess_program(program)

    from loopy.type_inference import infer_unknown_types
    program = infer_unknown_types(program, expect_completion=True)

    codegen_results = {}

    for func_id, in_knl_callable in program.callables_table.items():
        if isinstance(in_knl_callable, CallableKernel):
            codegen_results[func_id] = (
                    generate_code_for_a_single_kernel(in_knl_callable.subkernel,
                        program.callables_table, program.target))
            if not in_knl_callable.subkernel.is_called_from_host:
                assert codegen_results[func_id].host_program is None

    device_preambles = []
    for cgr in codegen_results.values():
        device_preambles.extend(cgr.device_preambles)

    # collecting the function declarations of callee kernels
    for in_knl_callable in program.callables_table.values():
        for preamble in in_knl_callable.generate_preambles(program.target):
            device_preambles.append(preamble)

    collective_device_program = codegen_results[program.name].device_programs[0]
    callee_fdecls = []

    for func_id, callee_cgr in codegen_results.items():
        if func_id != program.name:
            assert len(callee_cgr.device_programs) == 1
            callee_prog_ast = callee_cgr.device_programs[0].ast
            collective_device_program = collective_device_program.copy(
                    ast=Collection([callee_prog_ast, collective_device_program.ast]))
            if isinstance(callee_prog_ast, Collection):
                # if there is a read only constant in the kernel
                for entry in callee_prog_ast.contents:
                    if isinstance(entry, FunctionBody):
                        callee_fdecls.append(entry.fdecl)
            elif isinstance(callee_prog_ast, FunctionBody):
                callee_fdecls.append(callee_prog_ast.fdecl)
            else:
                raise NotImplementedError("Do not know how to add forward"
                        " declarations for %r." % type(callee_prog_ast))

    # collecting the function declarations of callee kernels
    for callee_fdecl in callee_fdecls:
        collective_device_program = collective_device_program.copy(
                ast=Collection([callee_fdecl, collective_device_program.ast]))

    collective_device_programs = [collective_device_program] + (
            codegen_results[program.name].device_programs[1:])

    return codegen_results[program.name].copy(
            device_programs=collective_device_programs,
            device_preambles=device_preambles)


def generate_code(kernel, device=None):
    if device is not None:
        from warnings import warn
        warn("passing 'device' to generate_code() is deprecated",
                DeprecationWarning, stacklevel=2)

    codegen_result = generate_code_v2(kernel)

    if len(codegen_result.device_programs) > 1:
        raise LoopyError("kernel passed to generate_code yielded multiple "
                "device programs. Use generate_code_v2.")

    return codegen_result.device_code(), codegen_result.implemented_data_info

# }}}


# {{{ generate function body

def generate_body(kernel):
    codegen_result = generate_code_v2(kernel)

    if len(codegen_result.device_programs) != 1:
        raise LoopyError("generate_body cannot be used on programs "
                "that yield more than one device program")

    dev_prg, = codegen_result.device_programs

    return str(dev_prg.body_ast)

# }}}

# vim: foldmethod=marker<|MERGE_RESOLUTION|>--- conflicted
+++ resolved
@@ -20,14 +20,9 @@
 THE SOFTWARE.
 """
 
-<<<<<<< HEAD
 import logging
 logger = logging.getLogger(__name__)
 
-import six
-
-=======
->>>>>>> 9e7b697f
 from loopy.diagnostic import LoopyError, warn
 from pytools import ImmutableRecord
 import islpy as isl
@@ -505,14 +500,8 @@
             raise ValueError("argument type not understood: '%s'" % type(arg))
 
     allow_complex = False
-<<<<<<< HEAD
-    for var in kernel.args + list(six.itervalues(kernel.temporary_variables)):
-        dtype = var.dtype
-        if dtype.involves_complex():
-=======
     for var in kernel.args + list(kernel.temporary_variables.values()):
         if var.dtype.involves_complex():
->>>>>>> 9e7b697f
             allow_complex = True
 
     # }}}
