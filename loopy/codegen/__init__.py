from __future__ import annotations


__copyright__ = "Copyright (C) 2012 Andreas Kloeckner"

__license__ = """
Permission is hereby granted, free of charge, to any person obtaining a copy
of this software and associated documentation files (the "Software"), to deal
in the Software without restriction, including without limitation the rights
to use, copy, modify, merge, publish, distribute, sublicense, and/or sell
copies of the Software, and to permit persons to whom the Software is
furnished to do so, subject to the following conditions:

The above copyright notice and this permission notice shall be included in
all copies or substantial portions of the Software.

THE SOFTWARE IS PROVIDED "AS IS", WITHOUT WARRANTY OF ANY KIND, EXPRESS OR
IMPLIED, INCLUDING BUT NOT LIMITED TO THE WARRANTIES OF MERCHANTABILITY,
FITNESS FOR A PARTICULAR PURPOSE AND NONINFRINGEMENT. IN NO EVENT SHALL THE
AUTHORS OR COPYRIGHT HOLDERS BE LIABLE FOR ANY CLAIM, DAMAGES OR OTHER
LIABILITY, WHETHER IN AN ACTION OF CONTRACT, TORT OR OTHERWISE, ARISING FROM,
OUT OF OR IN CONNECTION WITH THE SOFTWARE OR THE USE OR OTHER DEALINGS IN
THE SOFTWARE.
"""

import logging
from dataclasses import dataclass, replace
from typing import (
    TYPE_CHECKING,
    Any,
    Mapping,
    Sequence,
)

import constantdict


logger = logging.getLogger(__name__)

from functools import reduce

import islpy  # to help out Sphinx
import islpy as isl
import pytools  # to help out Sphinx
from pytools import ProcessLogger
from pytools.persistent_dict import WriteOncePersistentDict

from loopy.diagnostic import LoopyError, warn
from loopy.kernel.function_interface import CallableKernel
from loopy.symbolic import CombineMapper
from loopy.tools import LoopyKeyBuilder, caches
from loopy.version import DATA_MODEL_VERSION


if TYPE_CHECKING:
    from loopy.codegen.result import CodeGenerationResult, GeneratedProgram
    from loopy.codegen.tools import CodegenOperationCacheManager
    from loopy.kernel import LoopKernel
    from loopy.library.reduction import ReductionOpFunction
    from loopy.target import TargetBase
    from loopy.translation_unit import CallablesTable, TranslationUnit
    from loopy.types import LoopyType
    from loopy.typing import Expression


__doc__ = """
.. autoclass:: PreambleInfo

.. autoclass:: VectorizationInfo

.. autoclass:: SeenFunction

.. autoclass:: CodeGenerationState

.. autoclass:: TranslationUnitCodeGenerationResult

.. automodule:: loopy.codegen.result

.. automodule:: loopy.codegen.tools

References
^^^^^^^^^^
.. class:: ExpressionNode

    See :class:`pymbolic.primitives.ExpressionNode`.
"""


# {{{ code generation state

class UnvectorizableError(Exception):
    pass


@dataclass(frozen=True)
class VectorizationInfo:
    """
    .. attribute:: iname
    .. attribute:: length
    .. attribute:: space
    """

    iname: str
    length: int


@dataclass(frozen=True)
class SeenFunction:
    """This is used to track functions that emerge late during code generation,
    e.g. C functions to realize arithmetic. No connection with
    :class:`~loopy.kernel.function_interface.InKernelCallable`.

    .. attribute:: name
    .. attribute:: c_name
    .. attribute:: arg_dtypes

        a tuple of arg dtypes

    .. attribute:: result_dtypes

        a tuple of result dtypes
    """
    name: str
    c_name: str
    arg_dtypes: tuple[LoopyType, ...]
    result_dtypes: tuple[LoopyType, ...]


@dataclass(frozen=True)
class CodeGenerationState:
    """
    .. autoattribute:: kernel
    .. autoattribute:: target
    .. autoattribute:: implemented_domain
    .. autoattribute:: implemented_predicates

    .. autoattribute:: seen_dtypes
    .. autoattribute:: seen_functions
    .. attribute:: seen_atomic_dtypes

    .. autoattribute:: var_subst_map

    .. autoattribute:: allow_complex
    .. autoattribute:: vectorization_info
    .. autoattribute:: is_generating_device_code
    .. autoattribute:: gen_program_name
    .. autoattribute:: schedule_index_end
    .. autoattribute:: callables_table
    .. autoattribute:: is_entrypoint
    .. autoattribute:: codegen_cache_manager
    """

    kernel: LoopKernel

    # LoopKernel should not have a target, should use this instead
    target: TargetBase

    implemented_domain: islpy.Set
    """
    The entire implemented domain (as an :class:`islpy.Set`)
    i.e. all constraints that have been enforced so far.
    """

    implemented_predicates: frozenset[str | Expression]

    # /!\ mutable
    seen_dtypes: set[LoopyType]
    seen_functions: set[SeenFunction]
    seen_atomic_dtypes: set[LoopyType]

    var_subst_map: constantdict.constantdict[str, Expression]
    allow_complex: bool
    callables_table: CallablesTable
    is_entrypoint: bool
    var_name_generator: pytools.UniqueNameGenerator
    is_generating_device_code: bool

    gen_program_name: str

    schedule_index_end: int
    codegen_cache_manager: CodegenOperationCacheManager
    vectorization_info: VectorizationInfo | None = None

    # {{{ copy helpers

    def copy(self, **kwargs: Any) -> CodeGenerationState:
        return replace(self, **kwargs)

    def copy_and_assign(
            self, name: str, value: Expression) -> CodeGenerationState:
        """Make a copy of self with variable *name* fixed to *value*."""
        return self.copy(var_subst_map=self.var_subst_map.set(name, value))

    def copy_and_assign_many(self, assignments) -> CodeGenerationState:
        """Make a copy of self with *assignments* included."""

        return self.copy(var_subst_map=self.var_subst_map.update(assignments))

    # }}}

    @property
    def expression_to_code_mapper(self):
        return self.ast_builder.get_expression_to_code_mapper(self)

    def intersect(self, other):
        new_impl, new_other = isl.align_two(self.implemented_domain, other)
        return self.copy(implemented_domain=new_impl & new_other)

    def fix(self, iname, aff):
        new_impl_domain = self.implemented_domain

        impl_space = self.implemented_domain.get_space()
        if iname not in impl_space.get_var_dict():
            new_impl_domain = (new_impl_domain
                    .add_dims(isl.dim_type.set, 1)
                    .set_dim_name(
                        isl.dim_type.set,
                        new_impl_domain.dim(isl.dim_type.set),
                        iname))
            impl_space = new_impl_domain.get_space()

        from loopy.isl_helpers import iname_rel_aff
        iname_plus_lb_aff = iname_rel_aff(impl_space, iname, "==", aff)

        from loopy.symbolic import pw_aff_to_expr
        cns = isl.Constraint.equality_from_aff(iname_plus_lb_aff)
        expr = pw_aff_to_expr(aff)

        new_impl_domain = new_impl_domain.add_constraint(cns)
        return self.copy_and_assign(iname, expr).copy(
                implemented_domain=new_impl_domain)

    def try_vectorized(self, what, func):
        """If *self* is in a vectorizing state (:attr:`vectorization_info` is
        not None), tries to call func (which must be a callable accepting a
        single :class:`CodeGenerationState` argument). If this fails with
        :exc:`UnvectorizableError`, it unrolls the vectorized loop instead.

        *func* should return a :class:`GeneratedCode` instance.

        :returns: :class:`GeneratedCode`
        """

        if self.vectorization_info is None:
            return func(self)

        try:
            return func(self)
        except UnvectorizableError as e:
            warn(self.kernel, "vectorize_failed",
                    "Vectorization of '%s' failed because '%s'"
                    % (what, e))

            return self.unvectorize(func)

    def unvectorize(self, func):
        vinf = self.vectorization_info
        assert vinf is not None

        result = []
        novec_self = self.copy(vectorization_info=None)

        for i in range(vinf.length):
            idx_aff = isl.Aff.zero_on_domain(
                        isl.Space.params_alloc(self.kernel.isl_context, 0)) + i
            new_codegen_state = novec_self.fix(vinf.iname, idx_aff)
            generated = func(new_codegen_state)

            if isinstance(generated, list):
                result.extend(generated)
            else:
                result.append(generated)

        from loopy.codegen.result import merge_codegen_results
        return merge_codegen_results(self, result)

    @property
    def ast_builder(self):
        if self.is_generating_device_code:
            return self.kernel.target.get_device_ast_builder()
        else:
            return self.kernel.target.get_host_ast_builder()

# }}}


code_gen_cache: WriteOncePersistentDict[
    TranslationUnit,
    CodeGenerationResult
] = WriteOncePersistentDict(
         "loopy-code-gen-cache-v3-"+DATA_MODEL_VERSION,
         key_builder=LoopyKeyBuilder(),
         safe_sync=False)


caches.append(code_gen_cache)


class InKernelCallablesCollector(CombineMapper):
    """
    Returns an instance of :class:`frozenset` containing instances of
    :class:`loopy.kernel.function_interface.InKernelCallable` in the
    :attr:``kernel`.
    """
    def __init__(self, kernel):
        self.kernel = kernel

    def combine(self, values):
        import operator
        return reduce(operator.or_, values, frozenset())

    def map_resolved_function(self, expr):
        return frozenset([self.kernel.scoped_functions[
            expr.name]])

    def map_constant(self, expr):
        return frozenset()

    map_variable = map_constant
    map_function_symbol = map_constant
    map_tagged_variable = map_constant
    map_type_cast = map_constant


@dataclass(frozen=True)
class PreambleInfo:
    """
    .. autoattribute:: kernel
    .. autoattribute:: seen_dtypes
    .. autoattribute:: seen_functions
    .. autoattribute:: seen_atomic_dtypes
    """
    kernel: LoopKernel
    seen_dtypes: set[LoopyType]
    seen_functions: set[SeenFunction]
    seen_atomic_dtypes: set[LoopyType]

    # FIXME: This makes all the above redundant. It probably shouldn't be here.
    codegen_state: CodeGenerationState


# {{{ main code generation entrypoint

def generate_code_for_a_single_kernel(kernel, callables_table, target,
        is_entrypoint):
    """
    :returns: a :class:`CodeGenerationResult`

    :param kernel: An instance of :class:`loopy.LoopKernel`.
    """

    from loopy.kernel import KernelState
    if kernel.state != KernelState.LINEARIZED:
        raise LoopyError("cannot generate code for a kernel that has not been "
                "scheduled")

    codegen_plog = ProcessLogger(logger, f"{kernel.name}: generate code")

    # {{{ examine arg list

    allow_complex = False
    for var in kernel.args + list(kernel.temporary_variables.values()):
        if var.dtype.involves_complex():
            allow_complex = True

    # }}}

    seen_dtypes = set()
    seen_functions = set()
    seen_atomic_dtypes = set()

    initial_implemented_domain = isl.BasicSet.from_params(kernel.assumptions)

    from loopy.codegen.tools import CodegenOperationCacheManager

    codegen_state = CodeGenerationState(
            kernel=kernel,
            target=target,
            implemented_domain=initial_implemented_domain,
            implemented_predicates=frozenset(),
            seen_dtypes=seen_dtypes,
            seen_functions=seen_functions,
            seen_atomic_dtypes=seen_atomic_dtypes,
            var_subst_map=constantdict.constantdict(),
            allow_complex=allow_complex,
            var_name_generator=kernel.get_var_name_generator(),
            is_generating_device_code=False,
            gen_program_name=(
                target.host_program_name_prefix
                + kernel.name
                + kernel.target.host_program_name_suffix),
            schedule_index_end=len(kernel.linearization),
            callables_table=callables_table,
            is_entrypoint=is_entrypoint,
            codegen_cache_manager=CodegenOperationCacheManager.from_kernel(kernel),
            )

    from loopy.codegen.result import generate_host_or_device_program

    codegen_result = generate_host_or_device_program(
            codegen_state,
            schedule_index=0)

    device_code_str = codegen_result.device_code()

    from loopy.check import check_implemented_domains
    assert check_implemented_domains(kernel, codegen_result.implemented_domains,
            device_code_str)

    # {{{ handle preambles

    for arg in kernel.args:
        seen_dtypes.add(arg.dtype)

    for tv in kernel.temporary_variables.values():
        seen_dtypes.add(tv.dtype)

    if kernel.all_inames():
        seen_dtypes.add(kernel.index_dtype)

    preambles = kernel.preambles + codegen_result.device_preambles

    preamble_info = PreambleInfo(
            kernel=kernel,
            seen_dtypes=seen_dtypes,
            seen_functions=seen_functions,
            # a set of LoopyTypes (!)
            seen_atomic_dtypes=seen_atomic_dtypes,
            codegen_state=codegen_state
            )

    preamble_generators = (list(kernel.preamble_generators)
            + list(target.get_device_ast_builder().preamble_generators()))
    for prea_gen in preamble_generators:
        preambles = preambles + tuple(prea_gen(preamble_info))

    codegen_result = codegen_result.copy(device_preambles=preambles)

    # }}}

    # For faster unpickling in the common case when implemented_domains isn't needed.
    from loopy.tools import LazilyUnpicklingDict
    codegen_result = codegen_result.copy(
            implemented_domains=LazilyUnpicklingDict(
                    codegen_result.implemented_domains))

    codegen_plog.done()

    return codegen_result


def diverge_callee_entrypoints(program):
    """
    If a :class:`loopy.kernel.function_interface.CallableKernel` is both an
    entrypoint and a callee, then rename the callee.
    """
    from loopy.translation_unit import (
        get_reachable_resolved_callable_ids,
        make_callable_name_generator,
        rename_resolved_functions_in_a_single_kernel,
    )
    callable_ids = get_reachable_resolved_callable_ids(program.callables_table,
                                                       program.entrypoints)

    new_callables = {}
    todo_renames = {}

    vng = make_callable_name_generator(program.callables_table)

    for clbl_id in callable_ids & program.entrypoints:
        todo_renames[clbl_id] = vng(based_on=clbl_id)

    for name, clbl in program.callables_table.items():
        if name in todo_renames:
            name = todo_renames[name]

        if isinstance(clbl, CallableKernel):
            knl = rename_resolved_functions_in_a_single_kernel(clbl.subkernel,
                                                               todo_renames)
            knl = knl.copy(name=name)
            clbl = clbl.copy(subkernel=knl)

        new_callables[name] = clbl

    return program.copy(callables_table=constantdict.constantdict(new_callables))


@dataclass(frozen=True)
class TranslationUnitCodeGenerationResult:
    """
    .. attribute:: host_program

        A mapping from names of entrypoints to their host
        :class:`~loopy.codegen.result.GeneratedProgram`.

    .. attribute:: device_programs

        A list of :class:`~loopy.codegen.result.GeneratedProgram` instances
        intended to run on the compute device.

    .. attribute:: host_preambles
    .. attribute:: device_preambles

    .. automethod:: host_code
    .. automethod:: device_code
    .. automethod:: all_code

    """
    host_programs: Mapping[str, GeneratedProgram]
    device_programs: Sequence[GeneratedProgram]
    host_preambles: Sequence[tuple[int, str]] = ()
    device_preambles: Sequence[tuple[int, str]] = ()

    def host_code(self):
        from loopy.codegen.result import process_preambles
        preamble_codes = process_preambles(getattr(self, "host_preambles", []))

        return (
                "".join(preamble_codes)
                + "\n"
                + "\n\n".join(str(hp.ast)
                              for hp in self.host_programs.values()))

    def device_code(self):
        from loopy.codegen.result import process_preambles
        preamble_codes = process_preambles(getattr(self, "device_preambles", []))

        return (
                "".join(preamble_codes)
                + "\n"
                + "\n\n".join(str(dp.ast) for dp in self.device_programs))

    def all_code(self):
        from loopy.codegen.result import process_preambles
        preamble_codes = process_preambles(
                tuple(getattr(self, "host_preambles", ()))
                +
                tuple(getattr(self, "device_preambles", ()))
                )

        return (
                "".join(preamble_codes)
                + "\n"
                + "\n\n".join(str(dp.ast) for dp in self.device_programs)
                + "\n\n"
                + "\n\n".join(str(hp.ast) for hp in
                    self.host_programs.values()))


def generate_code_v2(t_unit: TranslationUnit) -> CodeGenerationResult:
    # {{{ cache retrieval
<<<<<<< HEAD

    from loopy import CACHING_ENABLED, ABORT_ON_CACHE_MISS
=======
    from loopy import CACHING_ENABLED
    from loopy.kernel import LoopKernel
    from loopy.translation_unit import make_program
>>>>>>> 2f4a982b

    if CACHING_ENABLED:
        input_t_unit = t_unit
        try:
            result = code_gen_cache[input_t_unit]
            logger.debug(f"TranslationUnit with entrypoints {t_unit.entrypoints}:"
                          " code generation cache hit")
            return result
        except KeyError:
<<<<<<< HEAD
            if ABORT_ON_CACHE_MISS:
                raise

            logger.debug(f"TranslationUnit with entrypoints {program.entrypoints}:"
=======
            logger.debug(f"TranslationUnit with entrypoints {t_unit.entrypoints}:"
>>>>>>> 2f4a982b
                          " code generation cache miss")

    # }}}

    if isinstance(t_unit, LoopKernel):
        t_unit = make_program(t_unit)

    from loopy.kernel import KernelState
    if t_unit.state < KernelState.PREPROCESSED:
        # Note that we cannot have preprocessing separately for everyone.
        # Since, now the preprocessing of each one depends on the other.
        # So we check if any one of the callable kernels are not preprocesses
        # then, we have to do the preprocessing of every other kernel.
        from loopy.preprocess import preprocess_program
        t_unit = preprocess_program(t_unit)

    from loopy.type_inference import infer_unknown_types
    t_unit = infer_unknown_types(t_unit, expect_completion=True)

    if t_unit.state < KernelState.LINEARIZED:
        from loopy.schedule import linearize
        t_unit = linearize(t_unit)

    # Why diverge? Generated code for a non-entrypoint kernel and an entrypoint
    # kernel isn't same for a general loopy target. For example in OpenCL, a
    # kernel callable from host and the one supposed to be callable from device
    # have different function signatures. To generate correct code, each
    # callable should be exclusively an entrypoint or a non-entrypoint kernel.
    t_unit = diverge_callee_entrypoints(t_unit)

    from loopy.check import pre_codegen_checks
    pre_codegen_checks(t_unit)

    host_programs = {}
    device_programs = []
    device_preambles = []
    callee_fdecls = []

    # {{{ collect host/device programs

    for func_id in sorted(key for key, val in t_unit.callables_table.items()
                          if isinstance(val, CallableKernel)):
        cgr = generate_code_for_a_single_kernel(t_unit[func_id],
                                                t_unit.callables_table,
                                                t_unit.target,
                                                func_id in t_unit.entrypoints)
        if func_id in t_unit.entrypoints:
            host_programs[func_id] = cgr.host_program
        else:
            assert len(cgr.device_programs) == 1
            callee_fdecls.append(cgr.device_programs[0].ast.fdecl)

        device_programs.extend(cgr.device_programs)
        device_preambles.extend(cgr.device_preambles)

    # }}}

    # {{{ collect preambles

    for clbl in t_unit.callables_table.values():
        device_preambles.extend(list(clbl.generate_preambles(t_unit.target)))

    # }}}

    # adding the callee fdecls to the device_programs
    device_programs = ([device_programs[0].copy(
            ast=t_unit.target.get_device_ast_builder().ast_module.Collection(
                [*callee_fdecls, device_programs[0].ast]))] +
            device_programs[1:])

    def not_reduction_op(name: str | ReductionOpFunction) -> str:
        assert isinstance(name, str)
        return name

    cgr = TranslationUnitCodeGenerationResult(
            host_programs={
                not_reduction_op(name): prg
                for name, prg in host_programs.items()},
            device_programs=device_programs,
            device_preambles=device_preambles)

    if CACHING_ENABLED:
        code_gen_cache.store_if_not_present(input_t_unit, cgr)

    return cgr


def generate_code(kernel, device=None):
    if device is not None:
        from warnings import warn
        warn("passing 'device' to generate_code() is deprecated",
                DeprecationWarning, stacklevel=2)

    if device is not None:
        from warnings import warn
        warn("generate_code is deprecated and will stop working in 2023. "
                "Call generate_code_v2 instead.", DeprecationWarning, stacklevel=2)

    codegen_result = generate_code_v2(kernel)

    if len(codegen_result.device_programs) > 1:
        raise LoopyError("kernel passed to generate_code yielded multiple "
                "device programs. Use generate_code_v2.")
    if len(codegen_result.host_programs) > 1:
        raise LoopyError("kernel passed to generate_code yielded multiple "
                "host programs. Use generate_code_v2.")

    return codegen_result.device_code(), None

# }}}


# {{{ generate function body

def generate_body(kernel):
    codegen_result = generate_code_v2(kernel)

    if len(codegen_result.device_programs) != 1:
        raise LoopyError("generate_body cannot be used on programs "
                "that yield more than one device program")

    dev_prg, = codegen_result.device_programs

    return str(dev_prg.body_ast)

# }}}

# vim: foldmethod=marker<|MERGE_RESOLUTION|>--- conflicted
+++ resolved
@@ -549,14 +549,10 @@
 
 def generate_code_v2(t_unit: TranslationUnit) -> CodeGenerationResult:
     # {{{ cache retrieval
-<<<<<<< HEAD
 
     from loopy import CACHING_ENABLED, ABORT_ON_CACHE_MISS
-=======
-    from loopy import CACHING_ENABLED
     from loopy.kernel import LoopKernel
     from loopy.translation_unit import make_program
->>>>>>> 2f4a982b
 
     if CACHING_ENABLED:
         input_t_unit = t_unit
@@ -566,15 +562,10 @@
                           " code generation cache hit")
             return result
         except KeyError:
-<<<<<<< HEAD
+            logger.debug(f"TranslationUnit with entrypoints {t_unit.entrypoints}:"
+                          " code generation cache miss")
             if ABORT_ON_CACHE_MISS:
                 raise
-
-            logger.debug(f"TranslationUnit with entrypoints {program.entrypoints}:"
-=======
-            logger.debug(f"TranslationUnit with entrypoints {t_unit.entrypoints}:"
->>>>>>> 2f4a982b
-                          " code generation cache miss")
 
     # }}}
 
