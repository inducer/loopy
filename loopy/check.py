__copyright__ = "Copyright (C) 2012 Andreas Kloeckner"

__license__ = """
Permission is hereby granted, free of charge, to any person obtaining a copy
of this software and associated documentation files (the "Software"), to deal
in the Software without restriction, including without limitation the rights
to use, copy, modify, merge, publish, distribute, sublicense, and/or sell
copies of the Software, and to permit persons to whom the Software is
furnished to do so, subject to the following conditions:

The above copyright notice and this permission notice shall be included in
all copies or substantial portions of the Software.

THE SOFTWARE IS PROVIDED "AS IS", WITHOUT WARRANTY OF ANY KIND, EXPRESS OR
IMPLIED, INCLUDING BUT NOT LIMITED TO THE WARRANTIES OF MERCHANTABILITY,
FITNESS FOR A PARTICULAR PURPOSE AND NONINFRINGEMENT. IN NO EVENT SHALL THE
AUTHORS OR COPYRIGHT HOLDERS BE LIABLE FOR ANY CLAIM, DAMAGES OR OTHER
LIABILITY, WHETHER IN AN ACTION OF CONTRACT, TORT OR OTHERWISE, ARISING FROM,
OUT OF OR IN CONNECTION WITH THE SOFTWARE OR THE USE OR OTHER DEALINGS IN
THE SOFTWARE.
"""


from islpy import dim_type
import islpy as isl
from loopy.symbolic import WalkMapper
from loopy.diagnostic import (LoopyError, WriteRaceConditionWarning,
        warn_with_kernel, ExpressionToAffineConversionError)
from loopy.type_inference import TypeInferenceMapper
from loopy.kernel.instruction import (MultiAssignmentBase, CallInstruction,
        CInstruction, _DataObliviousInstruction)
from warnings import warn

import logging
logger = logging.getLogger(__name__)


__doc__ = """
.. currentmodule:: loopy.check

.. autofunction:: check_for_integer_subscript_indices

.. autofunction:: check_for_duplicate_insn_ids

.. autofunction:: check_for_double_use_of_hw_axes

.. autofunction:: check_insn_attributes

.. autofunction:: check_loop_priority_inames_known

.. autofunction:: check_multiple_tags_allowed

.. autofunction:: check_for_inactive_iname_access

.. autofunction:: check_for_unused_inames

.. autofunction:: check_for_write_races

.. autofunction:: check_for_data_dependent_parallel_bounds

.. autofunction:: check_bounds

.. autofunction:: check_variable_access_ordered
"""


# {{{ sanity checks run before preprocessing

def check_identifiers_in_subst_rules(knl):
    """Substitution rules may only refer to kernel-global quantities or their
    own arguments.
    """

    from loopy.symbolic import get_dependencies

    allowed_identifiers = knl.all_variable_names()

    for rule in knl.substitutions.values():
        deps = get_dependencies(rule.expression)
        rule_allowed_identifiers = allowed_identifiers | frozenset(rule.arguments)

        if not deps <= rule_allowed_identifiers:
            raise LoopyError("kernel '%s': substitution rule '%s' refers to "
                    "identifier(s) '%s' which are neither rule arguments nor "
                    "kernel-global identifiers"
                    % (knl.name, rule.name,
                       ", ".join(deps-rule_allowed_identifiers)))

# }}}


# {{{ sanity checks run pre-scheduling

# FIXME: Replace with an enum. See
# https://gitlab.tiker.net/inducer/loopy/issues/85
VALID_NOSYNC_SCOPES = frozenset(["local", "global", "any"])


class SubscriptIndicesIsIntChecker(TypeInferenceMapper):
    def map_subscript(self, expr):
        for idx in expr.index_tuple:
            type_inf_result = self.rec(idx)
            if not type_inf_result:
                raise LoopyError(
                        "When checking that subscript indices are integral: "
                        "Type inference did not find type of '%s'"
                        % idx)
            if not type_inf_result[0].is_integral():
                raise LoopyError("Non-integral array indices obtained in"
                        " {}.".format(expr))

        return self.rec(expr.aggregate)


def check_for_integer_subscript_indices(kernel):
    """
    Checks is every array access is of type :class:`int`.
    """
    from pymbolic.primitives import Subscript
    idx_int_checker = SubscriptIndicesIsIntChecker(kernel)
    for insn in kernel.instructions:
        if isinstance(insn, MultiAssignmentBase):
            idx_int_checker(insn.expression, return_tuple=isinstance(insn,
                CallInstruction), return_dtype_set=True)
            [idx_int_checker(assignee) for assignee in insn.assignees if
                    isinstance(assignee, Subscript)]
        elif isinstance(insn, (CInstruction, _DataObliviousInstruction)):
            pass
        else:
            raise NotImplementedError("Unknown insn type %s." % (
                type(insn).__name__))


def check_insn_attributes(kernel):
    """
    Check for legality of attributes of every instruction in *kernel*.
    """
    all_insn_ids = {insn.id for insn in kernel.instructions}

    for insn in kernel.instructions:
        if not insn.within_inames <= kernel.all_inames():
            raise LoopyError("insn '%s' has unknown forced iname "
                    "dependencies: %s"
                    % (insn.id, ", ".join(
                        insn.within_inames - kernel.all_inames())))

        if insn.depends_on is not None and not insn.depends_on <= all_insn_ids:
            raise LoopyError("insn '%s' has unknown instruction "
                    "dependencies: %s"
                    % (insn.id, ", ".join(
                        insn.depends_on - all_insn_ids)))

        no_sync_with_insn_ids = {id for id, scope in insn.no_sync_with}
        if not no_sync_with_insn_ids <= all_insn_ids:
            raise LoopyError("insn '%s' has nosync directive with unknown "
                    "instruction ids: %s"
                    % (insn.id,
                       ", ".join(no_sync_with_insn_ids - all_insn_ids)))

        no_sync_with_scopes = {scope for id, scope in insn.no_sync_with}
        if not no_sync_with_scopes <= VALID_NOSYNC_SCOPES:
            raise LoopyError("insn '%s' has invalid nosync scopes: %s"
                    % (insn.id,
                       ", ".join(no_sync_with_scopes - VALID_NOSYNC_SCOPES)))


def check_for_duplicate_insn_ids(knl):
    """
    Check if multiple instructions of *knl* have the same
    :attr:`loopy.InstructionBase.id`.
    """
    insn_ids = set()

    for insn in knl.instructions:
        if not isinstance(insn.id, str):
            raise LoopyError("instruction id %r is not a string" % insn.id)
        if insn.id in insn_ids:
            raise LoopyError("duplicate instruction id: '%s'" % insn.id)
        insn_ids.add(insn.id)


def check_loop_priority_inames_known(kernel):
    """
    Checks if the inames in :attr:`loopy.LoopKernel.loop_priority` are part of
    the *kernel*'s domain.
    """
    for prio in kernel.loop_priority:
        for iname in prio:
            if iname not in kernel.all_inames():
                raise LoopyError("unknown iname '%s' in loop priorities" % iname)


def check_multiple_tags_allowed(kernel):
    """
    Checks if a multiple tags of an iname are compatible.
    """
    from loopy.kernel.data import (GroupIndexTag, LocalIndexTag, VectorizeTag,
                UnrollTag, ForceSequentialTag, IlpBaseTag, filter_iname_tags_by_type)
    illegal_combinations = [
        (GroupIndexTag, LocalIndexTag, VectorizeTag, UnrollTag, ForceSequentialTag),
        (IlpBaseTag, ForceSequentialTag)
    ]
    for iname, tags in kernel.iname_to_tags.items():
        for comb in illegal_combinations:
            if len(filter_iname_tags_by_type(tags, comb)) > 1:
                raise LoopyError("iname {} has illegal combination of "
                                 "tags: {}".format(iname, tags))


def check_for_double_use_of_hw_axes(kernel):
    """
    Check if any instruction of *kernel* is within multiple inames tagged with
    the same hw axis tag.
    """
    from loopy.kernel.data import UniqueTag

    for insn in kernel.instructions:
        insn_tag_keys = set()
        for iname in kernel.insn_inames(insn):
            for tag in kernel.iname_tags_of_type(iname, UniqueTag):
                key = tag.key
                if key in insn_tag_keys:
                    raise LoopyError("instruction '%s' has multiple "
                            "inames tagged '%s'" % (insn.id, tag))

                insn_tag_keys.add(key)


def check_for_inactive_iname_access(kernel):
    """
    Check if any instruction accesses an iname but is not within it.
    """
    for insn in kernel.instructions:
        expression_inames = insn.read_dependency_names() & kernel.all_inames()

        if not expression_inames <= kernel.insn_inames(insn):
            raise LoopyError(
                    "instruction '%s' references "
                    "inames '%s' that the instruction does not depend on"
                    % (insn.id,
                        ", ".join(expression_inames - kernel.insn_inames(insn))))


def check_for_unused_inames(kernel):
    """
    Check if there are any unused inames in the kernel.
    """
    # Warn if kernel has unused inames
    from loopy.transform.iname import get_used_inames
    unused_inames = kernel.all_inames() - get_used_inames(kernel)
    if unused_inames:
        warn_with_kernel(
            kernel, "unused_inames",
            "Found unused inames in kernel: %s "
            "Unused inames during linearization will be prohibited in "
            "Loopy version 2021.X."
            % unused_inames)


def _is_racing_iname_tag(tv, tag):
    from loopy.kernel.data import (AddressSpace,
            LocalIndexTagBase, GroupIndexTag, ConcurrentTag, auto)

    if tv.address_space == AddressSpace.PRIVATE:
        return (
                isinstance(tag, ConcurrentTag)
                and not isinstance(tag, (LocalIndexTagBase, GroupIndexTag)))

    elif tv.address_space == AddressSpace.LOCAL:
        return (
                isinstance(tag, ConcurrentTag)
                and not isinstance(tag, GroupIndexTag))

    elif tv.address_space == AddressSpace.GLOBAL:
        return isinstance(tag, ConcurrentTag)

    elif tv.address_space == auto:
        raise LoopyError("scope of temp var '%s' has not yet been"
                "determined" % tv.name)

    else:
        raise ValueError("unexpected value of temp_var.address_space for "
                "temporary variable '%s'" % tv.name)


def check_for_write_races(kernel):
    """
    Check if any memory accesses lead to write races.
    """
    from loopy.kernel.data import ConcurrentTag

    for insn in kernel.instructions:
        for assignee_name, assignee_indices in zip(
                insn.assignee_var_names(),
                insn.assignee_subscript_deps()):
            assignee_inames = assignee_indices & kernel.all_inames()
            if not assignee_inames <= kernel.insn_inames(insn):
                raise LoopyError(
                        "assignee of instructions '%s' references "
                        "iname that the instruction does not depend on"
                        % insn.id)

            if assignee_name in kernel.arg_dict:
                # Any concurrent tags that are not depended upon by the assignee
                # will cause write races.

                raceable_parallel_insn_inames = {
                    iname for iname in kernel.insn_inames(insn)
                    if kernel.iname_tags_of_type(iname, ConcurrentTag)}

            elif assignee_name in kernel.temporary_variables:
                temp_var = kernel.temporary_variables[assignee_name]
                raceable_parallel_insn_inames = {
                        iname for iname in kernel.insn_inames(insn)
                        if any(_is_racing_iname_tag(temp_var, tag)
                            for tag in kernel.iname_tags(iname))}

            else:
                raise LoopyError("invalid assignee name in instruction '%s'"
                        % insn.id)

            race_inames = \
                    raceable_parallel_insn_inames - assignee_inames

            if race_inames:
                warn_with_kernel(kernel, "write_race(%s)" % insn.id,
                        "instruction '%s' contains a write race: "
                        "instruction will be run across parallel iname(s) "
                        "'%s', which is/are not referenced in the lhs index"
                        % (insn.id, ",".join(race_inames)),
                        WriteRaceConditionWarning)


def check_for_orphaned_user_hardware_axes(kernel):
    from loopy.kernel.data import LocalIndexTag
    for axis in kernel.local_sizes:
        found = False
        for tags in kernel.iname_to_tags.values():
            for tag in tags:
                if isinstance(tag, LocalIndexTag) and tag.axis == axis:
                    found = True
                    break
            if found:
                break

        if not found:
            raise LoopyError("user-requested local hardware axis %d "
                    "has no iname mapped to it" % axis)


def check_for_data_dependent_parallel_bounds(kernel):
    """
    Check that inames tagged as hw axes have bounds that are known at kernel
    launch.
    """
    from loopy.kernel.data import ConcurrentTag

    for i, dom in enumerate(kernel.domains):
        dom_inames = set(dom.get_var_names(dim_type.set))
        par_inames = {
                iname for iname in dom_inames
                if kernel.iname_tags_of_type(iname, ConcurrentTag)}

        if not par_inames:
            continue

        parameters = set(dom.get_var_names(dim_type.param))
        for par in parameters:
            if par in kernel.temporary_variables:
                raise LoopyError("Domain number %d has a data-dependent "
                        "parameter '%s' and contains parallel "
                        "inames '%s'. This is not allowed (for now)."
                        % (i, par, ", ".join(par_inames)))


# {{{ check access bounds

class _AccessCheckMapper(WalkMapper):
    def __init__(self, kernel, insn_id):
        self.kernel = kernel
        self.insn_id = insn_id

    def map_subscript(self, expr, domain):
        WalkMapper.map_subscript(self, expr, domain)

        from pymbolic.primitives import Variable
        from pymbolic.mapper.evaluator import UnknownVariableError
        assert isinstance(expr.aggregate, Variable)

        shape = None
        var_name = expr.aggregate.name
        if var_name in self.kernel.arg_dict:
            arg = self.kernel.arg_dict[var_name]
            shape = arg.shape
        elif var_name in self.kernel.temporary_variables:
            tv = self.kernel.temporary_variables[var_name]
            shape = tv.shape

        if shape is not None:
            subscript = expr.index

            if not isinstance(subscript, tuple):
                subscript = (subscript,)

            from loopy.symbolic import (get_dependencies, get_access_range,
                    UnableToDetermineAccessRange)

            available_vars = set(domain.get_var_dict())
            shape_deps = set()
            for shape_axis in shape:
                if shape_axis is not None:
                    shape_deps.update(get_dependencies(shape_axis))

            if not (get_dependencies(subscript) <= available_vars
                    and shape_deps <= available_vars):
                return

            if len(subscript) != len(shape):
                raise LoopyError("subscript to '%s' in '%s' has the wrong "
                        "number of indices (got: %d, expected: %d)" % (
                            expr.aggregate.name, expr,
                            len(subscript), len(shape)))

            # apply predicates
            access_range = self.domain
            insn = self.kernel.id_to_insn[self.insn_id]
            possible_warns = []
            if insn.predicates:
                from loopy.symbolic import constraints_from_expr
                for pred in insn.predicates:
                    if insn.within_inames & get_dependencies(pred):
                        with isl.SuppressedWarnings(self.domain.get_ctx()):
                            try:
                                constraints = constraints_from_expr(
                                    self.domain.space, pred)
                                for constraint in constraints:
                                    access_range = access_range.add_constraint(
                                        constraint)

                            except isl.Error:
                                # non-affine predicate - store for warning if we fail
                                # this check
                                possible_warns += [pred]
                            except UnknownVariableError:
                                # data dependent bounds
                                pass

            try:
<<<<<<< HEAD
                access_range = get_access_range(access_range, subscript,
                        self.kernel.assumptions)
=======
                access_range = get_access_range(domain, subscript)
>>>>>>> cfdd4f4b
            except UnableToDetermineAccessRange:
                # Likely: index was non-affine, nothing we can do.
                return

            shape_domain = isl.BasicSet.universe(access_range.get_space())
            for idim in range(len(subscript)):
                shape_axis = shape[idim]

                if shape_axis is not None:
                    from loopy.isl_helpers import make_slab
                    slab = make_slab(
                            shape_domain.get_space(), (dim_type.in_, idim),
                            0, shape_axis)

                    shape_domain = shape_domain.intersect(slab)

            if not access_range.is_subset(shape_domain):
                if possible_warns:
                    import logging
                    logger = logging.getLogger(__name__)
                    logger.info("Predicates: ({}) are are expressed in a "
                        "non-affine manner, and were not considered "
                        "for out-of-bounds array checking.".format(
                            ', '.join(str(x) for x in possible_warns)))
                raise LoopyError("'%s' in instruction '%s' "
                        "accesses out-of-bounds array element (could not"
                        " establish '%s' is a subset of '%s')."
                        % (expr, self.insn_id, access_range, shape_domain))

    def map_if(self, expr, domain):
        from loopy.symbolic import get_dependencies
        if get_dependencies(expr.condition) <= frozenset(
                domain.space.get_var_dict()):
            try:
                from loopy.symbolic import isl_set_from_expr
                then_set = isl_set_from_expr(domain.space, expr.condition)
                else_set = then_set.complement()
            except ExpressionToAffineConversionError:
                # non-affine condition: can't do much
                then_set = else_set = isl.BasicSet.universe(domain.space)
        else:
            # data-dependent condition: can't do much
            then_set = else_set = isl.BasicSet.universe(domain.space)

        self.rec(expr.then, domain & then_set)
        self.rec(expr.else_, domain & else_set)


def check_bounds(kernel):
    """
    Performs out-of-bound check for every array access.
    """
    temp_var_names = set(kernel.temporary_variables)
    for insn in kernel.instructions:
        domain = kernel.get_inames_domain(kernel.insn_inames(insn))

        # data-dependent bounds? can't do much
        if set(domain.get_var_names(dim_type.param)) & temp_var_names:
            continue

        acm = _AccessCheckMapper(kernel, insn.id)
        domain, assumptions = isl.align_two(domain, kernel.assumptions)
        domain_with_assumptions = domain & assumptions

        def run_acm(expr):
            acm(expr, domain_with_assumptions)
            return expr

        insn.with_transformed_expressions(run_acm)

# }}}


# {{{ check write destinations

def check_write_destinations(kernel):
    for insn in kernel.instructions:
        for wvar in insn.assignee_var_names():
            if wvar in kernel.all_inames():
                raise LoopyError("iname '%s' may not be written" % wvar)

            insn_domain = kernel.get_inames_domain(kernel.insn_inames(insn))
            insn_params = set(insn_domain.get_var_names(dim_type.param))

            if wvar in kernel.all_params():
                if wvar not in kernel.temporary_variables:
                    raise LoopyError("domain parameter '%s' may not be written"
                            "--it is not a temporary variable" % wvar)

                if wvar in insn_params:
                    raise LoopyError("domain parameter '%s' may not be written "
                            "inside a domain dependent on it" % wvar)

            if not (wvar in kernel.temporary_variables
                    or wvar in kernel.arg_dict) and wvar not in kernel.all_params():
                raise LoopyError

# }}}


# {{{ check_has_schedulable_iname_nesting

def check_has_schedulable_iname_nesting(kernel):
    from loopy.transform.iname import (has_schedulable_iname_nesting,
                                       get_iname_duplication_options)
    if not has_schedulable_iname_nesting(kernel):
        import itertools as it
        opt = get_iname_duplication_options(kernel)
        opt_str = "\n".join(f"* Duplicate {i} within instructions {w}"
                            for i, w in it.islice(opt, 3))
        raise LoopyError("Kernel does not have a schedulable iname nesting. "
                "In order for there to exist a feasible loop nesting, you "
                "may need to duplicate an iname. To do so, call "
                "loopy.duplicate_iname. Use loopy.get_iname_duplication_options "
                "to get hints about which iname to duplicate. Here are some "
                "options:\n%s" % opt_str)

# }}}


# {{{ check_variable_access_ordered

def declares_nosync_with(kernel, var_address_space, dep_a, dep_b):
    dep_a = kernel.id_to_insn[dep_a]
    dep_b = kernel.id_to_insn[dep_b]
    from loopy.kernel.data import AddressSpace
    if var_address_space == AddressSpace.GLOBAL:
        search_scopes = ["global", "any"]
    elif var_address_space == AddressSpace.LOCAL:
        search_scopes = ["local", "any"]
    elif var_address_space == AddressSpace.PRIVATE:
        search_scopes = ["any"]
    else:
        raise ValueError("unexpected value of 'AddressSpace'")

    ab_nosync = False
    ba_nosync = False

    for scope in search_scopes:
        if (dep_a.id, scope) in dep_b.no_sync_with:
            ab_nosync = True
        if (dep_b.id, scope) in dep_a.no_sync_with:
            ba_nosync = True

    return ab_nosync and ba_nosync


def _get_address_space(kernel, var):
    from loopy.kernel.data import ValueArg, AddressSpace, ArrayArg
    if var in kernel.temporary_variables:
        address_space = kernel.temporary_variables[var].address_space
    else:
        arg = kernel.arg_dict[var]
        if isinstance(arg, ArrayArg):
            address_space = arg.address_space
        elif isinstance(arg, ValueArg):
            address_space = AddressSpace.PRIVATE
        else:
            # No need to consider ConstantArg and ImageArg (for now)
            # because those won't be written.
            raise ValueError("could not determine address_space of '%s'" % var)
    return address_space


def _get_topological_order(kernel):
    """
    Returns a :class:`list` of insn ids of *kernel* in a topological sort
    order.

    If there is a dependency cycle within the instructions of *kernel* raises a
    :class:`loopy.diagnostic.DependencyCycleFound` exception.
    """
    from pytools.graph import compute_sccs
    from loopy.diagnostic import DependencyCycleFound

    dep_map = {insn.id: insn.depends_on for insn in kernel.instructions}

    # pytools.graph.compute_sccs serves 2 purposes:
    #   1. computes topological sort order of instructions.
    #   2. provides info. about any cycles in the graph.
    sccs = compute_sccs(dep_map)
    order = []

    for scc in sccs:
        if len(scc) != 1:
            raise DependencyCycleFound(", ".join(scc))
        order.append(scc[0])

    return order


def _check_variable_access_ordered_inner(kernel):
    from loopy.kernel.tools import find_aliasing_equivalence_classes
    from loopy.symbolic import AccessRangeOverlapChecker
    overlap_checker = AccessRangeOverlapChecker(kernel)
    aliasing_equiv_classes = find_aliasing_equivalence_classes(kernel)

    # dep_reqs_to_vars: A mapping (writer_id, dep_req_id) -> set of variable names,
    # where the tuple denotes a pair of instructions IDs, and the variable
    # names are the ones that necessitate a dependency.
    #
    # Note: This can be worst-case O(n^2) in the number of instructions.
    dep_reqs_to_vars = {}

    wmap = kernel.writer_map()
    rmap = kernel.reader_map()

    # {{{ populate 'dep_reqs_to_vars'

    for var in kernel.get_written_variables():
        address_space = _get_address_space(kernel, var)
        eq_class = aliasing_equiv_classes[var]

        readers = set.union(
                *[rmap.get(eq_name, set()) for eq_name in eq_class])
        writers = set.union(
                *[wmap.get(eq_name, set()) for eq_name in eq_class])

        for writer in writers:
            required_deps = (readers | writers) - {writer}
            required_deps = {req_dep
                for req_dep in required_deps
                if not declares_nosync_with(kernel, address_space, writer,
                    req_dep)}

            for req_dep in required_deps:
                dep_reqs_to_vars.setdefault((writer, req_dep), set()).add(var)

    # }}}

    # depends_on: mapping from insn_ids to their dependencies
    depends_on = {insn.id: set() for insn in
            kernel.instructions}
    # rev_depends: mapping from insn_ids to their reverse deps.
    rev_depends = {insn.id: set() for insn in
            kernel.instructions}

    # {{{ populate rev_depends, depends_on

    for insn in kernel.instructions:
        depends_on[insn.id].update(insn.depends_on)
        for dep in insn.depends_on:
            rev_depends[dep].add(insn.id)

    # }}}

    # {{{ remove pairs from dep_reqs_to_vars for which dependencies exist

    topological_order = _get_topological_order(kernel)

    def discard_dep_reqs_in_order(dep_reqs_to_vars, edges, order):
        """
        Subtracts dependency requirements of insn_ids by all direct/indirect
        predecessors of a directed graph of insn_ids as nodes and *edges* as
        the connectivity.

        :arg order: An instance of :class:`list` of instruction ids in which the
            *edges* graph is to be traversed.
        """
        # predecessors: mapping from insn_id to its direct/indirect
        # predecessors
        predecessors = {}

        for insn_id in order:
            # insn_predecessors:insn_id's direct+indirect predecessors

            # This set of predecessors is complete because we're
            # traversing in topological order: No predecessor
            # can occur after the instruction itself.
            insn_predecessors = predecessors.pop(insn_id, set())

            for pred in insn_predecessors:
                dep_reqs_to_vars.pop(
                    (insn_id, pred),
                    # don't fail if pair doesn't exist
                    None)

            for successor in edges[insn_id]:
                predecessors.setdefault(successor, set()).update(
                        insn_predecessors | {insn_id})

    # forward dep. graph traversal in reverse topological sort order
    # (proceeds "end of program" -> "beginning of program")
    discard_dep_reqs_in_order(dep_reqs_to_vars, depends_on,
            topological_order[::-1])

    # reverse dep. graph traversal in topological sort order
    # (proceeds "beginning of program" -> "end of program")
    discard_dep_reqs_in_order(dep_reqs_to_vars, rev_depends, topological_order)

    # }}}

    # {{{ handle dependency requirements that weren't satisfied

    for (writer_id, other_id), variables in dep_reqs_to_vars.items():
        writer = kernel.id_to_insn[writer_id]
        other = kernel.id_to_insn[other_id]

        for var in variables:
            eq_class = aliasing_equiv_classes[var]
            unaliased_readers = rmap.get(var, set())
            unaliased_writers = wmap.get(var, set())

            is_relationship_by_aliasing = not (
                writer_id in unaliased_writers
                and (writer_id in unaliased_writers
                    or other_id in unaliased_readers))

            # Do not enforce ordering for disjoint access ranges
            if (not is_relationship_by_aliasing and not
                overlap_checker.do_access_ranges_overlap_conservative(
                        writer_id, "w", other_id, "any", var)):
                continue

            # Do not enforce ordering for aliasing-based relationships
            # in different groups.
            if (is_relationship_by_aliasing and (
                    bool(writer.groups & other.conflicts_with_groups)
                    or
                    bool(other.groups & writer.conflicts_with_groups))):
                continue

            msg = ("No dependency relationship found between "
                    "'{writer_id}' which writes {var} and "
                    "'{other_id}' which also accesses {var}. "
                    "Either add a (possibly indirect) dependency "
                    "between the two, or add them to each others' nosync "
                    "set to indicate that no ordering is intended, or "
                    "turn off this check by setting the "
                    "'enforce_variable_access_ordered' option "
                    "(more issues of this type may exist--only reporting "
                    "the first one)"
                    .format(
                        writer_id=writer_id,
                        other_id=other_id,
                        var=(
                            "the variable '%s'" % var
                            if len(eq_class) == 1
                            else (
                                "the aliasing equivalence class '%s'"
                                % ", ".join(eq_class))
                            )))

            from loopy.diagnostic import VariableAccessNotOrdered
            raise VariableAccessNotOrdered(msg)

    # }}}


def check_variable_access_ordered(kernel):
    """Checks that between each write to a variable and all other accesses to
    the variable there is either:

    * a direct/indirect depdendency edge, or
    * an explicit statement that no ordering is necessary (expressed
      through a bi-directional :attr:`loopy.InstructionBase.no_sync_with`)
    """

    if kernel.options.enforce_variable_access_ordered not in [
            "no_check",
            True,
            False]:
        raise LoopyError("invalid value for option "
                "'enforce_variable_access_ordered': %s"
                % kernel.options.enforce_variable_access_ordered)

    if kernel.options.enforce_variable_access_ordered == "no_check":
        return

    from pytools import ProcessLogger
    with ProcessLogger(logger, "%s: check variable access ordered" % kernel.name):
        if kernel.options.enforce_variable_access_ordered:
            _check_variable_access_ordered_inner(kernel)
        else:
            from loopy.diagnostic import VariableAccessNotOrdered
            try:
                _check_variable_access_ordered_inner(kernel)
            except VariableAccessNotOrdered as e:
                from loopy.diagnostic import warn_with_kernel
                warn_with_kernel(kernel, "variable_access_ordered", str(e))

# }}}

# }}}


def pre_schedule_checks(kernel):
    try:
        logger.debug("%s: pre-schedule check: start" % kernel.name)

        check_for_integer_subscript_indices(kernel)
        check_for_duplicate_insn_ids(kernel)
        check_for_orphaned_user_hardware_axes(kernel)
        check_for_double_use_of_hw_axes(kernel)
        check_insn_attributes(kernel)
        check_loop_priority_inames_known(kernel)
        check_multiple_tags_allowed(kernel)
        check_for_inactive_iname_access(kernel)
        check_for_unused_inames(kernel)
        check_for_write_races(kernel)
        check_for_data_dependent_parallel_bounds(kernel)
        check_bounds(kernel)
        check_write_destinations(kernel)
        check_has_schedulable_iname_nesting(kernel)
        check_variable_access_ordered(kernel)

        logger.debug("%s: pre-schedule check: done" % kernel.name)
    except KeyboardInterrupt:
        raise
    except Exception:
        print(75*"=")
        print("failing kernel during pre-schedule check:")
        print(75*"=")
        print(kernel)
        print(75*"=")
        raise


# {{{ post-schedule / pre-code-generation checks

# {{{ check for unused hw axes

# {{{ find boostable insn ids

def _find_boostable_insn_ids(kernel):
    """There used to exist a broken heuristic called "boostability" that allowed
    instructions to be pushed into hardware-parallel loops. This function survives
    of that, for now, to provide a thin veneer of compatibility.
    """
    logger.debug("%s: idempotence" % kernel.name)

    writer_map = kernel.writer_map()

    arg_names = {arg.name for arg in kernel.args}

    var_names = arg_names | set(kernel.temporary_variables.keys())

    reads_map = {
            insn.id: insn.read_dependency_names() & var_names
            for insn in kernel.instructions}

    from collections import defaultdict
    dep_graph = defaultdict(set)

    for insn in kernel.instructions:
        dep_graph[insn.id] = {writer_id
                for var in reads_map[insn.id]
                for writer_id in writer_map.get(var, set())}

    # Find SCCs of dep_graph. These are used for checking if the instruction is
    # in a dependency cycle.
    from pytools.graph import compute_sccs

    sccs = {item: scc
            for scc in compute_sccs(dep_graph)
            for item in scc}

    non_idempotently_updated_vars = set()
    boostable_insn_ids = set()

    for insn in kernel.instructions:
        boostable = len(sccs[insn.id]) == 1 and insn.id not in dep_graph[insn.id]

        if boostable:
            boostable_insn_ids.add(insn.id)
        else:
            non_idempotently_updated_vars.update(
                    insn.assignee_var_names())

    # {{{ remove boostability from isns that access non-idempotently updated vars

    for insn_id in boostable_insn_ids.copy():
        insn = kernel.id_to_insn[insn_id]
        if bool(non_idempotently_updated_vars & insn.dependency_names()):
            boostable_insn_ids.remove(insn_id)

    # }}}

    return boostable_insn_ids

# }}}


def _check_for_unused_hw_axes_in_kernel_chunk(kernel, sched_index=None):
    from loopy.schedule import (CallKernel, RunInstruction,
            Barrier, EnterLoop, LeaveLoop, ReturnFromKernel,
            get_insn_ids_for_block_at, gather_schedule_block)

    boostable_insn_ids = _find_boostable_insn_ids(kernel)

    if sched_index is None:
        group_axes = set()
        local_axes = set()

        i = 0
        loop_end_i = past_end_i = len(kernel.schedule)
    else:
        assert isinstance(kernel.schedule[sched_index], CallKernel)
        _, past_end_i = gather_schedule_block(kernel.schedule, sched_index)
        group_size, local_size = kernel.get_grid_sizes_for_insn_ids_as_exprs(
                get_insn_ids_for_block_at(kernel.schedule, sched_index))

        group_axes = {ax for ax, length in enumerate(group_size)}
        local_axes = {ax for ax, length in enumerate(local_size)}

        i = sched_index + 1
        assert isinstance(kernel.schedule[past_end_i - 1], ReturnFromKernel)
        loop_end_i = past_end_i - 1

    # alternative: just disregard length-1 dimensions?

    from loopy.kernel.data import (LocalIndexTag, AutoLocalIndexTagBase,
                        GroupIndexTag)

    while i < loop_end_i:
        sched_item = kernel.schedule[i]
        if isinstance(sched_item, CallKernel):
            i = _check_for_unused_hw_axes_in_kernel_chunk(kernel, i)

        elif isinstance(sched_item, RunInstruction):
            insn = kernel.id_to_insn[sched_item.insn_id]
            i += 1

            group_axes_used = set()
            local_axes_used = set()

            for iname in kernel.insn_inames(insn):
                ltags = kernel.iname_tags_of_type(iname, LocalIndexTag, max_num=1)
                gtags = kernel.iname_tags_of_type(iname, GroupIndexTag, max_num=1)
                altags = kernel.iname_tags_of_type(
                        iname, AutoLocalIndexTagBase, max_num=1)

                if ltags:
                    tag, = ltags
                    local_axes_used.add(tag.axis)
                elif gtags:
                    tag, = gtags
                    group_axes_used.add(tag.axis)
                elif altags:
                    raise LoopyError("auto local tag encountered")

            if group_axes != group_axes_used:
                if insn.id in boostable_insn_ids:
                    warn("instruction '%s' does not use all group hw axes"
                            " (available: %s used:%s). Loopy will generate code"
                            " with the instruction executed along all the"
                            " missing hw axes. This will result in an"
                            " error from 2021.x onwards, calling"
                            " loopy.add_inames_for_unused_hw_axes(...)"
                            " might help in the transition."
                            % (insn.id,
                                ",".join(str(i) for i in group_axes),
                                ",".join(str(i) for i in group_axes_used)),
                            DeprecationWarning, stacklevel=2)
                else:
                    raise LoopyError("instruction '%s' does not use all group"
                            " hw axes (available: %s used:%s)"
                            % (insn.id,
                                ",".join(str(i) for i in group_axes),
                                ",".join(str(i) for i in group_axes_used)))

            if local_axes != local_axes_used:
                if insn.id in boostable_insn_ids:
                    warn("instruction '%s' does not use all local hw axes"
                            " (available: %s used:%s). Loopy will generate code"
                            " with the instruction executed along all the"
                            " missing hw axes. This will result in an"
                            " error from 2021.x onwards, calling"
                            " loopy.add_inames_for_unused_hw_axes(...)"
                            " might help in the transition."
                            % (insn.id,
                                ",".join(str(i) for i in local_axes),
                                ",".join(str(i) for i in local_axes_used)),
                            DeprecationWarning, stacklevel=2)
                else:
                    raise LoopyError("instruction '%s' does not use all local"
                            " hw axes (available: %s used:%s)"
                            % (insn.id,
                                ",".join(str(i) for i in local_axes),
                                ",".join(str(i) for i in local_axes_used)))

        elif isinstance(sched_item, (Barrier, EnterLoop, LeaveLoop)):
            i += 1
            continue

        else:
            raise TypeError(
                    "schedule item not understood: %s" % type(sched_item).__name__)

    return past_end_i


def check_for_unused_hw_axes_in_insns(kernel):
    if kernel.schedule:
        _check_for_unused_hw_axes_in_kernel_chunk(kernel)

# }}}


# {{{ check that atomic ops are used exactly on atomic arrays

def check_that_atomic_ops_are_used_exactly_on_atomic_arrays(kernel):
    from loopy.kernel.data import ArrayBase, Assignment
    from loopy.types import AtomicType
    atomicity_candidates = (
            {v.name for v in kernel.temporary_variables.values()
                if isinstance(v.dtype, AtomicType)}
            |
            {v.name for v in kernel.args
                if isinstance(v, ArrayBase)
                and isinstance(v.dtype, AtomicType)})

    for insn in kernel.instructions:
        if not isinstance(insn, Assignment):
            continue

        atomic_accesses = {a.var_name for a in insn.atomicity}
        if not atomic_accesses <= atomicity_candidates:
            raise LoopyError("atomic access in instruction '%s' to "
                    "non-atomic variable(s) '%s'"
                    % (insn.id,
                        ",".join(atomic_accesses - atomicity_candidates)))

        accessed_atomic_vars = insn.dependency_names() & atomicity_candidates
        if not accessed_atomic_vars <= atomic_accesses:
            raise LoopyError("atomic variable(s) '%s' in instruction '%s' "
                    "used in non-atomic access"
                    % (
                        ",".join(accessed_atomic_vars - atomic_accesses),
                        insn.id))

# }}}


# {{{ check that temporaries are defined in subkernels where used

def check_that_temporaries_are_defined_in_subkernels_where_used(kernel):
    from loopy.kernel.data import AddressSpace
    from loopy.kernel.tools import get_subkernels

    for subkernel in get_subkernels(kernel):
        defined_base_storage = set()

        from loopy.schedule.tools import (
                temporaries_written_in_subkernel, temporaries_read_in_subkernel)

        for temporary in temporaries_written_in_subkernel(kernel, subkernel):
            tval = kernel.temporary_variables[temporary]
            if tval.base_storage is not None:
                defined_base_storage.add(tval.base_storage)

        for temporary in (
                temporaries_read_in_subkernel(kernel, subkernel) -
                temporaries_written_in_subkernel(kernel, subkernel)):
            tval = kernel.temporary_variables[temporary]

            if tval.initializer is not None:
                continue

            # For aliased temporaries, check if there is an aliased definition.
            if tval.base_storage is not None:
                if tval.base_storage not in defined_base_storage:
                    from loopy.diagnostic import MissingDefinitionError
                    raise MissingDefinitionError("temporary variable '%s' gets "
                            "used in subkernel '%s' and neither it nor its "
                            "aliases have a definition" % (temporary, subkernel))
                continue

            if tval.address_space in (AddressSpace.PRIVATE, AddressSpace.LOCAL):
                from loopy.diagnostic import MissingDefinitionError
                raise MissingDefinitionError("temporary variable '%s' gets used "
                        "in subkernel '%s' without a definition (maybe you forgot "
                        "to call loopy.save_and_reload_temporaries?)"
                        % (temporary, subkernel))

# }}}


# {{{ check that all instructions are scheduled

def check_that_all_insns_are_scheduled(kernel):

    all_schedulable_insns = {insn.id for insn in kernel.instructions}
    from loopy.schedule import sched_item_to_insn_id
    scheduled_insns = {
        insn_id
        for sched_item in kernel.schedule
        for insn_id in sched_item_to_insn_id(sched_item)}

    assert scheduled_insns <= all_schedulable_insns

    if scheduled_insns < all_schedulable_insns:
        from loopy.diagnostic import UnscheduledInstructionError
        raise UnscheduledInstructionError(
            "unscheduled instructions: '%s'"
            % ", ".join(all_schedulable_insns - scheduled_insns))

# }}}


# {{{ check that shapes and strides are arguments

def check_that_shapes_and_strides_are_arguments(kernel):
    from loopy.kernel.data import ValueArg
    from loopy.kernel.array import ArrayBase, FixedStrideArrayDimTag
    from loopy.symbolic import get_dependencies
    import loopy as lp

    integer_arg_names = {
            arg.name
            for arg in kernel.args
            if isinstance(arg, ValueArg)
            and arg.dtype.is_integral()}

    for arg in kernel.args:
        if isinstance(arg, ArrayBase):
            if isinstance(arg.shape, tuple):
                shape_deps = set()
                for shape_axis in arg.shape:
                    if shape_axis is not None:
                        shape_deps.update(get_dependencies(shape_axis))

                if not shape_deps <= integer_arg_names:
                    raise LoopyError("'%s' has a shape that depends on "
                            "non-argument(s): %s" % (
                                arg.name, ", ".join(shape_deps-integer_arg_names)))

            if arg.dim_tags is None:
                continue

            for dim_tag in arg.dim_tags:
                if isinstance(dim_tag, FixedStrideArrayDimTag):
                    if dim_tag.stride is lp.auto:
                        continue

                    deps = get_dependencies(dim_tag.stride)
                    if not deps <= integer_arg_names:
                        raise LoopyError("'%s' has a stride that depends on "
                                "non-argument(s): %s" % (
                                    arg.name, ", ".join(deps-integer_arg_names)))

# }}}


def pre_codegen_checks(kernel):
    try:
        logger.debug("pre-codegen check %s: start" % kernel.name)

        check_for_unused_hw_axes_in_insns(kernel)
        check_that_atomic_ops_are_used_exactly_on_atomic_arrays(kernel)
        check_that_temporaries_are_defined_in_subkernels_where_used(kernel)
        check_that_all_insns_are_scheduled(kernel)
        kernel.target.pre_codegen_check(kernel)
        check_that_shapes_and_strides_are_arguments(kernel)

        logger.debug("pre-codegen check %s: done" % kernel.name)
    except Exception:
        print(75*"=")
        print("failing kernel during pre-schedule check:")
        print(75*"=")
        print(kernel)
        print(75*"=")
        raise

# }}}


# {{{ sanity-check for implemented domains of each instruction

def check_implemented_domains(kernel, implemented_domains, code=None):
    from islpy import dim_type

    from islpy import align_two

    last_idomains = None
    last_insn_inames = None

    for insn_id, idomains in implemented_domains.items():
        insn = kernel.id_to_insn[insn_id]

        assert idomains

        insn_inames = kernel.insn_inames(insn)

        # {{{ if we've checked the same thing before, no need to check it again

        if last_idomains is not None and last_insn_inames is not None:
            if idomains == last_idomains and insn_inames == last_insn_inames:
                continue

        last_idomains = idomains
        last_insn_inames = insn_inames

        # }}}

        insn_impl_domain = idomains[0]
        for idomain in idomains[1:]:
            insn_impl_domain = insn_impl_domain | idomain
        assumption_non_param = isl.BasicSet.from_params(kernel.assumptions)
        assumptions, insn_impl_domain = align_two(
                assumption_non_param, insn_impl_domain)
        insn_impl_domain = (
                (insn_impl_domain & assumptions)
                .project_out_except(insn_inames, [dim_type.set]))

        from loopy.kernel.instruction import BarrierInstruction
        from loopy.kernel.data import LocalIndexTag
        if isinstance(insn, BarrierInstruction):
            # project out local-id-mapped inames, solves #94 on gitlab
            non_lid_inames = frozenset(iname for iname in insn_inames
                if not kernel.iname_tags_of_type(iname, LocalIndexTag))
            insn_impl_domain = insn_impl_domain.project_out_except(
                non_lid_inames, [dim_type.set])

        insn_domain = kernel.get_inames_domain(insn_inames)
        insn_parameters = frozenset(insn_domain.get_var_names(dim_type.param))
        assumptions, insn_domain = align_two(assumption_non_param, insn_domain)
        desired_domain = ((insn_domain & assumptions)
            .project_out_except(insn_inames, [dim_type.set])
            .project_out_except(insn_parameters, [dim_type.param]))

        if isinstance(insn, BarrierInstruction):
            # project out local-id-mapped inames, solves #94 on gitlab
            desired_domain = desired_domain.project_out_except(
                non_lid_inames, [dim_type.set])

        insn_impl_domain = (insn_impl_domain
                .project_out_except(insn_parameters, [dim_type.param]))
        insn_impl_domain, desired_domain = align_two(
                insn_impl_domain, desired_domain)

        if insn_impl_domain != desired_domain:
            i_minus_d = insn_impl_domain - desired_domain
            d_minus_i = desired_domain - insn_impl_domain

            parameter_inames = {
                    insn_domain.get_dim_name(dim_type.param, i)
                    for i in range(insn_impl_domain.dim(dim_type.param))}

            lines = []
            for bigger, smaller, diff_set, gist_domain in [
                    ("implemented", "desired", i_minus_d,
                        desired_domain.gist(insn_impl_domain)),
                    ("desired", "implemented", d_minus_i,
                        insn_impl_domain.gist(desired_domain))]:

                if diff_set.is_empty():
                    continue

                diff_set = diff_set.coalesce()
                pt = diff_set.sample_point()
                assert not pt.is_void()

                #pt_set = isl.Set.from_point(pt)
                #lines.append("point implemented: %s" % (pt_set <= insn_impl_domain))
                #lines.append("point desired: %s" % (pt_set <= desired_domain))

                iname_to_dim = pt.get_space().get_var_dict()
                point_axes = []
                for iname in kernel.insn_inames(insn) | parameter_inames:
                    tp, dim = iname_to_dim[iname]
                    point_axes.append("%s=%d" % (
                        iname, pt.get_coordinate_val(tp, dim).to_python()))

                lines.append(
                        "sample point in {} but not {}: {}".format(
                            bigger, smaller, ", ".join(point_axes)))
                lines.append(
                        "gist of constraints in {} but not {}: {}".format(
                            smaller, bigger, gist_domain))

            if code is not None:
                print(79*"-")
                print("CODE:")
                print(79*"-")
                from loopy.target.execution import get_highlighted_code
                print(get_highlighted_code(code))
                print(79*"-")

            raise LoopyError("sanity check failed--implemented and desired "
                    "domain for instruction '%s' do not match\n\n"
                    "implemented: %s\n\n"
                    "desired:%s\n\n%s"
                    % (insn_id, insn_impl_domain, desired_domain, "\n".join(lines)))

    # placate the assert at the call site
    return True

# }}}


# vim: foldmethod=marker<|MERGE_RESOLUTION|>--- conflicted
+++ resolved
@@ -446,12 +446,8 @@
                                 pass
 
             try:
-<<<<<<< HEAD
                 access_range = get_access_range(access_range, subscript,
                         self.kernel.assumptions)
-=======
-                access_range = get_access_range(domain, subscript)
->>>>>>> cfdd4f4b
             except UnableToDetermineAccessRange:
                 # Likely: index was non-affine, nothing we can do.
                 return
