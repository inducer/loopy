__copyright__ = "Copyright (C) 2012 Andreas Kloeckner"

__license__ = """
Permission is hereby granted, free of charge, to any person obtaining a copy
of this software and associated documentation files (the "Software"), to deal
in the Software without restriction, including without limitation the rights
to use, copy, modify, merge, publish, distribute, sublicense, and/or sell
copies of the Software, and to permit persons to whom the Software is
furnished to do so, subject to the following conditions:

The above copyright notice and this permission notice shall be included in
all copies or substantial portions of the Software.

THE SOFTWARE IS PROVIDED "AS IS", WITHOUT WARRANTY OF ANY KIND, EXPRESS OR
IMPLIED, INCLUDING BUT NOT LIMITED TO THE WARRANTIES OF MERCHANTABILITY,
FITNESS FOR A PARTICULAR PURPOSE AND NONINFRINGEMENT. IN NO EVENT SHALL THE
AUTHORS OR COPYRIGHT HOLDERS BE LIABLE FOR ANY CLAIM, DAMAGES OR OTHER
LIABILITY, WHETHER IN AN ACTION OF CONTRACT, TORT OR OTHERWISE, ARISING FROM,
OUT OF OR IN CONNECTION WITH THE SOFTWARE OR THE USE OR OTHER DEALINGS IN
THE SOFTWARE.
"""


from islpy import dim_type
import islpy as isl
from loopy.symbolic import WalkMapper
from loopy.diagnostic import LoopyError, WriteRaceConditionWarning, warn_with_kernel
from loopy.type_inference import TypeInferenceMapper
from loopy.kernel.instruction import (MultiAssignmentBase, CallInstruction,
        CInstruction, _DataObliviousInstruction)
from pytools import memoize_method

from collections import defaultdict

import logging
logger = logging.getLogger(__name__)


__doc__ = """
.. currentmodule:: loopy.check

.. autofunction:: check_for_integer_subscript_indices

.. autofunction:: check_for_duplicate_insn_ids

.. autofunction:: check_for_double_use_of_hw_axes

.. autofunction:: check_insn_attributes

.. autofunction:: check_loop_priority_inames_known

.. autofunction:: check_multiple_tags_allowed

.. autofunction:: check_for_inactive_iname_access

.. autofunction:: check_for_unused_inames

.. autofunction:: check_for_write_races

.. autofunction:: check_for_data_dependent_parallel_bounds

.. autofunction:: check_bounds

.. autofunction:: check_variable_access_ordered
"""


# {{{ sanity checks run before preprocessing

def check_identifiers_in_subst_rules(knl):
    """Substitution rules may only refer to kernel-global quantities or their
    own arguments.
    """

    from loopy.symbolic import get_dependencies

    allowed_identifiers = knl.all_variable_names()

    for rule in knl.substitutions.values():
        deps = get_dependencies(rule.expression)
        rule_allowed_identifiers = allowed_identifiers | frozenset(rule.arguments)

        if not deps <= rule_allowed_identifiers:
            raise LoopyError("kernel '%s': substitution rule '%s' refers to "
                    "identifier(s) '%s' which are neither rule arguments nor "
                    "kernel-global identifiers"
                    % (knl.name, rule.name,
                       ", ".join(deps-rule_allowed_identifiers)))

# }}}


# {{{ sanity checks run pre-scheduling

# FIXME: Replace with an enum. See
# https://gitlab.tiker.net/inducer/loopy/issues/85
VALID_NOSYNC_SCOPES = frozenset(["local", "global", "any"])


class SubscriptIndicesIsIntChecker(TypeInferenceMapper):
    def map_subscript(self, expr):
        for idx in expr.index_tuple:
            type_inf_result = self.rec(idx)
            if not type_inf_result:
                raise LoopyError(
                        "When checking that subscript indices are integral: "
                        "Type inference did not find type of '%s'"
                        % idx)
            if not type_inf_result[0].is_integral():
                raise LoopyError("Non-integral array indices obtained in"
                        " {}.".format(expr))

        return self.rec(expr.aggregate)


def check_for_integer_subscript_indices(kernel):
    """
    Checks is every array access is of type :class:`int`.
    """
    from pymbolic.primitives import Subscript
    idx_int_checker = SubscriptIndicesIsIntChecker(kernel)
    for insn in kernel.instructions:
        if isinstance(insn, MultiAssignmentBase):
            idx_int_checker(insn.expression, return_tuple=isinstance(insn,
                CallInstruction), return_dtype_set=True)
            [idx_int_checker(assignee) for assignee in insn.assignees if
                    isinstance(assignee, Subscript)]
        elif isinstance(insn, (CInstruction, _DataObliviousInstruction)):
            pass
        else:
            raise NotImplementedError("Unknown insn type %s." % (
                type(insn).__name__))


def check_insn_attributes(kernel):
    """
    Check for legality of attributes of every instruction in *kernel*.
    """
    all_insn_ids = {insn.id for insn in kernel.instructions}

    for insn in kernel.instructions:
        if not insn.within_inames <= kernel.all_inames():
            raise LoopyError("insn '%s' has unknown forced iname "
                    "dependencies: %s"
                    % (insn.id, ", ".join(
                        insn.within_inames - kernel.all_inames())))

        if insn.depends_on is not None and not insn.depends_on <= all_insn_ids:
            raise LoopyError("insn '%s' has unknown instruction "
                    "dependencies: %s"
                    % (insn.id, ", ".join(
                        insn.depends_on - all_insn_ids)))

        no_sync_with_insn_ids = {id for id, scope in insn.no_sync_with}
        if not no_sync_with_insn_ids <= all_insn_ids:
            raise LoopyError("insn '%s' has nosync directive with unknown "
                    "instruction ids: %s"
                    % (insn.id,
                       ", ".join(no_sync_with_insn_ids - all_insn_ids)))

        no_sync_with_scopes = {scope for id, scope in insn.no_sync_with}
        if not no_sync_with_scopes <= VALID_NOSYNC_SCOPES:
            raise LoopyError("insn '%s' has invalid nosync scopes: %s"
                    % (insn.id,
                       ", ".join(no_sync_with_scopes - VALID_NOSYNC_SCOPES)))


def check_for_duplicate_insn_ids(knl):
    """
    Check if multiple instructions of *knl* have the same
    :attr:`loopy.InstructionBase.id`.
    """
    insn_ids = set()

    for insn in knl.instructions:
        if not isinstance(insn.id, str):
            raise LoopyError("instruction id %r is not a string" % insn.id)
        if insn.id in insn_ids:
            raise LoopyError("duplicate instruction id: '%s'" % insn.id)
        insn_ids.add(insn.id)


def check_loop_priority_inames_known(kernel):
    """
    Checks if the inames in :attr:`loopy.LoopKernel.loop_priority` are part of
    the *kernel*'s domain.
    """
    for prio in kernel.loop_priority:
        for iname in prio:
            if iname not in kernel.all_inames():
                raise LoopyError("unknown iname '%s' in loop priorities" % iname)


def check_multiple_tags_allowed(kernel):
    """
    Checks if a multiple tags of an iname are compatible.
    """
    from loopy.kernel.data import (GroupIndexTag, LocalIndexTag, VectorizeTag,
                UnrollTag, ForceSequentialTag, IlpBaseTag, filter_iname_tags_by_type)
    illegal_combinations = [
        (GroupIndexTag, LocalIndexTag, VectorizeTag, UnrollTag, ForceSequentialTag),
        (IlpBaseTag, ForceSequentialTag)
    ]
    for iname in kernel.inames.values():
        for comb in illegal_combinations:
            if len(filter_iname_tags_by_type(iname.tags, comb)) > 1:
                raise LoopyError("iname {} has illegal combination of "
                                 "tags: {}".format(iname.name, iname.tags))


def check_for_double_use_of_hw_axes(kernel):
    """
    Check if any instruction of *kernel* is within multiple inames tagged with
    the same hw axis tag.
    """
    from loopy.kernel.data import UniqueTag

    for insn in kernel.instructions:
        insn_tag_keys = set()
        for iname in insn.within_inames:
            for tag in kernel.iname_tags_of_type(iname, UniqueTag):
                key = tag.key
                if key in insn_tag_keys:
                    raise LoopyError("instruction '%s' has multiple "
                            "inames tagged '%s'" % (insn.id, tag))

                insn_tag_keys.add(key)


def check_for_inactive_iname_access(kernel):
    """
    Check if any instruction accesses an iname but is not within it.
    """
    for insn in kernel.instructions:
        expression_inames = insn.read_dependency_names() & kernel.all_inames()

        if not expression_inames <= insn.within_inames:
            raise LoopyError(
                    "instruction '%s' references "
                    "inames '%s' that the instruction does not depend on"
                    % (insn.id,
                        ", ".join(expression_inames - insn.within_inames)))


def check_for_unused_inames(kernel):
    """
    Check if there are any unused inames in the kernel.
    """
    # Warn if kernel has unused inames
    from loopy.transform.iname import get_used_inames
    unused_inames = kernel.all_inames() - get_used_inames(kernel)
    if unused_inames:
        warn_with_kernel(
            kernel, "unused_inames",
            "Found unused inames in kernel: %s "
            "Unused inames during linearization will be prohibited in "
            "Loopy version 2021.X."
            % unused_inames)


def _is_racing_iname_tag(tv, tag):
    from loopy.kernel.data import (AddressSpace,
            LocalIndexTagBase, GroupIndexTag, ConcurrentTag, auto)

    if tv.address_space == AddressSpace.PRIVATE:
        return (
                isinstance(tag, ConcurrentTag)
                and not isinstance(tag, (LocalIndexTagBase, GroupIndexTag)))

    elif tv.address_space == AddressSpace.LOCAL:
        return (
                isinstance(tag, ConcurrentTag)
                and not isinstance(tag, GroupIndexTag))

    elif tv.address_space == AddressSpace.GLOBAL:
        return isinstance(tag, ConcurrentTag)

    elif tv.address_space == auto:
        raise LoopyError("scope of temp var '%s' has not yet been"
                "determined" % tv.name)

    else:
        raise ValueError("unexpected value of temp_var.address_space for "
                "temporary variable '%s'" % tv.name)


def check_for_write_races(kernel):
    """
    Check if any memory accesses lead to write races.
    """
    from loopy.kernel.data import ConcurrentTag

    for insn in kernel.instructions:
        for assignee_name, assignee_indices in zip(
                insn.assignee_var_names(),
                insn.assignee_subscript_deps()):
            assignee_inames = assignee_indices & kernel.all_inames()
            if not assignee_inames <= insn.within_inames:
                raise LoopyError(
                        "assignee of instructions '%s' references "
                        "iname that the instruction does not depend on"
                        % insn.id)

            if assignee_name in kernel.arg_dict:
                # Any concurrent tags that are not depended upon by the assignee
                # will cause write races.

                raceable_parallel_insn_inames = {
                    iname for iname in insn.within_inames
                    if kernel.iname_tags_of_type(iname, ConcurrentTag)}

            elif assignee_name in kernel.temporary_variables:
                temp_var = kernel.temporary_variables[assignee_name]
                raceable_parallel_insn_inames = {
                        iname for iname in insn.within_inames
                        if any(_is_racing_iname_tag(temp_var, tag)
                            for tag in kernel.iname_tags(iname))}

            else:
                raise LoopyError("invalid assignee name in instruction '%s'"
                        % insn.id)

            race_inames = \
                    raceable_parallel_insn_inames - assignee_inames

            if race_inames:
                warn_with_kernel(kernel, "write_race(%s)" % insn.id,
                        "instruction '%s' contains a write race: "
                        "instruction will be run across parallel iname(s) "
                        "'%s', which is/are not referenced in the lhs index"
                        % (insn.id, ",".join(race_inames)),
                        WriteRaceConditionWarning)


def check_for_orphaned_user_hardware_axes(kernel):
    from loopy.kernel.data import LocalIndexTag
    for axis in kernel.local_sizes:
        found = False
        for iname in kernel.inames.values():
            for tag in iname.tags:
                if isinstance(tag, LocalIndexTag) and tag.axis == axis:
                    found = True
                    break
            if found:
                break

        if not found:
            raise LoopyError("user-requested local hardware axis %d "
                    "has no iname mapped to it" % axis)


def check_for_data_dependent_parallel_bounds(kernel):
    """
    Check that inames tagged as hw axes have bounds that are known at kernel
    launch.
    """
    from loopy.kernel.data import ConcurrentTag

    for i, dom in enumerate(kernel.domains):
        dom_inames = set(dom.get_var_names(dim_type.set))
        par_inames = {
                iname for iname in dom_inames
                if kernel.iname_tags_of_type(iname, ConcurrentTag)}

        if not par_inames:
            continue

        parameters = set(dom.get_var_names(dim_type.param))
        for par in parameters:
            if par in kernel.temporary_variables:
                raise LoopyError("Domain number %d has a data-dependent "
                        "parameter '%s' and contains parallel "
                        "inames '%s'. This is not allowed (for now)."
                        % (i, par, ", ".join(par_inames)))


# {{{ check access bounds

class _AccessCheckMapper(WalkMapper):
    def __init__(self, kernel):
        self.kernel = kernel

    @memoize_method
    def _make_slab(self, space, iname, start, stop):
        from loopy.isl_helpers import make_slab
        return make_slab(space, iname, start, stop)

    @memoize_method
    def _get_access_range(self, domain, subscript):
        from loopy.symbolic import (get_access_range, UnableToDetermineAccessRange)
        try:
            return get_access_range(domain, subscript)
        except UnableToDetermineAccessRange:
            return None

    def map_subscript(self, expr, domain, insn_id):
        WalkMapper.map_subscript(self, expr, domain, insn_id)

        from pymbolic.primitives import Variable
        from pymbolic.mapper.evaluator import UnknownVariableError
        assert isinstance(expr.aggregate, Variable)

        shape = None
        var_name = expr.aggregate.name
        if var_name in self.kernel.arg_dict:
            arg = self.kernel.arg_dict[var_name]
            shape = arg.shape
        elif var_name in self.kernel.temporary_variables:
            tv = self.kernel.temporary_variables[var_name]
            shape = tv.shape

        if shape is not None:
            subscript = expr.index

            if not isinstance(subscript, tuple):
                subscript = (subscript,)

            from loopy.symbolic import get_dependencies

            available_vars = set(domain.get_var_dict())
            shape_deps = set()
            for shape_axis in shape:
                if shape_axis is not None:
                    shape_deps.update(get_dependencies(shape_axis))

            if not (get_dependencies(subscript) <= available_vars
                    and shape_deps <= available_vars):
                return

            if len(subscript) != len(shape):
                raise LoopyError("subscript to '%s' in '%s' has the wrong "
                        "number of indices (got: %d, expected: %d)" % (
                            expr.aggregate.name, expr,
                            len(subscript), len(shape)))

<<<<<<< HEAD
            # apply predicates
            access_range = domain
            insn = self.kernel.id_to_insn[self.insn_id]
            possible_warns = []
            if insn.predicates:
                from loopy.symbolic import constraints_from_expr
                for pred in insn.predicates:
                    if insn.within_inames & get_dependencies(pred):
                        with isl.SuppressedWarnings(domain.get_ctx()):
                            try:
                                constraints = constraints_from_expr(
                                    domain.space, pred)
                                for constraint in constraints:
                                    access_range = access_range.add_constraint(
                                        constraint)

                            except isl.Error:
                                # non-affine predicate - store for warning if we fail
                                # this check
                                possible_warns += [pred]
                            except UnknownVariableError:
                                # data dependent bounds
                                pass

            try:
                access_range = get_access_range(access_range, subscript,
                        self.kernel.assumptions)
            except UnableToDetermineAccessRange:
=======
            access_range = self._get_access_range(domain, subscript)
            if access_range is None:
>>>>>>> 0133be9c
                # Likely: index was non-affine, nothing we can do.
                return

            shape_domain = isl.BasicSet.universe(access_range.get_space())
            for idim in range(len(subscript)):
                shape_axis = shape[idim]

                if shape_axis is not None:
                    slab = self._make_slab(
                            shape_domain.get_space(), (dim_type.in_, idim),
                            0, shape_axis)

                    shape_domain = shape_domain.intersect(slab)

            if not access_range.is_subset(shape_domain):
                if possible_warns:
                    import logging
                    logger = logging.getLogger(__name__)
                    logger.info("Predicates: ({}) are are expressed in a "
                        "non-affine manner, and were not considered "
                        "for out-of-bounds array checking.".format(
                            ", ".join(str(x) for x in possible_warns)))
                raise LoopyError("'%s' in instruction '%s' "
                        "accesses out-of-bounds array element (could not"
                        " establish '%s' is a subset of '%s')."
                        % (expr, insn_id, access_range, shape_domain))

    def map_if(self, expr, domain, insn_id):
        from loopy.symbolic import condition_to_set
        then_set = condition_to_set(domain.space, expr.condition)
        if then_set is None:
            # condition cannot be inferred as ISL expression => ignore
            # for domain contributions enforced by it
            then_set = else_set = isl.BasicSet.universe(domain.space)
        else:
            else_set = then_set.complement()

        self.rec(expr.then, domain & then_set, insn_id)
        self.rec(expr.else_, domain & else_set, insn_id)


def check_bounds(kernel):
    """
    Performs out-of-bound check for every array access.
    """
    from loopy.kernel.instruction import get_insn_domain
    temp_var_names = set(kernel.temporary_variables)
    acm = _AccessCheckMapper(kernel)
    kernel_assumptions_is_universe = kernel.assumptions.is_universe()
    for insn in kernel.instructions:
        domain = get_insn_domain(insn, kernel)

        # data-dependent bounds? can't do much
        if set(domain.get_var_names(dim_type.param)) & temp_var_names:
            continue

        if kernel_assumptions_is_universe:
            domain_with_assumptions = domain
        else:
            domain, assumptions = isl.align_two(domain, kernel.assumptions)
            domain_with_assumptions = domain & assumptions

        def run_acm(expr):
            acm(expr, domain_with_assumptions, insn.id)
            return expr

        insn.with_transformed_expressions(run_acm)

# }}}


# {{{ check write destinations

def check_write_destinations(kernel):
    for insn in kernel.instructions:
        for wvar in insn.assignee_var_names():
            if wvar in kernel.all_inames():
                raise LoopyError("iname '%s' may not be written" % wvar)

            insn_domain = kernel.get_inames_domain(insn.within_inames)
            insn_params = set(insn_domain.get_var_names(dim_type.param))

            if wvar in kernel.all_params():
                if wvar not in kernel.temporary_variables:
                    raise LoopyError("domain parameter '%s' may not be written"
                            "--it is not a temporary variable" % wvar)

                if wvar in insn_params:
                    raise LoopyError("domain parameter '%s' may not be written "
                            "inside a domain dependent on it" % wvar)

            if not (wvar in kernel.temporary_variables
                    or wvar in kernel.arg_dict) and wvar not in kernel.all_params():
                raise LoopyError

# }}}


# {{{ check_has_schedulable_iname_nesting

def check_has_schedulable_iname_nesting(kernel):
    from loopy.transform.iname import (has_schedulable_iname_nesting,
                                       get_iname_duplication_options)
    if not has_schedulable_iname_nesting(kernel):
        import itertools as it
        opt = get_iname_duplication_options(kernel)
        opt_str = "\n".join(f"* Duplicate {i} within instructions {w}"
                            for i, w in it.islice(opt, 3))
        raise LoopyError("Kernel does not have a schedulable iname nesting. "
                "In order for there to exist a feasible loop nesting, you "
                "may need to duplicate an iname. To do so, call "
                "loopy.duplicate_iname. Use loopy.get_iname_duplication_options "
                "to get hints about which iname to duplicate. Here are some "
                "options:\n%s" % opt_str)

# }}}


# {{{ check_variable_access_ordered

def declares_nosync_with(kernel, var_address_space, dep_a, dep_b):
    dep_a = kernel.id_to_insn[dep_a]
    dep_b = kernel.id_to_insn[dep_b]
    from loopy.kernel.data import AddressSpace
    if var_address_space == AddressSpace.GLOBAL:
        search_scopes = ["global", "any"]
    elif var_address_space == AddressSpace.LOCAL:
        search_scopes = ["local", "any"]
    elif var_address_space == AddressSpace.PRIVATE:
        search_scopes = ["any"]
    else:
        raise ValueError("unexpected value of 'AddressSpace'")

    ab_nosync = False
    ba_nosync = False

    for scope in search_scopes:
        if (dep_a.id, scope) in dep_b.no_sync_with:
            ab_nosync = True
        if (dep_b.id, scope) in dep_a.no_sync_with:
            ba_nosync = True

    return ab_nosync and ba_nosync


def _get_address_space(kernel, var):
    from loopy.kernel.data import ValueArg, AddressSpace, ArrayArg
    if var in kernel.temporary_variables:
        address_space = kernel.temporary_variables[var].address_space
    else:
        arg = kernel.arg_dict[var]
        if isinstance(arg, ArrayArg):
            address_space = arg.address_space
        elif isinstance(arg, ValueArg):
            address_space = AddressSpace.PRIVATE
        else:
            # No need to consider ConstantArg and ImageArg (for now)
            # because those won't be written.
            raise ValueError("could not determine address_space of '%s'" % var)
    return address_space


def _get_topological_order(kernel):
    """
    Returns a :class:`list` of insn ids of *kernel* in a topological sort
    order.

    If there is a dependency cycle within the instructions of *kernel* raises a
    :class:`loopy.diagnostic.DependencyCycleFound` exception.
    """
    from pytools.graph import compute_sccs
    from loopy.diagnostic import DependencyCycleFound

    dep_map = {insn.id: insn.depends_on for insn in kernel.instructions}

    # pytools.graph.compute_sccs serves 2 purposes:
    #   1. computes topological sort order of instructions.
    #   2. provides info. about any cycles in the graph.
    sccs = compute_sccs(dep_map)
    order = []

    for scc in sccs:
        if len(scc) != 1:
            raise DependencyCycleFound(", ".join(scc))
        order.append(scc[0])

    return order


def _check_variable_access_ordered_inner(kernel):
    from loopy.kernel.tools import find_aliasing_equivalence_classes
    from loopy.symbolic import AccessRangeOverlapChecker
    overlap_checker = AccessRangeOverlapChecker(kernel)
    aliasing_equiv_classes = find_aliasing_equivalence_classes(kernel)

    # dep_reqs_to_vars: A mapping (writer_id, dep_req_id) -> set of variable names,
    # where the tuple denotes a pair of instructions IDs, and the variable
    # names are the ones that necessitate a dependency.
    #
    # This mapping describes all the pairs of instructions (involving at least
    # one write) that require ordering by way of a dependency.
    # This mapping is then "whittled down" to remove pairs that have
    # dependencies between them. E.g. a pair of writers will be contained in
    # the mapping in both directions.
    #
    # Note: This can be worst-case O(n^2) in the number of instructions.
    dep_reqs_to_vars = {}

    wmap = kernel.writer_map()
    rmap = kernel.reader_map()

    # {{{ populate 'dep_reqs_to_vars'

    for var in kernel.get_written_variables():
        address_space = _get_address_space(kernel, var)
        eq_class = aliasing_equiv_classes[var]

        readers = set.union(
                *[rmap.get(eq_name, set()) for eq_name in eq_class])
        writers = set.union(
                *[wmap.get(eq_name, set()) for eq_name in eq_class])

        for writer in writers:
            required_deps = (readers | writers) - {writer}
            required_deps = {req_dep
                for req_dep in required_deps
                if not declares_nosync_with(kernel, address_space, writer,
                    req_dep)}

            for req_dep in required_deps:
                dep_reqs_to_vars.setdefault((writer, req_dep), set()).add(var)

    # }}}

    # {{{ compute rev_depends, depends_on

    # depends_on: mapping from insn_ids to their dependencies
    depends_on = {insn.id: set() for insn in kernel.instructions}
    # rev_depends: mapping from insn_ids to their reverse deps.
    rev_depends = {insn.id: set() for insn in kernel.instructions}

    for insn in kernel.instructions:
        depends_on[insn.id].update(insn.depends_on)
        for dep in insn.depends_on:
            rev_depends[dep].add(insn.id)

    # }}}

    # {{{ remove pairs from dep_reqs_to_vars for which dependencies exist

    topological_order = _get_topological_order(kernel)

    def satisfy_dep_reqs_in_order(dep_reqs_to_vars, edges, order):
        """
        Considering a graph defined by *edges* (as ``key -> value``),
        remove pairs of nodes from *dep_reqs_to_vars* for which edges
        exist in the graph. In doing so, make use of the topological
        order *order* (given as a sequence of *nodes*). For ``i<j``,
        no direct or indirect edges from ``order[j]`` to ``order[i]``
        exist. (All edges go from 'low index' to 'high index'.)
        """

        insn_to_req_deps = defaultdict(set)
        insn_to_order = {insn: i for i, insn in enumerate(order)}

        # Use dep_reqs_to_vars to construct insn_to_req_deps, listing
        # path endpoints pred -> ... -> insn to be considered for elimination.
        for insn, pred in dep_reqs_to_vars:
            if insn_to_order[pred] > insn_to_order[insn]:
                # If *pred* happens after *insn*, then there is no path
                # *pred* -> ... -> *insn*.
                continue

            insn_to_req_deps[pred].add(insn)

        for pred, check_successors in insn_to_req_deps.items():
            # for each *pred*, we will calculate all the direct/indirect
            # instructions that can be reached.
            seen_successors = set()
            # first let us start with direct sucessors
            to_check = edges[pred].copy()
            while to_check:
                successor = to_check.pop()
                seen_successors.add(successor)

                # Next we check if this successor was in *dep_reqs_to_vars*
                # and remove the pair from there if it is
                if successor in check_successors:
                    dep_reqs_to_vars.pop((successor, pred))
                    check_successors.remove(successor)
                    if not check_successors:
                        break

                # next we iterate through the successors of successor.
                for edge in edges[successor]:
                    if edge not in seen_successors:
                        to_check.add(edge)

    # forward dep. graph traversal in reverse topological sort order
    # (proceeds "end of program" -> "beginning of program")
    satisfy_dep_reqs_in_order(dep_reqs_to_vars, depends_on,
            topological_order[::-1])

    # Run the same thing on the reversed graph, with the reverse topological_order.
    # All edges above are 'low index to high index'.
    # Reversing graph and order maintains this property.

    # reverse dep. graph traversal in topological sort order
    # (proceeds "beginning of program" -> "end of program")
    satisfy_dep_reqs_in_order(dep_reqs_to_vars, rev_depends, topological_order)

    # }}}

    # {{{ handle dependency requirements that weren't satisfied

    for (writer_id, other_id), variables in dep_reqs_to_vars.items():
        writer = kernel.id_to_insn[writer_id]
        other = kernel.id_to_insn[other_id]

        for var in variables:
            eq_class = aliasing_equiv_classes[var]
            unaliased_readers = rmap.get(var, set())
            unaliased_writers = wmap.get(var, set())

            is_relationship_by_aliasing = not (
                writer_id in unaliased_writers
                and (writer_id in unaliased_writers
                    or other_id in unaliased_readers))

            # Do not enforce ordering for disjoint access ranges
            if (not is_relationship_by_aliasing and not
                overlap_checker.do_access_ranges_overlap_conservative(
                        writer_id, "w", other_id, "any", var)):
                continue

            # Do not enforce ordering for aliasing-based relationships
            # in different groups.
            if (is_relationship_by_aliasing and (
                    bool(writer.groups & other.conflicts_with_groups)
                    or
                    bool(other.groups & writer.conflicts_with_groups))):
                continue

            msg = ("No dependency relationship found between "
                    "'{writer_id}' which writes {var} and "
                    "'{other_id}' which also accesses {var}. "
                    "Either add a (possibly indirect) dependency "
                    "between the two, or add them to each others' nosync "
                    "set to indicate that no ordering is intended, or "
                    "turn off this check by setting the "
                    "'enforce_variable_access_ordered' option "
                    "(more issues of this type may exist--only reporting "
                    "the first one)"
                    .format(
                        writer_id=writer_id,
                        other_id=other_id,
                        var=(
                            "the variable '%s'" % var
                            if len(eq_class) == 1
                            else (
                                "the aliasing equivalence class '%s'"
                                % ", ".join(eq_class))
                            )))

            from loopy.diagnostic import VariableAccessNotOrdered
            raise VariableAccessNotOrdered(msg)

    # }}}


def check_variable_access_ordered(kernel):
    """Checks that between each write to a variable and all other accesses to
    the variable there is either:

    * a direct/indirect depdendency edge, or
    * an explicit statement that no ordering is necessary (expressed
      through a bi-directional :attr:`loopy.InstructionBase.no_sync_with`)
    """

    if kernel.options.enforce_variable_access_ordered not in [
            "no_check",
            True,
            False]:
        raise LoopyError("invalid value for option "
                "'enforce_variable_access_ordered': %s"
                % kernel.options.enforce_variable_access_ordered)

    if kernel.options.enforce_variable_access_ordered == "no_check":
        return

    from pytools import ProcessLogger
    with ProcessLogger(logger, "%s: check variable access ordered" % kernel.name):
        if kernel.options.enforce_variable_access_ordered:
            _check_variable_access_ordered_inner(kernel)
        else:
            from loopy.diagnostic import VariableAccessNotOrdered
            try:
                _check_variable_access_ordered_inner(kernel)
            except VariableAccessNotOrdered as e:
                from loopy.diagnostic import warn_with_kernel
                warn_with_kernel(kernel, "variable_access_ordered", str(e))

# }}}

# }}}


def pre_schedule_checks(kernel):
    try:
        logger.debug("%s: pre-schedule check: start" % kernel.name)

        check_for_integer_subscript_indices(kernel)
        check_for_duplicate_insn_ids(kernel)
        check_for_orphaned_user_hardware_axes(kernel)
        check_for_double_use_of_hw_axes(kernel)
        check_insn_attributes(kernel)
        check_loop_priority_inames_known(kernel)
        check_multiple_tags_allowed(kernel)
        check_for_inactive_iname_access(kernel)
        check_for_unused_inames(kernel)
        check_for_write_races(kernel)
        check_for_data_dependent_parallel_bounds(kernel)
        check_bounds(kernel)
        check_write_destinations(kernel)
        check_has_schedulable_iname_nesting(kernel)
        check_variable_access_ordered(kernel)

        logger.debug("%s: pre-schedule check: done" % kernel.name)
    except KeyboardInterrupt:
        raise
    except Exception:
        print(75*"=")
        print("failing kernel during pre-schedule check:")
        print(75*"=")
        print(kernel)
        print(75*"=")
        raise


# {{{ post-schedule / pre-code-generation checks

# {{{ check for unused hw axes

def _check_for_unused_hw_axes_in_kernel_chunk(kernel, sched_index=None):
    from loopy.schedule import (CallKernel, RunInstruction,
            Barrier, EnterLoop, LeaveLoop, ReturnFromKernel,
            get_insn_ids_for_block_at, gather_schedule_block)

    if sched_index is None:
        group_axes = set()
        local_axes = set()

        i = 0
        loop_end_i = past_end_i = len(kernel.schedule)
    else:
        assert isinstance(kernel.schedule[sched_index], CallKernel)
        _, past_end_i = gather_schedule_block(kernel.schedule, sched_index)
        group_size, local_size = kernel.get_grid_sizes_for_insn_ids_as_exprs(
                get_insn_ids_for_block_at(kernel.schedule, sched_index))

        group_axes = {ax for ax, length in enumerate(group_size)}
        local_axes = {ax for ax, length in enumerate(local_size)}

        i = sched_index + 1
        assert isinstance(kernel.schedule[past_end_i - 1], ReturnFromKernel)
        loop_end_i = past_end_i - 1

    # alternative: just disregard length-1 dimensions?

    from loopy.kernel.data import (LocalIndexTag, AutoLocalIndexTagBase,
                        GroupIndexTag)

    while i < loop_end_i:
        sched_item = kernel.schedule[i]
        if isinstance(sched_item, CallKernel):
            i = _check_for_unused_hw_axes_in_kernel_chunk(kernel, i)

        elif isinstance(sched_item, RunInstruction):
            insn = kernel.id_to_insn[sched_item.insn_id]
            i += 1

            group_axes_used = set()
            local_axes_used = set()

            for iname in insn.within_inames:
                ltags = kernel.iname_tags_of_type(iname, LocalIndexTag, max_num=1)
                gtags = kernel.iname_tags_of_type(iname, GroupIndexTag, max_num=1)
                altags = kernel.iname_tags_of_type(
                        iname, AutoLocalIndexTagBase, max_num=1)

                if ltags:
                    tag, = ltags
                    local_axes_used.add(tag.axis)
                elif gtags:
                    tag, = gtags
                    group_axes_used.add(tag.axis)
                elif altags:
                    raise LoopyError("auto local tag encountered")

            if group_axes != group_axes_used:
                raise LoopyError(
                        f"instruction '{insn.id}' does not use all group hw axes "
                        "(available: %s used: %s). "
                        "Calling loopy.add_inames_for_unused_hw_axes(...) "
                        "might help."
                        % (
                            ",".join(str(i) for i in group_axes),
                            ",".join(str(i) for i in group_axes_used)))

            if local_axes != local_axes_used:
                raise LoopyError(
                        f"instruction '{insn.id}' does not use all local hw axes "
                        "(available: %s used: %s). "
                        "Calling loopy.add_inames_for_unused_hw_axes(...) "
                        "might help."
                        % (
                            ",".join(str(i) for i in local_axes),
                            ",".join(str(i) for i in local_axes_used)))

        elif isinstance(sched_item, (Barrier, EnterLoop, LeaveLoop)):
            i += 1
            continue

        else:
            raise TypeError(
                    "schedule item not understood: %s" % type(sched_item).__name__)

    return past_end_i


def check_for_unused_hw_axes_in_insns(kernel):
    if kernel.schedule:
        _check_for_unused_hw_axes_in_kernel_chunk(kernel)

# }}}


# {{{ check that atomic ops are used exactly on atomic arrays

def check_that_atomic_ops_are_used_exactly_on_atomic_arrays(kernel):
    from loopy.kernel.data import ArrayBase, Assignment
    from loopy.types import AtomicType
    atomicity_candidates = (
            {v.name for v in kernel.temporary_variables.values()
                if isinstance(v.dtype, AtomicType)}
            |
            {v.name for v in kernel.args
                if isinstance(v, ArrayBase)
                and isinstance(v.dtype, AtomicType)})

    for insn in kernel.instructions:
        if not isinstance(insn, Assignment):
            continue

        atomic_accesses = {a.var_name for a in insn.atomicity}
        if not atomic_accesses <= atomicity_candidates:
            raise LoopyError("atomic access in instruction '%s' to "
                    "non-atomic variable(s) '%s'"
                    % (insn.id,
                        ",".join(atomic_accesses - atomicity_candidates)))

        accessed_atomic_vars = insn.dependency_names() & atomicity_candidates
        if not accessed_atomic_vars <= atomic_accesses:
            raise LoopyError("atomic variable(s) '%s' in instruction '%s' "
                    "used in non-atomic access"
                    % (
                        ",".join(accessed_atomic_vars - atomic_accesses),
                        insn.id))

# }}}


# {{{ check that temporaries are defined in subkernels where used

def check_that_temporaries_are_defined_in_subkernels_where_used(kernel):
    from loopy.kernel.data import AddressSpace
    from loopy.kernel.tools import get_subkernels

    for subkernel in get_subkernels(kernel):
        defined_base_storage = set()

        from loopy.schedule.tools import (
                temporaries_written_in_subkernel, temporaries_read_in_subkernel)

        for temporary in temporaries_written_in_subkernel(kernel, subkernel):
            tval = kernel.temporary_variables[temporary]
            if tval.base_storage is not None:
                defined_base_storage.add(tval.base_storage)

        for temporary in (
                temporaries_read_in_subkernel(kernel, subkernel) -
                temporaries_written_in_subkernel(kernel, subkernel)):
            tval = kernel.temporary_variables[temporary]

            if tval.initializer is not None:
                continue

            # For aliased temporaries, check if there is an aliased definition.
            if tval.base_storage is not None:
                if tval.base_storage not in defined_base_storage:
                    from loopy.diagnostic import MissingDefinitionError
                    raise MissingDefinitionError("temporary variable '%s' gets "
                            "used in subkernel '%s' and neither it nor its "
                            "aliases have a definition" % (temporary, subkernel))
                continue

            if tval.address_space in (AddressSpace.PRIVATE, AddressSpace.LOCAL):
                from loopy.diagnostic import MissingDefinitionError
                raise MissingDefinitionError("temporary variable '%s' gets used "
                        "in subkernel '%s' without a definition (maybe you forgot "
                        "to call loopy.save_and_reload_temporaries?)"
                        % (temporary, subkernel))

# }}}


# {{{ check that all instructions are scheduled

def check_that_all_insns_are_scheduled(kernel):

    all_schedulable_insns = {insn.id for insn in kernel.instructions}
    from loopy.schedule import sched_item_to_insn_id
    scheduled_insns = {
        insn_id
        for sched_item in kernel.schedule
        for insn_id in sched_item_to_insn_id(sched_item)}

    assert scheduled_insns <= all_schedulable_insns

    if scheduled_insns < all_schedulable_insns:
        from loopy.diagnostic import UnscheduledInstructionError
        raise UnscheduledInstructionError(
            "unscheduled instructions: '%s'"
            % ", ".join(all_schedulable_insns - scheduled_insns))

# }}}


# {{{ check that shapes and strides are arguments

def check_that_shapes_and_strides_are_arguments(kernel):
    from loopy.kernel.data import ValueArg
    from loopy.kernel.array import ArrayBase, FixedStrideArrayDimTag
    from loopy.symbolic import get_dependencies
    import loopy as lp

    integer_arg_names = {
            arg.name
            for arg in kernel.args
            if isinstance(arg, ValueArg)
            and arg.dtype.is_integral()}

    for arg in kernel.args:
        if isinstance(arg, ArrayBase):
            if isinstance(arg.shape, tuple):
                shape_deps = set()
                for shape_axis in arg.shape:
                    if shape_axis is not None:
                        shape_deps.update(get_dependencies(shape_axis))

                if not shape_deps <= integer_arg_names:
                    raise LoopyError("'%s' has a shape that depends on "
                            "non-argument(s): %s" % (
                                arg.name, ", ".join(shape_deps-integer_arg_names)))

            if arg.dim_tags is None:
                continue

            for dim_tag in arg.dim_tags:
                if isinstance(dim_tag, FixedStrideArrayDimTag):
                    if dim_tag.stride is lp.auto:
                        continue

                    deps = get_dependencies(dim_tag.stride)
                    if not deps <= integer_arg_names:
                        raise LoopyError("'%s' has a stride that depends on "
                                "non-argument(s): %s" % (
                                    arg.name, ", ".join(deps-integer_arg_names)))

# }}}


def pre_codegen_checks(kernel):
    try:
        logger.debug("pre-codegen check %s: start" % kernel.name)

        check_for_unused_hw_axes_in_insns(kernel)
        check_that_atomic_ops_are_used_exactly_on_atomic_arrays(kernel)
        check_that_temporaries_are_defined_in_subkernels_where_used(kernel)
        check_that_all_insns_are_scheduled(kernel)
        kernel.target.pre_codegen_check(kernel)
        check_that_shapes_and_strides_are_arguments(kernel)

        logger.debug("pre-codegen check %s: done" % kernel.name)
    except Exception:
        print(75*"=")
        print("failing kernel during pre-schedule check:")
        print(75*"=")
        print(kernel)
        print(75*"=")
        raise

# }}}


# {{{ sanity-check for implemented domains of each instruction

def check_implemented_domains(kernel, implemented_domains, code=None):
    from islpy import dim_type

    from islpy import align_two

    last_idomains = None
    last_insn_inames = None

    for insn_id, idomains in implemented_domains.items():
        insn = kernel.id_to_insn[insn_id]

        assert idomains

        insn_inames = insn.within_inames

        # {{{ if we've checked the same thing before, no need to check it again

        if last_idomains is not None and last_insn_inames is not None:
            if idomains == last_idomains and insn_inames == last_insn_inames:
                continue

        last_idomains = idomains
        last_insn_inames = insn_inames

        # }}}

        insn_impl_domain = idomains[0]
        for idomain in idomains[1:]:
            insn_impl_domain = insn_impl_domain | idomain
        assumption_non_param = isl.BasicSet.from_params(kernel.assumptions)
        assumptions, insn_impl_domain = align_two(
                assumption_non_param, insn_impl_domain)
        insn_impl_domain = (
                (insn_impl_domain & assumptions)
                .project_out_except(insn_inames, [dim_type.set]))

        from loopy.kernel.instruction import BarrierInstruction
        from loopy.kernel.data import LocalIndexTag
        if isinstance(insn, BarrierInstruction):
            # project out local-id-mapped inames, solves #94 on gitlab
            non_lid_inames = frozenset(iname for iname in insn_inames
                if not kernel.iname_tags_of_type(iname, LocalIndexTag))
            insn_impl_domain = insn_impl_domain.project_out_except(
                non_lid_inames, [dim_type.set])

        insn_domain = kernel.get_inames_domain(insn_inames)
        insn_parameters = frozenset(insn_domain.get_var_names(dim_type.param))
        assumptions, insn_domain = align_two(assumption_non_param, insn_domain)
        desired_domain = ((insn_domain & assumptions)
            .project_out_except(insn_inames, [dim_type.set])
            .project_out_except(insn_parameters, [dim_type.param]))

        if isinstance(insn, BarrierInstruction):
            # project out local-id-mapped inames, solves #94 on gitlab
            desired_domain = desired_domain.project_out_except(
                non_lid_inames, [dim_type.set])

        insn_impl_domain = (insn_impl_domain
                .project_out_except(insn_parameters, [dim_type.param]))
        insn_impl_domain, desired_domain = align_two(
                insn_impl_domain, desired_domain)

        if insn_impl_domain != desired_domain:
            i_minus_d = insn_impl_domain - desired_domain
            d_minus_i = desired_domain - insn_impl_domain

            parameter_inames = {
                    insn_domain.get_dim_name(dim_type.param, i)
                    for i in range(insn_impl_domain.dim(dim_type.param))}

            lines = []
            for bigger, smaller, diff_set, gist_domain in [
                    ("implemented", "desired", i_minus_d,
                        desired_domain.gist(insn_impl_domain)),
                    ("desired", "implemented", d_minus_i,
                        insn_impl_domain.gist(desired_domain))]:

                if diff_set.is_empty():
                    continue

                diff_set = diff_set.coalesce()
                pt = diff_set.sample_point()
                assert not pt.is_void()

                #pt_set = isl.Set.from_point(pt)
                #lines.append("point implemented: %s" % (pt_set <= insn_impl_domain))
                #lines.append("point desired: %s" % (pt_set <= desired_domain))

                iname_to_dim = pt.get_space().get_var_dict()
                point_axes = []
                for iname in insn_inames | parameter_inames:
                    tp, dim = iname_to_dim[iname]
                    point_axes.append("%s=%d" % (
                        iname, pt.get_coordinate_val(tp, dim).to_python()))

                lines.append(
                        "sample point in {} but not {}: {}".format(
                            bigger, smaller, ", ".join(point_axes)))
                lines.append(
                        "gist of constraints in {} but not {}: {}".format(
                            smaller, bigger, gist_domain))

            if code is not None:
                print(79*"-")
                print("CODE:")
                print(79*"-")
                from loopy.target.execution import get_highlighted_code
                print(get_highlighted_code(code))
                print(79*"-")

            raise LoopyError("sanity check failed--implemented and desired "
                    "domain for instruction '%s' do not match\n\n"
                    "implemented: %s\n\n"
                    "desired:%s\n\n%s"
                    % (insn_id, insn_impl_domain, desired_domain, "\n".join(lines)))

    # placate the assert at the call site
    return True

# }}}


# vim: foldmethod=marker<|MERGE_RESOLUTION|>--- conflicted
+++ resolved
@@ -433,10 +433,9 @@
                             expr.aggregate.name, expr,
                             len(subscript), len(shape)))
 
-<<<<<<< HEAD
             # apply predicates
             access_range = domain
-            insn = self.kernel.id_to_insn[self.insn_id]
+            insn = self.kernel.id_to_insn[insn_id]
             possible_warns = []
             if insn.predicates:
                 from loopy.symbolic import constraints_from_expr
@@ -458,14 +457,8 @@
                                 # data dependent bounds
                                 pass
 
-            try:
-                access_range = get_access_range(access_range, subscript,
-                        self.kernel.assumptions)
-            except UnableToDetermineAccessRange:
-=======
             access_range = self._get_access_range(domain, subscript)
             if access_range is None:
->>>>>>> 0133be9c
                 # Likely: index was non-affine, nothing we can do.
                 return
 
