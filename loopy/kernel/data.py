--- conflicted
+++ resolved
@@ -388,20 +388,15 @@
 
     allowed_extra_kwargs = [
             "address_space",
-<<<<<<< HEAD
             "is_output",
-            "is_input"]
-=======
-            "is_output_only",
+            "is_input",
             "tags"]
->>>>>>> c2ca207a
 
     def __init__(self, *args, **kwargs):
         if "address_space" not in kwargs:
             raise TypeError("'address_space' must be specified")
-<<<<<<< HEAD
-
-        is_output_only = kwargs.pop("is_output_only", None)
+
+        is_output_only = kwargs.pop("is_output_only", False)
         if is_output_only is not None:
             warn("'is_output_only' is deprecated. Use 'is_output', 'is_input'"
                     " instead.", DeprecationWarning, stacklevel=2)
@@ -411,9 +406,6 @@
             kwargs["is_output"] = kwargs.pop("is_output", None)
             kwargs["is_input"] = kwargs.pop("is_input", None)
 
-=======
-        kwargs["is_output_only"] = kwargs.pop("is_output_only", False)
->>>>>>> c2ca207a
         super().__init__(*args, **kwargs)
 
     min_target_axes = 0
@@ -502,27 +494,20 @@
 
 class ValueArg(KernelArgument, Taggable):
     def __init__(self, name, dtype=None, approximately=1000, target=None,
-<<<<<<< HEAD
-            is_output=False, is_input=True):
-=======
-            is_output_only=False, tags=None):
+            is_output=False, is_input=True, tags=None):
         """
         :arg tags: A an instance of or Iterable of instances of
             :class:`pytools.tag.Tag` intended for consumption by an
             application.
         """
->>>>>>> c2ca207a
 
         KernelArgument.__init__(self, name=name,
                 dtype=dtype,
                 approximately=approximately,
                 target=target,
-<<<<<<< HEAD
                 is_output=is_output,
-                is_input=is_input)
-=======
-                is_output_only=is_output_only, tags=tags)
->>>>>>> c2ca207a
+                is_input=is_input,
+                tags=tags)
 
     def __str__(self):
         import loopy as lp
