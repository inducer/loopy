# coding=utf-8
"""Operations on the kernel object."""

from __future__ import division, absolute_import, print_function

__copyright__ = "Copyright (C) 2012 Andreas Kloeckner"

__license__ = """
Permission is hereby granted, free of charge, to any person obtaining a copy
of this software and associated documentation files (the "Software"), to deal
in the Software without restriction, including without limitation the rights
to use, copy, modify, merge, publish, distribute, sublicense, and/or sell
copies of the Software, and to permit persons to whom the Software is
furnished to do so, subject to the following conditions:

The above copyright notice and this permission notice shall be included in
all copies or substantial portions of the Software.

THE SOFTWARE IS PROVIDED "AS IS", WITHOUT WARRANTY OF ANY KIND, EXPRESS OR
IMPLIED, INCLUDING BUT NOT LIMITED TO THE WARRANTIES OF MERCHANTABILITY,
FITNESS FOR A PARTICULAR PURPOSE AND NONINFRINGEMENT. IN NO EVENT SHALL THE
AUTHORS OR COPYRIGHT HOLDERS BE LIABLE FOR ANY CLAIM, DAMAGES OR OTHER
LIABILITY, WHETHER IN AN ACTION OF CONTRACT, TORT OR OTHERWISE, ARISING FROM,
OUT OF OR IN CONNECTION WITH THE SOFTWARE OR THE USE OR OTHER DEALINGS IN
THE SOFTWARE.
"""

import sys

import six
from six.moves import intern

import numpy as np
import islpy as isl
from islpy import dim_type
from loopy.diagnostic import LoopyError, warn_with_kernel
from pytools import memoize_on_first_arg
from loopy.tools import natsorted
from loopy.program import Program

import logging
logger = logging.getLogger(__name__)


# {{{ add and infer argument dtypes

def add_dtypes(program, dtype_dict):
    """Specify remaining unspecified argument/temporary variable types.

    :arg dtype_dict: a mapping from variable names to :class:`numpy.dtype`
        instances
    """
    root_kernel = program.root_kernel
    dtype_dict_remainder, new_args, new_temp_vars = _add_dtypes(
            root_kernel, dtype_dict)

    if dtype_dict_remainder:
        raise RuntimeError("unused argument dtypes: %s"
                % ", ".join(dtype_dict_remainder))
    root_kernel

    root_kernel_with_added_dtypes = (
            root_kernel.copy(args=new_args, temporary_variables=new_temp_vars))

    return program.with_root_kernel(root_kernel_with_added_dtypes)


def _add_dtypes_overdetermined(knl, dtype_dict):
    dtype_dict_remainder, new_args, new_temp_vars = _add_dtypes(knl, dtype_dict)
    # do not throw error for unused args
    return knl.copy(args=new_args, temporary_variables=new_temp_vars)


def _add_dtypes(knl, dtype_dict):
    dtype_dict = dtype_dict.copy()
    new_args = []

    from loopy.types import to_loopy_type
    for arg in knl.args:
        new_dtype = dtype_dict.pop(arg.name, None)
        if new_dtype is not None:
            new_dtype = to_loopy_type(new_dtype, target=knl.target)
            if arg.dtype is not None and arg.dtype != new_dtype:
                raise RuntimeError(
                        "argument '%s' already has a different dtype "
                        "(existing: %s, new: %s)"
                        % (arg.name, arg.dtype, new_dtype))
            arg = arg.copy(dtype=new_dtype)

        new_args.append(arg)

    new_temp_vars = knl.temporary_variables.copy()

    import loopy as lp
    for tv_name in knl.temporary_variables:
        new_dtype = dtype_dict.pop(tv_name, None)
        if new_dtype is not None:
            new_dtype = np.dtype(new_dtype)
            tv = new_temp_vars[tv_name]
            if (tv.dtype is not None and tv.dtype is not lp.auto) \
                    and tv.dtype != new_dtype:
                raise RuntimeError(
                        "temporary variable '%s' already has a different dtype "
                        "(existing: %s, new: %s)"
                        % (tv_name, tv.dtype, new_dtype))

            new_temp_vars[tv_name] = tv.copy(dtype=new_dtype)

    return dtype_dict, new_args, new_temp_vars


def get_arguments_with_incomplete_dtype(knl):
    return [arg.name for arg in knl.args
            if arg.dtype is None]


def add_and_infer_dtypes(prog, dtype_dict, expect_completion=False):
    assert isinstance(prog, Program)
    processed_dtype_dict = {}

    for k, v in six.iteritems(dtype_dict):
        for subkey in k.split(","):
            subkey = subkey.strip()
            if subkey:
                processed_dtype_dict[subkey] = v

    prog = add_dtypes(prog, processed_dtype_dict)

    from loopy.type_inference import infer_unknown_types
    return infer_unknown_types(prog, expect_completion=expect_completion)


def _add_and_infer_dtypes_overdetermined(knl, dtype_dict):
    knl = _add_dtypes_overdetermined(knl, dtype_dict)

    from loopy.type_inference import infer_unknown_types
    return infer_unknown_types(knl, expect_completion=True)

# }}}


# {{{ find_all_insn_inames fixed point iteration (deprecated)

def guess_iname_deps_based_on_var_use(kernel, insn, insn_id_to_inames=None):
    # For all variables that insn depends on, find the intersection
    # of iname deps of all writers, and add those to insn's
    # dependencies.

    result = frozenset()

    writer_map = kernel.writer_map()

    for tv_name in (insn.read_dependency_names() & kernel.get_written_variables()):
        tv_implicit_inames = None

        for writer_id in writer_map[tv_name]:
            writer_insn = kernel.id_to_insn[writer_id]
            if insn_id_to_inames is None:
                writer_inames = writer_insn.within_inames
            else:
                writer_inames = insn_id_to_inames[writer_id]

            writer_implicit_inames = (
                    writer_inames
                    - (writer_insn.write_dependency_names() & kernel.all_inames()))
            if tv_implicit_inames is None:
                tv_implicit_inames = writer_implicit_inames
            else:
                tv_implicit_inames = (tv_implicit_inames
                        & writer_implicit_inames)

        if tv_implicit_inames is not None:
            result = result | tv_implicit_inames

    return result - insn.reduction_inames()


def find_all_insn_inames(kernel):
    logger.debug("%s: find_all_insn_inames: start" % kernel.name)

    writer_map = kernel.writer_map()

    insn_id_to_inames = {}
    insn_assignee_inames = {}

    all_read_deps = {}
    all_write_deps = {}

    from loopy.transform.subst import expand_subst
    kernel = expand_subst(kernel)

    for insn in kernel.instructions:
        all_read_deps[insn.id] = read_deps = insn.read_dependency_names()
        all_write_deps[insn.id] = write_deps = insn.write_dependency_names()
        deps = read_deps | write_deps

        if insn.within_inames_is_final:
            iname_deps = insn.within_inames
        else:
            iname_deps = (
                    deps & kernel.all_inames()
                    | insn.within_inames)

        assert isinstance(read_deps, frozenset), type(insn)
        assert isinstance(write_deps, frozenset), type(insn)
        assert isinstance(iname_deps, frozenset), type(insn)

        logger.debug("%s: find_all_insn_inames: %s (init): %s - "
                "read deps: %s - write deps: %s" % (
                    kernel.name, insn.id, ", ".join(sorted(iname_deps)),
                    ", ".join(sorted(read_deps)), ", ".join(sorted(write_deps)),
                    ))

        insn_id_to_inames[insn.id] = iname_deps
        insn_assignee_inames[insn.id] = write_deps & kernel.all_inames()

    # fixed point iteration until all iname dep sets have converged

    # Why is fixed point iteration necessary here? Consider the following
    # scenario:
    #
    # z = expr(iname)
    # y = expr(z)
    # x = expr(y)
    #
    # x clearly has a dependency on iname, but this is not found until that
    # dependency has propagated all the way up. Doing this recursively is
    # not guaranteed to terminate because of circular dependencies.

    while True:
        did_something = False
        for insn in kernel.instructions:

            if insn.within_inames_is_final:
                continue

            # {{{ depdency-based propagation

            inames_old = insn_id_to_inames[insn.id]
            inames_new = inames_old | guess_iname_deps_based_on_var_use(
                    kernel, insn, insn_id_to_inames)

            insn_id_to_inames[insn.id] = inames_new

            if inames_new != inames_old:
                did_something = True

                warn_with_kernel(kernel, "inferred_iname",
                        "The iname(s) '%s' on instruction '%s' "
                        "was/were automatically added. "
                        "This is deprecated. Please add the iname "
                        "to the instruction "
                        "explicitly, e.g. by adding 'for' loops"
                        % (", ".join(inames_new-inames_old), insn.id))

            # }}}

            # {{{ domain-based propagation

            inames_old = insn_id_to_inames[insn.id]
            inames_new = set(insn_id_to_inames[insn.id])

            for iname in inames_old:
                home_domain = kernel.domains[kernel.get_home_domain_index(iname)]

                for par in home_domain.get_var_names(dim_type.param):
                    # Add all inames occurring in parameters of domains that my
                    # current inames refer to.

                    if par in kernel.all_inames():
                        inames_new.add(intern(par))

                    # If something writes the bounds of a loop in which I'm
                    # sitting, I had better be in the inames that the writer is
                    # in.

                    if par in kernel.temporary_variables:
                        for writer_id in writer_map.get(par, []):
                            inames_new.update(insn_id_to_inames[writer_id])

            if inames_new != inames_old:
                did_something = True
                insn_id_to_inames[insn.id] = frozenset(inames_new)

                warn_with_kernel(kernel, "inferred_iname",
                        "The iname(s) '%s' on instruction '%s' was "
                        "automatically added. "
                        "This is deprecated. Please add the iname "
                        "to the instruction "
                        "explicitly, e.g. by adding 'for' loops"
                        % (", ".join(inames_new-inames_old), insn.id))

            # }}}

        if not did_something:
            break

    logger.debug("%s: find_all_insn_inames: done" % kernel.name)

    for v in six.itervalues(insn_id_to_inames):
        assert isinstance(v, frozenset)

    return insn_id_to_inames

# }}}


# {{{ set operation cache

class SetOperationCacheManager:
    def __init__(self):
        # mapping: set hash -> [(set, op, args, result)]
        self.cache = {}

    def op(self, set, op_name, op, args):
        hashval = hash(set)
        bucket = self.cache.setdefault(hashval, [])

        for bkt_set, bkt_op, bkt_args, result in bucket:
            if set.plain_is_equal(bkt_set) and op == bkt_op and args == bkt_args:
                return result

        #print op, set.get_dim_name(dim_type.set, args[0])
        result = op(set, *args)
        bucket.append((set, op_name, args, result))
        return result

    def dim_min(self, set, *args):
        if set.plain_is_empty():
            raise LoopyError("domain '%s' is empty" % set)

        from loopy.isl_helpers import dim_min_with_elimination
        return self.op(set, "dim_min", dim_min_with_elimination, args)

    def dim_max(self, set, *args):
        if set.plain_is_empty():
            raise LoopyError("domain '%s' is empty" % set)

        from loopy.isl_helpers import dim_max_with_elimination
        return self.op(set, "dim_max", dim_max_with_elimination, args)

    def base_index_and_length(self, set, iname, context=None,
            n_allowed_params_in_length=None):
        """
        :arg n_allowed_params_in_length: Simplifies the 'length'
            argument so that only the first that many params
            (in the domain of *set*) occur.
        """
        if not isinstance(iname, int):
            iname_to_dim = set.space.get_var_dict()
            idx = iname_to_dim[iname][1]
        else:
            idx = iname

        lower_bound_pw_aff = self.dim_min(set, idx)
        upper_bound_pw_aff = self.dim_max(set, idx)

        from loopy.diagnostic import StaticValueFindingError
        from loopy.isl_helpers import (
                static_max_of_pw_aff,
                static_min_of_pw_aff,
                static_value_of_pw_aff,
                find_max_of_pwaff_with_params)
        from loopy.symbolic import pw_aff_to_expr

        # {{{ first: try to find static lower bound value

        try:
            base_index_aff = static_value_of_pw_aff(
                    lower_bound_pw_aff, constants_only=False,
                    context=context)
        except StaticValueFindingError:
            base_index_aff = None

        if base_index_aff is not None:
            base_index = pw_aff_to_expr(base_index_aff)

            length = find_max_of_pwaff_with_params(
                    upper_bound_pw_aff - base_index_aff + 1,
                    n_allowed_params_in_length)
            length = pw_aff_to_expr(static_max_of_pw_aff(
                    length, constants_only=False,
                    context=context))

            return base_index, length

        # }}}

        # {{{ if that didn't work, try finding a lower bound

        base_index_aff = static_min_of_pw_aff(
                lower_bound_pw_aff, constants_only=False,
                context=context)

        base_index = pw_aff_to_expr(base_index_aff)

        length = find_max_of_pwaff_with_params(
                upper_bound_pw_aff - base_index_aff + 1,
                n_allowed_params_in_length)
        length = pw_aff_to_expr(static_max_of_pw_aff(
                length, constants_only=False,
                context=context))

        return base_index, length

        # }}}

# }}}


# {{{ domain change helper

class DomainChanger:
    """Helps change the domain responsible for *inames* within a kernel.

    .. note: Does not perform an in-place change!
    """

    def __init__(self, kernel, inames):
        """
        :arg inames: a non-mutable iterable
        """

        self.kernel = kernel
        if inames:
            ldi = kernel.get_leaf_domain_indices(inames)
            if len(ldi) > 1:
                raise RuntimeError("Inames '%s' require more than one leaf "
                        "domain, which makes the domain change that is part "
                        "of your current operation ambiguous." % ", ".join(inames))

            self.leaf_domain_index, = ldi
            self.domain = kernel.domains[self.leaf_domain_index]

        else:
            self.domain = kernel.combine_domains(())
            self.leaf_domain_index = None

    def get_original_domain(self):
        return self.kernel.domains[self.leaf_domain_index]

    def get_domains_with(self, replacement):
        result = self.kernel.domains[:]
        if self.leaf_domain_index is not None:
            result[self.leaf_domain_index] = replacement
        else:
            result.append(replacement)

        return result

    def get_kernel_with(self, replacement):
        return self.kernel.copy(
                domains=self.get_domains_with(replacement),

                # Changing the domain might look like it wants to change grid
                # sizes. Not true.
                # (Relevant for 'slab decomposition')
                overridden_get_grid_sizes_for_insn_ids=(
                    self.kernel.get_grid_sizes_for_insn_ids))

# }}}


# {{{ graphviz / dot export

def get_dot_dependency_graph(kernel, iname_cluster=True, use_insn_id=False):
    """Return a string in the `dot <http://graphviz.org/>`_ language depicting
    dependencies among kernel instructions.
    """

    # make sure all automatically added stuff shows up
    from loopy.kernel.creation import apply_single_writer_depencency_heuristic
    kernel = apply_single_writer_depencency_heuristic(kernel, warn_if_used=False)

    if iname_cluster and not kernel.schedule:
        try:
            from loopy.schedule import get_one_scheduled_kernel
            kernel = get_one_scheduled_kernel(kernel)
        except RuntimeError as e:
            iname_cluster = False
            from warnings import warn
            warn("error encountered during scheduling for dep graph -- "
                    "cannot perform iname clustering: %s(%s)"
                    % (type(e).__name__, e))

    dep_graph = {}
    lines = []

    from loopy.kernel.data import MultiAssignmentBase, CInstruction

    for insn in kernel.instructions:
        if isinstance(insn, MultiAssignmentBase):
            op = "%s <- %s" % (insn.assignees, insn.expression)
            if len(op) > 200:
                op = op[:200] + "..."

        elif isinstance(insn, CInstruction):
            op = "<C instruction %s>" % insn.id
        else:
            op = "<instruction %s>" % insn.id

        if use_insn_id:
            insn_label = insn.id
            tooltip = op
        else:
            insn_label = op
            tooltip = insn.id

        lines.append("\"%s\" [label=\"%s\",shape=\"box\",tooltip=\"%s\"];"
                % (
                    insn.id,
                    repr(insn_label)[1:-1],
                    repr(tooltip)[1:-1],
                    ))
        for dep in insn.depends_on:
            dep_graph.setdefault(insn.id, set()).add(dep)

    # {{{ O(n^3) transitive reduction

    # first, compute transitive closure by fixed point iteration
    while True:
        changed_something = False

        for insn_1 in dep_graph:
            for insn_2 in dep_graph.get(insn_1, set()).copy():
                for insn_3 in dep_graph.get(insn_2, set()).copy():
                    if insn_3 not in dep_graph.get(insn_1, set()):
                        changed_something = True
                        dep_graph[insn_1].add(insn_3)

        if not changed_something:
            break

    for insn_1 in dep_graph:
        for insn_2 in dep_graph.get(insn_1, set()).copy():
            for insn_3 in dep_graph.get(insn_2, set()).copy():
                if insn_3 in dep_graph.get(insn_1, set()):
                    dep_graph[insn_1].remove(insn_3)

    # }}}

    for insn_1 in dep_graph:
        for insn_2 in dep_graph.get(insn_1, set()):
            lines.append("%s -> %s" % (insn_2, insn_1))

    if iname_cluster:
        from loopy.schedule import (
                EnterLoop, LeaveLoop, RunInstruction, Barrier,
                CallKernel, ReturnFromKernel)

        for sched_item in kernel.schedule:
            if isinstance(sched_item, EnterLoop):
                lines.append("subgraph cluster_%s { label=\"%s\""
                        % (sched_item.iname, sched_item.iname))
            elif isinstance(sched_item, LeaveLoop):
                lines.append("}")
            elif isinstance(sched_item, RunInstruction):
                lines.append(sched_item.insn_id)
            elif isinstance(sched_item, (CallKernel, ReturnFromKernel, Barrier)):
                pass
            else:
                raise LoopyError("schedule item not unterstood: %r" % sched_item)

    return "digraph %s {\n%s\n}" % (
            kernel.name,
            "\n".join(lines)
            )


def show_dependency_graph(*args, **kwargs):
    """Show the dependency graph generated by :func:`get_dot_dependency_graph`
    in a browser. Accepts the same arguments as that function.
    """

    dot = get_dot_dependency_graph(*args, **kwargs)

    from tempfile import mkdtemp
    temp_dir = mkdtemp(prefix="tmp_loopy_dot")

    dot_file_name = "loopy.dot"

    from os.path import join
    with open(join(temp_dir, dot_file_name), "w") as dotf:
        dotf.write(dot)

    svg_file_name = "loopy.svg"
    from subprocess import check_call
    check_call(["dot", "-Tsvg", "-o", svg_file_name, dot_file_name],
            cwd=temp_dir)

    full_svg_file_name = join(temp_dir, svg_file_name)
    logger.info("show_dot_dependency_graph: svg written to '%s'"
            % full_svg_file_name)

    from webbrowser import open as browser_open
    browser_open("file://" + full_svg_file_name)

# }}}


# {{{ is domain dependent on inames

def is_domain_dependent_on_inames(kernel, domain_index, inames):
    dom = kernel.domains[domain_index]
    dom_parameters = set(dom.get_var_names(dim_type.param))

    # {{{ check for parenthood by loop bound iname

    if inames & dom_parameters:
        return True

    # }}}

    # {{{ check for parenthood by written variable

    for par in dom_parameters:
        if par in kernel.temporary_variables:
            writer_insns = kernel.writer_map()[par]

            if len(writer_insns) > 1:
                raise RuntimeError("loop bound '%s' "
                        "may only be written to once" % par)

            writer_insn, = writer_insns
            writer_inames = kernel.insn_inames(writer_insn)

            if writer_inames & inames:
                return True

    # }}}

    return False

# }}}


# {{{ assign automatic axes

# {{{ rank inames by stride

def get_auto_axis_iname_ranking_by_stride(kernel, insn):
    from loopy.kernel.data import ImageArg, ValueArg

    approximate_arg_values = {}
    for arg in kernel.args:
        if isinstance(arg, ValueArg):
            if arg.approximately is not None:
                approximate_arg_values[arg.name] = arg.approximately
            else:
                raise LoopyError("No approximate arg value specified for '%s'"
                        % arg.name)

    # {{{ find all array accesses in insn

    from loopy.symbolic import ArrayAccessFinder
    ary_acc_exprs = list(ArrayAccessFinder()(insn.expression))

    from pymbolic.primitives import Subscript

    for assignee in insn.assignees:
        if isinstance(assignee, Subscript):
            ary_acc_exprs.append(assignee)

    # }}}

    # {{{ filter array accesses to only the global ones

    global_ary_acc_exprs = []

    for aae in ary_acc_exprs:
        ary_name = aae.aggregate.name
        arg = kernel.arg_dict.get(ary_name)
        if arg is None:
            continue

        if isinstance(arg, ImageArg):
            continue

        global_ary_acc_exprs.append(aae)

    # }}}

    # {{{ figure out automatic-axis inames

    from loopy.kernel.data import AutoLocalIndexTagBase
    auto_axis_inames = set(
        iname for iname in kernel.insn_inames(insn)
        if kernel.iname_tags_of_type(iname, AutoLocalIndexTagBase))

    # }}}

    # {{{ figure out which iname should get mapped to local axis 0

    # maps inames to "aggregate stride"
    aggregate_strides = {}

    from loopy.symbolic import CoefficientCollector
    from pymbolic.primitives import Variable

    for aae in global_ary_acc_exprs:
        index_expr = aae.index
        if not isinstance(index_expr, tuple):
            index_expr = (index_expr,)

        ary_name = aae.aggregate.name
        arg = kernel.arg_dict.get(ary_name)

        if arg.dim_tags is None:
            from warnings import warn
            warn("Strides for '%s' are not known. Local axis assignment "
                    "is likely suboptimal." % arg.name)
            ary_strides = [1] * len(index_expr)
        else:
            ary_strides = []
            from loopy.kernel.array import FixedStrideArrayDimTag
            for dim_tag in arg.dim_tags:
                if isinstance(dim_tag, FixedStrideArrayDimTag):
                    ary_strides.append(dim_tag.stride)

        # {{{ construct iname_to_stride_expr

        iname_to_stride_expr = {}
        for iexpr_i, stride in zip(index_expr, ary_strides):
            if stride is None:
                continue
            coeffs = CoefficientCollector()(iexpr_i)
            for var, coeff in six.iteritems(coeffs):
                if (isinstance(var, Variable)
                        and var.name in auto_axis_inames):
                    # excludes '1', i.e.  the constant
                    new_stride = coeff*stride
                    old_stride = iname_to_stride_expr.get(var.name, None)
                    if old_stride is None or new_stride < old_stride:
                        iname_to_stride_expr[var.name] = new_stride

        # }}}

        from pymbolic import evaluate
        for iname, stride_expr in six.iteritems(iname_to_stride_expr):
            stride = evaluate(stride_expr, approximate_arg_values)
            aggregate_strides[iname] = aggregate_strides.get(iname, 0) + stride

    if aggregate_strides:
        very_large_stride = int(np.iinfo(np.int32).max)

        return sorted((iname for iname in kernel.insn_inames(insn)),
                key=lambda iname: (
                    aggregate_strides.get(iname, very_large_stride),
                    iname))
    else:
        return None

    # }}}

# }}}


<<<<<<< HEAD
def assign_automatic_axes(kernel, callables_table, axis=0, local_size=None):
=======
def assign_automatic_axes(kernel, program_callables_info, axis=0, local_size=None):
>>>>>>> 98688c76
    logger.debug("%s: assign automatic axes" % kernel.name)
    # TODO: do the tag removal rigorously, might be easier after switching
    # to set() from tuple()

    from loopy.kernel.data import (AutoLocalIndexTagBase, LocalIndexTag,
                                   filter_iname_tags_by_type)

    # Realize that at this point in time, axis lengths are already
    # fixed. So we compute them once and pass them to our recursive
    # copies.

    if local_size is None:
        _, local_size = kernel.get_grid_size_upper_bounds_as_exprs(
<<<<<<< HEAD
                callables_table, ignore_auto=True)
=======
                program_callables_info, ignore_auto=True)
>>>>>>> 98688c76

    # {{{ axis assignment helper function

    def assign_axis(recursion_axis, iname, axis=None):
        """Assign iname to local axis *axis* and start over by calling
        the surrounding function assign_automatic_axes.

        If *axis* is None, find a suitable axis automatically.
        """
        try:
            with isl.SuppressedWarnings(kernel.isl_context):
                desired_length = kernel.get_constant_iname_length(iname)
        except isl.Error:
            # Likely unbounded, automatic assignment is not
            # going to happen for this iname.
            new_iname_to_tags = kernel.iname_to_tags.copy()
            new_tags = new_iname_to_tags.get(iname, frozenset())
            new_tags = frozenset(tag for tag in new_tags
                    if not isinstance(tag, AutoLocalIndexTagBase))

            if new_tags:
                new_iname_to_tags[iname] = new_tags
            else:
                del new_iname_to_tags[iname]

            return assign_automatic_axes(
                    kernel.copy(iname_to_tags=new_iname_to_tags),
<<<<<<< HEAD
                    callables_table,
=======
                    program_callables_info,
>>>>>>> 98688c76
                    axis=recursion_axis)

        if axis is None:
            # {{{ find a suitable axis

            shorter_possible_axes = []
            test_axis = 0
            while True:
                if test_axis >= len(local_size):
                    break
                if test_axis in assigned_local_axes:
                    test_axis += 1
                    continue

                if local_size[test_axis] < desired_length:
                    shorter_possible_axes.append(test_axis)
                    test_axis += 1
                    continue
                else:
                    axis = test_axis
                    break

            # The loop above will find an unassigned local axis
            # that has enough 'room' for the iname. In the same traversal,
            # it also finds theoretically assignable axes that are shorter,
            # in the variable shorter_possible_axes.

            if axis is None and shorter_possible_axes:
                # sort as longest first
                shorter_possible_axes.sort(key=lambda ax: local_size[ax])
                axis = shorter_possible_axes[0]

            # }}}

        if axis is None:
            new_tag = None
        else:
            new_tag = LocalIndexTag(axis)
            if desired_length > local_size[axis]:
                from loopy import untag_inames
                from loopy.transform.iname import split_iname

                # Don't be tempted to switch the outer tag to unroll--this may
                # generate tons of code on some examples.

                return assign_automatic_axes(
                        split_iname(
                            untag_inames(kernel, iname, AutoLocalIndexTagBase),
                            iname, inner_length=local_size[axis],
                            outer_tag=None, inner_tag=new_tag,
                            do_tagged_check=False),
<<<<<<< HEAD
                        callables_table=callables_table,
=======
                        program_callables_info=program_callables_info,
>>>>>>> 98688c76
                        axis=recursion_axis, local_size=local_size)

        if not kernel.iname_tags_of_type(iname, AutoLocalIndexTagBase):
            raise LoopyError("trying to reassign '%s'" % iname)

        if new_tag:
            new_tag_set = frozenset([new_tag])
        else:
            new_tag_set = frozenset()
        new_iname_to_tags = kernel.iname_to_tags.copy()
        new_tags = (
                frozenset(tag for tag in new_iname_to_tags.get(iname, frozenset())
                    if not isinstance(tag, AutoLocalIndexTagBase))
                | new_tag_set)

        if new_tags:
            new_iname_to_tags[iname] = new_tags
        else:
            del new_iname_to_tags[iname]

        return assign_automatic_axes(kernel.copy(iname_to_tags=new_iname_to_tags),
<<<<<<< HEAD
                callables_table, axis=recursion_axis, local_size=local_size)
=======
                program_callables_info, axis=recursion_axis, local_size=local_size)
>>>>>>> 98688c76

    # }}}

    # {{{ main assignment loop

    # assignment proceeds in one phase per axis, each time assigning the
    # smallest-stride available iname to the current axis

    import loopy as lp

    for insn in kernel.instructions:
        if not isinstance(insn, lp.MultiAssignmentBase):
            continue

        auto_axis_inames = [
            iname for iname in kernel.insn_inames(insn)
            if kernel.iname_tags_of_type(iname, AutoLocalIndexTagBase)]

        if not auto_axis_inames:
            continue

        assigned_local_axes = set()

        for iname in kernel.insn_inames(insn):
            tags = kernel.iname_tags_of_type(iname, LocalIndexTag, max_num=1)
            if tags:
                tag, = tags
                assigned_local_axes.add(tag.axis)

        if axis < len(local_size):
            # "valid" pass: try to assign a given axis

            if axis not in assigned_local_axes:
                iname_ranking = get_auto_axis_iname_ranking_by_stride(kernel, insn)
                if iname_ranking is not None:
                    for iname in iname_ranking:
                        prev_tags = kernel.iname_tags(iname)
                        if filter_iname_tags_by_type(
                                prev_tags, AutoLocalIndexTagBase):
                            return assign_axis(axis, iname, axis)

        else:
            # "invalid" pass: There are still unassigned axis after the
            #  numbered "valid" passes--assign the remainder by length.

            def get_iname_length(iname):
                try:
                    with isl.SuppressedWarnings(kernel.isl_context):
                        return kernel.get_constant_iname_length(iname)
                except isl.Error:
                    return -1
            # assign longest auto axis inames first
            auto_axis_inames.sort(
                            key=get_iname_length,
                            reverse=True)

            if auto_axis_inames:
                return assign_axis(axis, auto_axis_inames.pop())

    # }}}

    # We've seen all instructions and not punted to recursion/restart because
    # of a new axis assignment.

    if axis >= len(local_size):
        return kernel
    else:
        return assign_automatic_axes(kernel,
<<<<<<< HEAD
                callables_table=callables_table, axis=axis+1,
=======
                program_callables_info=program_callables_info, axis=axis+1,
>>>>>>> 98688c76
                local_size=local_size)

# }}}


# {{{ array modifier

class ArrayChanger(object):
    def __init__(self, kernel, array_name):
        self.kernel = kernel
        self.array_name = array_name

    def get(self):
        ary_name = self.array_name
        if ary_name in self.kernel.temporary_variables:
            result = self.kernel.temporary_variables[ary_name]
        elif ary_name in self.kernel.arg_dict:
            result = self.kernel.arg_dict[ary_name]
        else:
            raise NameError("array '%s' was not found" % ary_name)

        from loopy.kernel.array import ArrayBase
        if not isinstance(result, ArrayBase):
            raise LoopyError("variable '%s' is not an array" % ary_name)

        return result

    def with_changed_array(self, new_array):
        knl = self.kernel
        ary_name = self.array_name

        if ary_name in knl.temporary_variables:
            new_tv = knl.temporary_variables.copy()
            new_tv[ary_name] = new_array
            return knl.copy(temporary_variables=new_tv)

        elif ary_name in knl.arg_dict:
            new_args = []
            for arg in knl.args:
                if arg.name == ary_name:
                    new_args.append(new_array)
                else:
                    new_args.append(arg)

            return knl.copy(args=new_args)

        else:
            raise NameError("array '%s' was not found" % ary_name)

# }}}


# {{{ guess_var_shape

def guess_var_shape(kernel, var_name):
    from loopy.symbolic import SubstitutionRuleExpander, AccessRangeMapper

    armap = AccessRangeMapper(kernel, var_name)

    submap = SubstitutionRuleExpander(kernel.substitutions)

    def run_through_armap(expr):
        armap(submap(expr), kernel.insn_inames(insn))
        return expr

    try:
        for insn in kernel.instructions:
            insn.with_transformed_expressions(run_through_armap)
    except TypeError as e:
        from traceback import print_exc
        print_exc()

        raise LoopyError(
                "Failed to (automatically, as requested) find "
                "shape/strides for variable '%s'. "
                "Specifying the shape manually should get rid of this. "
                "The following error occurred: %s"
                % (var_name, str(e)))

    if armap.access_range is None:
        if armap.bad_subscripts:
            from loopy.symbolic import LinearSubscript
            if any(isinstance(sub, LinearSubscript)
                    for sub in armap.bad_subscripts):
                raise LoopyError("cannot determine access range for '%s': "
                        "linear subscript(s) in '%s'"
                        % (var_name, ", ".join(
                                str(i) for i in armap.bad_subscripts)))

            n_axes_in_subscripts = set(
                    len(sub.index_tuple) for sub in armap.bad_subscripts)

            if len(n_axes_in_subscripts) != 1:
                raise RuntimeError("subscripts of '%s' with differing "
                        "numbers of axes were found" % var_name)

            n_axes, = n_axes_in_subscripts

            if n_axes == 1:
                # Leave shape undetermined--we can live with that for 1D.
                shape = None
            else:
                raise LoopyError("cannot determine access range for '%s': "
                        "undetermined index in subscript(s) '%s'"
                        % (var_name, ", ".join(
                                str(i) for i in armap.bad_subscripts)))

        else:
            # no subscripts found, let's call it a scalar
            shape = ()
    else:
        from loopy.isl_helpers import static_max_of_pw_aff
        from loopy.symbolic import pw_aff_to_expr

        shape = []
        for i in range(armap.access_range.dim(dim_type.set)):
            try:
                shape.append(
                        pw_aff_to_expr(static_max_of_pw_aff(
                            kernel.cache_manager.dim_max(
                                armap.access_range, i) + 1,
                            constants_only=False)))
            except Exception:
                print("While trying to find shape axis %d of "
                        "variable '%s', the following "
                        "exception occurred:" % (i, var_name),
                        file=sys.stderr)
                print("*** ADVICE: You may need to manually specify the "
                        "shape of argument '%s'." % (var_name),
                        file=sys.stderr)
                raise

        shape = tuple(shape)

    return shape

# }}}


# {{{ loop nest tracker

class SetTrie(object):
    """
    Similar to a trie, but uses an unordered sequence as the key.
    """

    def __init__(self, children=(), all_items=None):
        self.children = dict(children)
        # all_items should be shared within a trie.
        if all_items is None:
            self.all_items = set()
        else:
            self.all_items = all_items

    def descend(self, on_found=lambda prefix: None, prefix=frozenset()):
        on_found(prefix)
        from six import iteritems
        for prefix, child in sorted(
                iteritems(self.children),
                key=lambda it: sorted(it[0])):
            child.descend(on_found, prefix=prefix)

    def check_consistent_insert(self, items_to_insert):
        if items_to_insert & self.all_items:
            raise ValueError("inconsistent nesting")

    def add_or_update(self, key):
        if len(key) == 0:
            return

        from six import iteritems

        for child_key, child in iteritems(self.children):
            common = child_key & key
            if common:
                break
        else:
            # Key not found - insert new child
            self.check_consistent_insert(key)
            self.children[frozenset(key)] = SetTrie(all_items=self.all_items)
            self.all_items.update(key)
            return

        if child_key <= key:
            # child is a prefix of key:
            child.add_or_update(key - common)
        elif key < child_key:
            # key is a strict prefix of child:
            #
            #  -[new child]
            #     |
            #   [child]
            #
            del self.children[child_key]
            self.children[common] = SetTrie(
                children={frozenset(child_key - common): child},
                all_items=self.all_items)
        else:
            # key and child share a common prefix:
            #
            # -[new placeholder]
            #      /        \
            #  [new child]   [child]
            #
            self.check_consistent_insert(key - common)

            del self.children[child_key]
            self.children[common] = SetTrie(
                children={
                    frozenset(child_key - common): child,
                    frozenset(key - common): SetTrie(all_items=self.all_items)},
                all_items=self.all_items)
            self.all_items.update(key - common)


def get_visual_iname_order_embedding(kernel):
    """
    Return :class:`dict` `embedding` mapping inames to a totally ordered set of
    values, such that `embedding[iname1] < embedding[iname2]` when `iname2`
    is nested inside `iname1`.
    """
    from loopy.kernel.data import IlpBaseTag
    # Ignore ILP tagged inames, since they do not have to form a strict loop
    # nest.
    ilp_inames = frozenset(iname
        for iname in kernel.iname_to_tags
        if kernel.iname_tags_of_type(iname, IlpBaseTag))

    iname_trie = SetTrie()

    for insn in kernel.instructions:
        within_inames = set(
            iname for iname in insn.within_inames
            if iname not in ilp_inames)
        iname_trie.add_or_update(within_inames)

    embedding = {}

    def update_embedding(inames):
        embedding.update(
            dict((iname, (len(embedding), iname)) for iname in inames))

    iname_trie.descend(update_embedding)

    for iname in ilp_inames:
        # Nest ilp_inames innermost, so they don't interrupt visual order.
        embedding[iname] = (len(embedding), iname)

    return embedding

# }}}


# {{{ find_recursive_dependencies

def find_recursive_dependencies(kernel, insn_ids):
    queue = list(insn_ids)

    result = set(insn_ids)

    while queue:
        new_queue = []

        for insn_id in queue:
            insn = kernel.id_to_insn[insn_id]
            additionals = insn.depends_on - result
            result.update(additionals)
            new_queue.extend(additionals)

        queue = new_queue

    return result

# }}}


# {{{ find_reverse_dependencies

def find_reverse_dependencies(kernel, insn_ids):
    """Finds a set of IDs of instructions that depend on one of the insn_ids.

    :arg insn_ids: a set of instruction IDs
    """
    return frozenset(
            insn.id
            for insn in kernel.instructions
            if insn.depends_on & insn_ids)

# }}}


# {{{ draw_dependencies_as_unicode_arrows

def draw_dependencies_as_unicode_arrows(
        instructions, fore, style, flag_downward=True, max_columns=20):
    """
    :arg instructions: an ordered iterable of :class:`loopy.InstructionBase`
        instances
    :arg fore: if given, will be used like a :mod:`colorama` ``Fore`` object
        to color-code dependencies. (E.g. red for downward edges)
    :returns: A tuple ``(uniform_length, rows)``, where *rows* is a list of
        tuples (arrows, extender) with Unicode-drawn dependency arrows, one per
        entry of *instructions*. *extender* can be used to extend arrows below the
        line of an instruction. *uniform_length* is the length of the *arrows* and
        *extender* strings.
    """
    reverse_deps = {}

    for insn in instructions:
        for dep in insn.depends_on:
            reverse_deps.setdefault(dep, set()).add(insn.id)

    # mapping of to_id tuples to column_index
    dep_to_column = {}

    # {{{ find column assignments

    # mapping from column indices to (end_insn_ids, pointed_at_insn_id)
    # end_insn_ids is a set that gets modified in-place to remove 'ends'
    # (arrow origins) as they are being passed.
    columns_in_use = {}

    n_columns = [0]

    def find_free_column():
        i = 0
        while i in columns_in_use:
            i += 1
        if i+1 > n_columns[0]:
            n_columns[0] = i+1
            row.append(" ")
        return i

    def do_flag_downward(s, pointed_at_insn_id):
        if flag_downward and pointed_at_insn_id not in processed_ids:
            return fore.RED+s+style.RESET_ALL
        else:
            return s

    def make_extender():
        result = n_columns[0] * [" "]
        for col, (_, pointed_at_insn_id) in six.iteritems(columns_in_use):
            result[col] = do_flag_downward(u"│", pointed_at_insn_id)

        return result

    processed_ids = set()

    rows = []
    for insn in instructions:
        row = make_extender()

        # {{{ add rdeps for already existing columns

        rdeps = reverse_deps.get(insn.id, set()).copy() - processed_ids
        assert insn.id not in rdeps

        col = dep_to_column.get(insn.id)
        if col is not None:
            columns_in_use[col][0].update(rdeps)
        del col

        # }}}

        # {{{ add deps for already existing columns

        for dep in insn.depends_on:
            dep_key = dep
            if dep_key in dep_to_column:
                col = dep_to_column[dep]
                columns_in_use[col][0].add(insn.id)

        # }}}

        for col, (starts, pointed_at_insn_id) in list(six.iteritems(columns_in_use)):
            if insn.id == pointed_at_insn_id:
                if starts:
                    # will continue downward
                    row[col] = do_flag_downward(u">", pointed_at_insn_id)
                else:
                    # stops here

                    # placeholder, pending deletion
                    columns_in_use[col] = None

                    row[col] = do_flag_downward(u"↳", pointed_at_insn_id)

            elif insn.id in starts:
                starts.remove(insn.id)
                if starts or pointed_at_insn_id not in processed_ids:
                    # will continue downward
                    row[col] = do_flag_downward(u"├", pointed_at_insn_id)

                else:
                    # stops here
                    row[col] = u"└"
                    # placeholder, pending deletion
                    columns_in_use[col] = None

        # {{{ start arrows by reverse dep

        dep_key = insn.id
        if dep_key not in dep_to_column and rdeps:
            col = dep_to_column[dep_key] = find_free_column()
            columns_in_use[col] = (rdeps, insn.id)
            row[col] = u"↱"

        # }}}

        # {{{ start arrows by forward dep

        for dep in insn.depends_on:
            assert dep != insn.id
            dep_key = dep
            if dep_key not in dep_to_column:
                col = dep_to_column[dep_key] = find_free_column()

                # No need to add current instruction to end_insn_ids set, as
                # we're currently handling it.
                columns_in_use[col] = (set(), dep)

                row[col] = do_flag_downward(u"┌", dep)

        # }}}

        # {{{ delete columns_in_use entry for end-of-life columns

        for col, value in list(six.iteritems(columns_in_use)):
            if value is None:
                del columns_in_use[col]

        # }}}

        processed_ids.add(insn.id)

        extender = make_extender()

        rows.append(("".join(row), "".join(extender)))

    # }}}

    uniform_length = min(n_columns[0], max_columns)

    added_ellipsis = [False]

    def len_without_color_escapes(s):
        s = (s
                .replace(fore.RED, "")
                .replace(style.RESET_ALL, ""))
        return len(s)

    def truncate_without_color_escapes(s, l):
        # FIXME: This is a bit dumb--it removes color escapes when truncation
        # is needed.

        s = (s
                .replace(fore.RED, "")
                .replace(style.RESET_ALL, ""))

        return s[:l] + u"…"

    def conform_to_uniform_length(s):
        len_s = len_without_color_escapes(s)

        if len_s <= uniform_length:
            return s + " "*(uniform_length-len_s)
        else:
            added_ellipsis[0] = True
            return truncate_without_color_escapes(s, uniform_length)

    rows = [
            (conform_to_uniform_length(row),
                conform_to_uniform_length(extender))
            for row, extender in rows]

    if added_ellipsis[0]:
        uniform_length += 1

        rows = [
                (conform_to_uniform_length(row),
                    conform_to_uniform_length(extender))
                for row, extender in rows]

    return uniform_length, rows

# }}}


# {{{ stringify_instruction_list

def stringify_instruction_list(kernel):
    # {{{ topological sort

    printed_insn_ids = set()
    printed_insn_order = []

    def insert_insn_into_order(insn):
        if insn.id in printed_insn_ids:
            return
        printed_insn_ids.add(insn.id)

        for dep_id in natsorted(insn.depends_on):
            insert_insn_into_order(kernel.id_to_insn[dep_id])

        printed_insn_order.append(insn)

    for insn in kernel.instructions:
        insert_insn_into_order(insn)

    # }}}

    import loopy as lp

    Fore = kernel.options._fore  # noqa
    Style = kernel.options._style  # noqa

    uniform_arrow_length, arrows_and_extenders = \
            draw_dependencies_as_unicode_arrows(
                    printed_insn_order, fore=Fore, style=Style)

    leader = " " * uniform_arrow_length
    lines = []
    current_inames = [set()]

    if uniform_arrow_length:
        indent_level = [1]
    else:
        indent_level = [0]

    indent_increment = 2

    iname_order = kernel._get_iname_order_for_printing()

    def add_pre_line(s):
        lines.append(leader + " " * indent_level[0] + s)

    def add_main_line(s):
        lines.append(arrows + " " * indent_level[0] + s)

    def add_post_line(s):
        lines.append(extender + " " * indent_level[0] + s)

    def adapt_to_new_inames_list(new_inames):
        added = []
        removed = []

        # FIXME: Doesn't respect strict nesting
        for iname in iname_order:
            is_in_current = iname in current_inames[0]
            is_in_new = iname in new_inames

            if is_in_new == is_in_current:
                pass
            elif is_in_new and not is_in_current:
                added.append(iname)
            elif not is_in_new and is_in_current:
                removed.append(iname)
            else:
                assert False

        if removed:
            indent_level[0] -= indent_increment * len(removed)
            add_pre_line("end " + ", ".join(removed))
        if added:
            add_pre_line("for " + ", ".join(added))
            indent_level[0] += indent_increment * len(added)

        current_inames[0] = new_inames

    for insn, (arrows, extender) in zip(printed_insn_order, arrows_and_extenders):
        if isinstance(insn, lp.MultiAssignmentBase):
            lhs = ", ".join(str(a) for a in insn.assignees)
            rhs = str(insn.expression)
            trailing = []
        elif isinstance(insn, lp.CInstruction):
            lhs = ", ".join(str(a) for a in insn.assignees)
            rhs = "CODE(%s|%s)" % (
                    ", ".join(str(x) for x in insn.read_variables),
                    ", ".join("%s=%s" % (name, expr)
                        for name, expr in insn.iname_exprs))

            trailing = [l for l in insn.code.split("\n")]
        elif isinstance(insn, lp.BarrierInstruction):
            lhs = ""
            rhs = "... %sbarrier" % insn.synchronization_kind[0]
            trailing = []

        elif isinstance(insn, lp.NoOpInstruction):
            lhs = ""
            rhs = "... nop"
            trailing = []

        else:
            raise LoopyError("unexpected instruction type: %s"
                    % type(insn).__name__)

        adapt_to_new_inames_list(kernel.insn_inames(insn))

        options = ["id="+Fore.GREEN+insn.id+Style.RESET_ALL]
        if insn.priority:
            options.append("priority=%d" % insn.priority)
        if insn.tags:
            options.append("tags=%s" % ":".join(insn.tags))
        if isinstance(insn, lp.Assignment) and insn.atomicity:
            options.append("atomic=%s" % ":".join(
                str(a) for a in insn.atomicity))
        if insn.groups:
            options.append("groups=%s" % ":".join(insn.groups))
        if insn.conflicts_with_groups:
            options.append(
                    "conflicts=%s" % ":".join(insn.conflicts_with_groups))
        if insn.no_sync_with:
            options.append("no_sync_with=%s" % ":".join(
                "%s@%s" % entry for entry in sorted(insn.no_sync_with)))
        if isinstance(insn, lp.BarrierInstruction) and \
                insn.synchronization_kind == 'local':
            options.append('mem_kind=%s' % insn.mem_kind)

        if lhs:
            core = "%s = %s" % (
                Fore.CYAN+lhs+Style.RESET_ALL,
                Fore.MAGENTA+rhs+Style.RESET_ALL,
                )
        else:
            core = Fore.MAGENTA+rhs+Style.RESET_ALL

        options_str = "  {%s}" % ", ".join(options)

        if insn.predicates:
            # FIXME: precedence
            add_pre_line("if %s" % " and ".join([str(x) for x in insn.predicates]))
            indent_level[0] += indent_increment

        add_main_line(core + options_str)

        for t in trailing:
            add_post_line(t)

        if insn.predicates:
            indent_level[0] -= indent_increment
            add_post_line("end")

        leader = extender

    adapt_to_new_inames_list([])

    return lines

# }}}


# {{{ global barrier order finding

@memoize_on_first_arg
def get_global_barrier_order(kernel):
    """Return a :class:`tuple` of the listing the ids of global barrier instructions
    as they appear in order in the kernel.

    See also :class:`loopy.instruction.BarrierInstruction`.
    """
    barriers = []
    visiting = set()
    visited = set()

    unvisited = set(insn.id for insn in kernel.instructions)

    def is_barrier(my_insn_id):
        insn = kernel.id_to_insn[my_insn_id]
        from loopy.kernel.instruction import BarrierInstruction
        return isinstance(insn, BarrierInstruction) and \
            insn.synchronization_kind == "global"

    while unvisited:
        stack = [unvisited.pop()]

        while stack:
            top = stack[-1]

            if top in visiting:
                visiting.remove(top)
                if is_barrier(top):
                    barriers.append(top)

            if top in visited:
                stack.pop()
                continue

            visited.add(top)
            visiting.add(top)

            for child in kernel.id_to_insn[top].depends_on:
                # Check for no cycles.
                assert child not in visiting
                stack.append(child)

    # Ensure this is the only possible order.
    #
    # We do this by looking at the barriers in order.
    # We check for each adjacent pair (a,b) in the order if a < b,
    # i.e. if a is reachable by a chain of dependencies from b.

    visiting.clear()
    visited.clear()

    for prev_barrier, barrier in zip(barriers, barriers[1:]):
        # Check if prev_barrier is reachable from barrier.
        stack = [barrier]
        visited.discard(prev_barrier)

        while stack:
            top = stack[-1]

            if top in visiting:
                visiting.remove(top)

            if top in visited:
                stack.pop()
                continue

            visited.add(top)
            visiting.add(top)

            if top == prev_barrier:
                visiting.clear()
                break

            for child in kernel.id_to_insn[top].depends_on:
                stack.append(child)
        else:
            # Search exhausted and we did not find prev_barrier.
            raise LoopyError("barriers '%s' and '%s' are not ordered"
                             % (prev_barrier, barrier))

    return tuple(barriers)

# }}}


# {{{ find most recent global barrier

@memoize_on_first_arg
def find_most_recent_global_barrier(kernel, insn_id):
    """Return the id of the latest occuring global barrier which the
    given instruction (indirectly or directly) depends on, or *None* if this
    instruction does not depend on a global barrier.

    The return value is guaranteed to be unique because global barriers are
    totally ordered within the kernel.
    """

    global_barrier_order = get_global_barrier_order(kernel)

    if len(global_barrier_order) == 0:
        return None

    insn = kernel.id_to_insn[insn_id]

    if len(insn.depends_on) == 0:
        return None

    def is_barrier(my_insn_id):
        insn = kernel.id_to_insn[my_insn_id]
        from loopy.kernel.instruction import BarrierInstruction
        return isinstance(insn, BarrierInstruction) and \
            insn.synchronization_kind == "global"

    global_barrier_to_ordinal = dict(
            (b, i) for i, b in enumerate(global_barrier_order))

    def get_barrier_ordinal(barrier_id):
        return (global_barrier_to_ordinal[barrier_id]
                if barrier_id is not None
                else -1)

    direct_barrier_dependencies = set(
            dep for dep in insn.depends_on if is_barrier(dep))

    if len(direct_barrier_dependencies) > 0:
        return max(direct_barrier_dependencies, key=get_barrier_ordinal)
    else:
        return max((find_most_recent_global_barrier(kernel, dep)
                    for dep in insn.depends_on),
                key=get_barrier_ordinal)

# }}}


# {{{ subkernel tools

@memoize_on_first_arg
def get_subkernels(kernel):
    """Return a :class:`tuple` of the names of the subkernels in the kernel. The
    kernel must be scheduled.

    See also :class:`loopy.schedule.CallKernel`.
    """
    from loopy.kernel import KernelState
    if kernel.state != KernelState.SCHEDULED:
        raise LoopyError("Kernel must be scheduled")

    from loopy.schedule import CallKernel

    return tuple(sched_item.kernel_name
            for sched_item in kernel.schedule
            if isinstance(sched_item, CallKernel))


@memoize_on_first_arg
def get_subkernel_to_insn_id_map(kernel):
    """Return a :class:`dict` mapping subkernel names to a :class:`frozenset`
    consisting of the instruction ids scheduled within the subkernel. The
    kernel must be scheduled.
    """
    from loopy.kernel import KernelState
    if kernel.state != KernelState.SCHEDULED:
        raise LoopyError("Kernel must be scheduled")

    from loopy.schedule import (
            sched_item_to_insn_id, CallKernel, ReturnFromKernel)

    subkernel = None
    result = {}

    for sched_item in kernel.schedule:
        if isinstance(sched_item, CallKernel):
            subkernel = sched_item.kernel_name
            result[subkernel] = set()

        if isinstance(sched_item, ReturnFromKernel):
            subkernel = None

        if subkernel is not None:
            for insn_id in sched_item_to_insn_id(sched_item):
                result[subkernel].add(insn_id)

    for subkernel in result:
        result[subkernel] = frozenset(result[subkernel])

    return result

# }}}


# {{{ find aliasing equivalence classes

class DisjointSets(object):
    """
    .. automethod:: __getitem__
    .. automethod:: find_leader_or_create_group
    .. automethod:: union
    .. automethod:: union_many
    """

    # https://en.wikipedia.org/wiki/Disjoint-set_data_structure

    def __init__(self):
        self.leader_to_group = {}
        self.element_to_leader = {}

    def __getitem__(self, item):
        """
        :arg item: A representative of an equivalence class.
        :returns: the equivalence class, given as a set of elements
        """
        try:
            leader = self.element_to_leader[item]
        except KeyError:
            return set([item])
        else:
            return self.leader_to_group[leader]

    def find_leader_or_create_group(self, el):
        try:
            return self.element_to_leader[el]
        except KeyError:
            pass

        self.element_to_leader[el] = el
        self.leader_to_group[el] = set([el])
        return el

    def union(self, a, b):
        leader_a = self.find_leader_or_create_group(a)
        leader_b = self.find_leader_or_create_group(b)

        if leader_a == leader_b:
            return

        new_leader = leader_a

        for b_el in self.leader_to_group[leader_b]:
            self.element_to_leader[b_el] = new_leader

        self.leader_to_group[leader_a].update(self.leader_to_group[leader_b])
        del self.leader_to_group[leader_b]

    def union_many(self, relation):
        """
        :arg relation: an iterable of 2-tuples enumerating the elements of the
            relation. The relation is assumed to be an equivalence relation
            (transitive, reflexive, symmetric) but need not explicitly contain
            all elements to make it that.

            The first elements of the tuples become group leaders.

        :returns: *self*
        """

        for a, b in relation:
            self.union(a, b)

        return self


def find_aliasing_equivalence_classes(kernel):
    return DisjointSets().union_many(
            (tv.base_storage, tv.name)
            for tv in six.itervalues(kernel.temporary_variables)
            if tv.base_storage is not None)

# }}}


# {{{ callee kernel tools

def get_direct_callee_kernels(kernel, program_callables_info, insn_ids=None,):
    """
    Returns an instance of :class:`frozenset` of all the callee kernels
    called in instructions in the *kernel* whose IDs are given in *insn_ids*.

    :arg kernel: An instance of :class:`LoopKernel`.
    :arg insn_ids: An instance of :class:`frozenset`.

    If *insn_ids* is *None* returns all the callee kernels called by *kernel*.
    """
    #FIXME: explain what "direct" means

    if insn_ids is None:
        insn_ids = frozenset(insn.id for insn in kernel.instructions)

    from loopy.kernel.function_interface import CallableKernel

    def _get_callee_kernel_if_insn_has_callable_kernel(insn_id):
        """Returns callee kernel if the instruction has a call to a
        :class:`loopy.kernel.function_interface.CallableKernel`. Otherwise
        returns *None*.
        """
        insn = kernel.id_to_insn[insn_id]
        from loopy.kernel.instruction import (CallInstruction,
                MultiAssignmentBase, CInstruction, _DataObliviousInstruction)
        if isinstance(insn, CallInstruction):
            if insn.expression.function.name in program_callables_info:
                in_knl_callable = program_callables_info[
                        insn.expression.function.name]
                if isinstance(in_knl_callable, CallableKernel):
                    return in_knl_callable.subkernel
        elif isinstance(insn, (MultiAssignmentBase,
                CInstruction, _DataObliviousInstruction)):
            pass
        else:
            raise NotImplementedError("Unknown type of instruction %s." %
                    type(insn))

        return None

    return frozenset([_get_callee_kernel_if_insn_has_callable_kernel(insn_id)
            for insn_id in insn_ids]) - frozenset([None])

# }}}


# {{{ direction helper tools

def infer_args_are_output_only(kernel):
    """
    Returns a copy of *kernel* with the attribute ``is_output_only`` set.

    .. note::

        If the attribute ``is_output_only`` is not supplied from an user, then
        infers it as an output argument if it is written at some point in the
        kernel.
    """
    from loopy.kernel.data import ArrayArg, ValueArg, ConstantArg, ImageArg
    new_args = []

    for arg in kernel.args:
        if isinstance(arg, (ArrayArg, ImageArg, ValueArg)):
            if arg.is_output_only is not None:
                assert isinstance(arg.is_output_only, bool)
                new_args.append(arg)
            else:
                if arg.name in kernel.get_written_variables():
                    new_args.append(arg.copy(is_output_only=True))
                else:
                    new_args.append(arg.copy(is_output_only=False))
        elif isinstance(arg, ConstantArg):
            new_args.append(arg)
        else:
            raise NotImplementedError("Unkonwn argument type %s." % type(arg))

    return kernel.copy(args=new_args)

# }}}

# vim: foldmethod=marker<|MERGE_RESOLUTION|>--- conflicted
+++ resolved
@@ -755,11 +755,7 @@
 # }}}
 
 
-<<<<<<< HEAD
 def assign_automatic_axes(kernel, callables_table, axis=0, local_size=None):
-=======
-def assign_automatic_axes(kernel, program_callables_info, axis=0, local_size=None):
->>>>>>> 98688c76
     logger.debug("%s: assign automatic axes" % kernel.name)
     # TODO: do the tag removal rigorously, might be easier after switching
     # to set() from tuple()
@@ -773,11 +769,7 @@
 
     if local_size is None:
         _, local_size = kernel.get_grid_size_upper_bounds_as_exprs(
-<<<<<<< HEAD
                 callables_table, ignore_auto=True)
-=======
-                program_callables_info, ignore_auto=True)
->>>>>>> 98688c76
 
     # {{{ axis assignment helper function
 
@@ -805,11 +797,7 @@
 
             return assign_automatic_axes(
                     kernel.copy(iname_to_tags=new_iname_to_tags),
-<<<<<<< HEAD
                     callables_table,
-=======
-                    program_callables_info,
->>>>>>> 98688c76
                     axis=recursion_axis)
 
         if axis is None:
@@ -861,11 +849,7 @@
                             iname, inner_length=local_size[axis],
                             outer_tag=None, inner_tag=new_tag,
                             do_tagged_check=False),
-<<<<<<< HEAD
                         callables_table=callables_table,
-=======
-                        program_callables_info=program_callables_info,
->>>>>>> 98688c76
                         axis=recursion_axis, local_size=local_size)
 
         if not kernel.iname_tags_of_type(iname, AutoLocalIndexTagBase):
@@ -887,11 +871,7 @@
             del new_iname_to_tags[iname]
 
         return assign_automatic_axes(kernel.copy(iname_to_tags=new_iname_to_tags),
-<<<<<<< HEAD
                 callables_table, axis=recursion_axis, local_size=local_size)
-=======
-                program_callables_info, axis=recursion_axis, local_size=local_size)
->>>>>>> 98688c76
 
     # }}}
 
@@ -960,11 +940,7 @@
         return kernel
     else:
         return assign_automatic_axes(kernel,
-<<<<<<< HEAD
                 callables_table=callables_table, axis=axis+1,
-=======
-                program_callables_info=program_callables_info, axis=axis+1,
->>>>>>> 98688c76
                 local_size=local_size)
 
 # }}}
