--- conflicted
+++ resolved
@@ -29,22 +29,15 @@
 from pymbolic.mapper import CSECachingMapperMixin
 from pymbolic.primitives import Slice, Variable, Subscript
 from loopy.tools import intern_frozenset_of_ids
-<<<<<<< HEAD
 from loopy.symbolic import (
         IdentityMapper, WalkMapper, SubArrayRef,
-=======
-from loopy.symbolic import (IdentityMapper, WalkMapper,
->>>>>>> c1489c23
         RuleAwareIdentityMapper)
 from loopy.kernel.data import (
         InstructionBase,
         MultiAssignmentBase, Assignment,
         SubstitutionRule, AddressSpace)
-<<<<<<< HEAD
 from loopy.kernel.instruction import (CInstruction, _DataObliviousInstruction,
         CallInstruction)
-=======
->>>>>>> c1489c23
 from loopy.diagnostic import LoopyError, warn_with_kernel
 import islpy as isl
 from islpy import dim_type
@@ -1874,31 +1867,6 @@
         self.scoped_functions = {}
 
     def map_call(self, expr, expn_state):
-<<<<<<< HEAD
-        from loopy.symbolic import ScopedFunction
-        if not isinstance(expr.function, ScopedFunction):
-
-            # search the kernel for the function
-            in_knl_callable = self.kernel.find_scoped_function_identifier(
-                    expr.function.name)
-            if in_knl_callable:
-                # associate the newly created ScopedFunction with the
-                # resolved in-kernel callable
-                self.scoped_functions[expr.function.name] = in_knl_callable
-
-                return type(expr)(
-                        ScopedFunction(expr.function.name),
-                        tuple(self.rec(child, expn_state)
-                            for child in expr.parameters))
-
-        # this is an unknown function as of yet, do not modify it
-        return super(FunctionScoper, self).map_call(expr, expn_state)
-
-    def map_call_with_kwargs(self, expr, expn_state):
-        # FIXME duplicated logic with map_call
-
-        from loopy.symbolic import ScopedFunction
-=======
         from pymbolic.primitives import Call, CallWithKwargs
         from loopy.symbolic import parse_tagged_name
 
@@ -1915,7 +1883,6 @@
     def map_call_with_kwargs(self, expr, expn_state):
         from loopy.symbolic import ScopedFunction
 
->>>>>>> c1489c23
         if not isinstance(expr.function, ScopedFunction):
 
             # search the kernel for the function.
@@ -1940,49 +1907,8 @@
                 expn_state)
 
     def map_reduction(self, expr, expn_state):
-<<<<<<< HEAD
-        from loopy.library.reduction import (MaxReductionOperation,
-                MinReductionOperation, ArgMinReductionOperation,
-                ArgMaxReductionOperation, _SegmentedScalarReductionOperation,
-                SegmentedOp)
-        from loopy.library.reduction import ArgExtOp
-
-        # note down the extra functions arising due to certain reductions
-
-        # FIXME Discuss this. It cannot stay the way it is, because non-built-in
-        # reductions cannot add themselves to this list. We may need to change
-        # the reduction interface. Why don't reductions generate scoped functions
-        # in the first place?
-        if isinstance(expr.operation, MaxReductionOperation):
-            self.scoped_functions["max"] = (
-                    self.kernel.find_scoped_function_identifier("max"))
-        elif isinstance(expr.operation, MinReductionOperation):
-            self.scoped_functions["min"] = (
-                    self.kernel.find_scoped_function_identifier("min"))
-        elif isinstance(expr.operation, ArgMaxReductionOperation):
-            self.scoped_functions["max"] = (
-                    self.kernel.find_scoped_function_identifier("max"))
-            self.scoped_functions["make_tuple"] = (
-                    self.kernel.find_scoped_function_identifier("make_tuple"))
-            self.scoped_functions[ArgExtOp(expr.operation)] = (
-                    self.kernel.find_scoped_function_identifier(expr.operation))
-        elif isinstance(expr.operation, ArgMinReductionOperation):
-            self.scoped_functions["min"] = (
-                    self.kernel.find_scoped_function_identifier("min"))
-            self.scoped_functions["make_tuple"] = (
-                    self.kernel.find_scoped_function_identifier("make_tuple"))
-            self.scoped_functions[ArgExtOp(expr.operation)] = (
-                    self.kernel.find_scoped_function_identifier(expr.operation))
-        elif isinstance(expr.operation, _SegmentedScalarReductionOperation):
-            self.scoped_functions["make_tuple"] = (
-                    self.kernel.find_scoped_function_identifier("make_tuple"))
-            self.scoped_functions[SegmentedOp(expr.operation)] = (
-                    self.kernel.find_scoped_function_identifier(expr.operation))
-
-=======
         self.scoped_functions.update(
                 expr.operation.get_scalar_callables(self.kernel))
->>>>>>> c1489c23
         return super(FunctionScoper, self).map_reduction(expr, expn_state)
 
 
@@ -2014,7 +1940,6 @@
 # }}}
 
 
-<<<<<<< HEAD
 # {{{ slice to sub array ref
 
 def get_slice_params(slice, dimension_length):
@@ -2176,8 +2101,6 @@
 # }}}
 
 
-=======
->>>>>>> c1489c23
 # {{{ kernel creation top-level
 
 def make_kernel(domains, instructions, kernel_data=["..."], **kwargs):
