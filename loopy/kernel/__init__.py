"""Kernel object."""

__copyright__ = "Copyright (C) 2012 Andreas Kloeckner"

__license__ = """
Permission is hereby granted, free of charge, to any person obtaining a copy
of this software and associated documentation files (the "Software"), to deal
in the Software without restriction, including without limitation the rights
to use, copy, modify, merge, publish, distribute, sublicense, and/or sell
copies of the Software, and to permit persons to whom the Software is
furnished to do so, subject to the following conditions:

The above copyright notice and this permission notice shall be included in
all copies or substantial portions of the Software.

THE SOFTWARE IS PROVIDED "AS IS", WITHOUT WARRANTY OF ANY KIND, EXPRESS OR
IMPLIED, INCLUDING BUT NOT LIMITED TO THE WARRANTIES OF MERCHANTABILITY,
FITNESS FOR A PARTICULAR PURPOSE AND NONINFRINGEMENT. IN NO EVENT SHALL THE
AUTHORS OR COPYRIGHT HOLDERS BE LIABLE FOR ANY CLAIM, DAMAGES OR OTHER
LIABILITY, WHETHER IN AN ACTION OF CONTRACT, TORT OR OTHERWISE, ARISING FROM,
OUT OF OR IN CONNECTION WITH THE SOFTWARE OR THE USE OR OTHER DEALINGS IN
THE SOFTWARE.
"""

from sys import intern

from collections import defaultdict

import numpy as np
from pytools import ImmutableRecordWithoutPickling, ImmutableRecord, memoize_method
import islpy as isl
from islpy import dim_type
import re

from pytools import UniqueNameGenerator, generate_unique_names, natsorted

from loopy.diagnostic import CannotBranchDomainTree, LoopyError
from loopy.tools import update_persistent_hash
from loopy.diagnostic import StaticValueFindingError
from loopy.kernel.data import filter_iname_tags_by_type
from warnings import warn


# {{{ unique var names

class _UniqueVarNameGenerator(UniqueNameGenerator):

    def __init__(self, existing_names=set(), forced_prefix=""):
        super().__init__(existing_names, forced_prefix)
        array_prefix_pattern = re.compile("(.*)_s[0-9]+$")

        array_prefixes = set()
        for name in existing_names:
            match = array_prefix_pattern.match(name)
            if match is None:
                continue

            array_prefixes.add(match.group(1))

        self.conflicting_array_prefixes = array_prefixes
        self.array_prefix_pattern = array_prefix_pattern

    def _name_added(self, name):
        match = self.array_prefix_pattern.match(name)
        if match is None:
            return

        self.conflicting_array_prefixes.add(match.group(1))

    def is_name_conflicting(self, name):
        if name in self.existing_names:
            return True

        # Array dimensions implemented as separate arrays generate
        # names by appending '_s<NUMBER>'. Make sure that no
        # conflicts can arise from these names.

        # Case 1: a_s0 is already a name; we are trying to insert a
        # Case 2: a is already a name; we are trying to insert a_s0

        if name in self.conflicting_array_prefixes:
            return True

        match = self.array_prefix_pattern.match(name)
        if match is None:
            return False

        return match.group(1) in self.existing_names

# }}}


# {{{ loop kernel object

class _deprecated_KernelState_SCHEDULED:  # noqa
    def __init__(self, f):
        self.f = f

    def __get__(self, obj, klass):
        warn(
            "'KernelState.SCHEDULED' is deprecated. "
            "Use 'KernelState.LINEARIZED'.",
            DeprecationWarning, stacklevel=2)
        return self.f()

class KernelState:  # noqa
    INITIAL = 0
    PREPROCESSED = 1
    LINEARIZED = 2

    @_deprecated_KernelState_SCHEDULED
    def SCHEDULED():  # pylint:disable=no-method-argument
        return KernelState.LINEARIZED

# {{{ kernel_state, KernelState compataibility

class _deperecated_kernel_state_class_method:  # noqa
    def __init__(self, f):
        self.f = f

    def __get__(self, obj, klass):
        warn("'temp_var_scope' is deprecated. Use 'AddressSpace'.",
                DeprecationWarning, stacklevel=2)
        return self.f()


class kernel_state:  # noqa
    """Deprecated. Use :class:`loopy.kernel.KernelState` instead.
    """

    @_deperecated_kernel_state_class_method
    def INITIAL():  # pylint:disable=no-method-argument
        return KernelState.INITIAL

    @_deperecated_kernel_state_class_method
    def PREPROCESSED():  # pylint:disable=no-method-argument
        return KernelState.PREPROCESSED

    @_deperecated_kernel_state_class_method
    def SCHEDULED():  # pylint:disable=no-method-argument
        return KernelState.SCHEDULED

# }}}


class LoopKernel(ImmutableRecordWithoutPickling):
    """These correspond more or less directly to arguments of
    :func:`loopy.make_kernel`.

    .. note::

        This data structure and its attributes should be considered immutable,
        even if it contains mutable data types. See :meth:`copy` for an easy
        way of producing a modified copy.

    .. attribute:: domains

        a list of :class:`islpy.BasicSet` instances representing the
        :ref:`domain-tree`.  May be empty.

    .. attribute:: instructions

        A list of :class:`InstructionBase` instances, e.g.
        :class:`Assignment`. See :ref:`instructions`.

    .. attribute:: args

        A list of :class:`loopy.KernelArgument`

    .. attribute:: schedule

        *None* or a list of :class:`loopy.schedule.ScheduleItem`

    .. attribute:: name
    .. attribute:: preambles
    .. attribute:: preamble_generators
    .. attribute:: assumptions

        A :class:`islpy.BasicSet` parameter domain.

    .. attribute:: local_sizes
    .. attribute:: temporary_variables

        A :class:`dict` of mapping variable names to
        :class:`loopy.TemporaryVariable`
        instances.

    .. attribute:: iname_to_tags

        A :class:`dict` mapping inames (as strings)
        to set of instances of :class:`loopy.kernel.data.IndexTag`.
        .. versionadded:: 2018.1

    .. attribute:: function_manglers
    .. attribute:: symbol_manglers

    .. attribute:: substitutions

        a mapping from substitution names to
        :class:`SubstitutionRule` objects

    .. attribute:: iname_slab_increments

        a dictionary mapping inames to (lower_incr,
        upper_incr) tuples that will be separated out in the execution to generate
        'bulk' slabs with fewer conditionals.

    .. attribute:: loop_priority

        A frozenset of priority constraints to the kernel. Each such constraint
        is a tuple of inames. Inames occuring in such a tuple will be scheduled
        earlier than any iname following in the tuple. This applies only to inames
        with non-parallel implementation tags.

    .. attribute:: silenced_warnings

    .. attribute:: applied_iname_rewrites

        A list of past substitution dictionaries that
        were applied to the kernel. These are stored so that they may be repeated
        on expressions the user specifies later.

    .. attribute:: cache_manager
    .. attribute:: options

        An instance of :class:`loopy.Options`

    .. attribute:: state

        A value from :class:`KernelState`.

    .. attribute:: target

        A subclass of :class:`loopy.TargetBase`.

<<<<<<< HEAD
    .. attribute:: is_called_from_host
        An instance of :class:`bool`. Will be set *False* for the kernel which
        would be called from other top level kernels. Default value is
        *True*.

=======
    .. automethod:: __call__
    .. automethod:: copy
>>>>>>> 9e7b697f
    """

    # {{{ constructor

    def __init__(self, domains, instructions, args=None,
            schedule=None,
            linearization=None,
            name="loopy_kernel",
            preambles=None,
            preamble_generators=None,
            assumptions=None,
            local_sizes=None,
            temporary_variables=None,
            iname_to_tags=None,
            substitutions=None,
            function_manglers=None,
            symbol_manglers=[],

            iname_slab_increments=None,
            loop_priority=frozenset(),
            silenced_warnings=None,

            applied_iname_rewrites=None,
            cache_manager=None,
            index_dtype=None,
            options=None,

            state=KernelState.INITIAL,
            target=None,
            is_called_from_host=True,

            overridden_get_grid_sizes_for_insn_ids=None,
            _cached_written_variables=None):
        """
        :arg overridden_get_grid_sizes_for_insn_ids: A callable. When kernels get
            intersected in slab decomposition, their grid sizes shouldn't
            change. This provides a way to forward sub-kernel grid size requests.
        """

        # {{{ process constructor arguments

        if args is None:
            args = []
        if preambles is None:
            preambles = []
        if preamble_generators is None:
            preamble_generators = []
        if local_sizes is None:
            local_sizes = {}
        if temporary_variables is None:
            temporary_variables = {}
        if iname_to_tags is None:
            iname_to_tags = {}
        if substitutions is None:
            substitutions = {}
        if function_manglers is None:
            function_manglers = []
        if iname_slab_increments is None:
            iname_slab_increments = {}

        if silenced_warnings is None:
            silenced_warnings = []
        if applied_iname_rewrites is None:
            applied_iname_rewrites = []

        if cache_manager is None:
            from loopy.kernel.tools import SetOperationCacheManager
            cache_manager = SetOperationCacheManager()
        if index_dtype is None:
            index_dtype = np.int32

        # }}}

        # {{{ process assumptions

        if assumptions is None and domains:
            dom0_space = domains[0].get_space()
            assumptions_space = isl.Space.params_alloc(
                    dom0_space.get_ctx(), dom0_space.dim(dim_type.param))
            for i in range(dom0_space.dim(dim_type.param)):
                assumptions_space = assumptions_space.set_dim_name(
                        dim_type.param, i,
                        dom0_space.get_dim_name(dim_type.param, i))
            assumptions = isl.BasicSet.universe(assumptions_space)

        elif assumptions is None and not domains:
            assumptions = isl.BasicSet.read_from_str(
                    isl.DEFAULT_CONTEXT, "[] -> { : 1 = 1}")

        elif isinstance(assumptions, str):
            assumptions_set_str = "[%s] -> { : %s}" \
                    % (",".join(s for s in self.outer_params(domains)),
                        assumptions)
            assumptions = isl.BasicSet.read_from_str(domains[0].get_ctx(),
                    assumptions_set_str)

        assert assumptions.is_params()

        # }}}

        from loopy.types import to_loopy_type
        index_dtype = to_loopy_type(index_dtype, target=target)
        if not index_dtype.is_integral():
            raise TypeError("index_dtype must be an integer")
        if np.iinfo(index_dtype.numpy_dtype).min >= 0:
            raise TypeError("index_dtype must be signed")

        if state not in [
                KernelState.INITIAL,
                KernelState.PREPROCESSED,
                KernelState.LINEARIZED,
                ]:
            raise ValueError("invalid value for 'state'")

        # `linearization` is replacing `schedule`, but we're not changing
        # this under the hood yet, so for now, store it inside `schedule`
        # and raise deprecation warning anyway
        if schedule is not None:
            if linearization is not None:
                # these should not both be present
                raise ValueError(
                    "received both `schedule` and `linearization` args, "
                    "'LoopKernel.schedule' is deprecated. "
                    "Use 'LoopKernel.linearization'.")
            warn(
                "'LoopKernel.schedule' is deprecated. "
                "Use 'LoopKernel.linearization'.",
                DeprecationWarning, stacklevel=2)
        elif linearization is not None:
            schedule = linearization

        from collections import defaultdict
        assert not isinstance(iname_to_tags, defaultdict)

        for iname, tags in iname_to_tags.items():
            # don't tolerate empty sets
            assert tags
            assert isinstance(tags, frozenset)

        assert all(dom.get_ctx() == isl.DEFAULT_CONTEXT for dom in domains)
        assert assumptions.get_ctx() == isl.DEFAULT_CONTEXT

        ImmutableRecordWithoutPickling.__init__(self,
                domains=domains,
                instructions=instructions,
                args=args,
                schedule=schedule,
                name=name,
                preambles=preambles,
                preamble_generators=preamble_generators,
                assumptions=assumptions,
                iname_slab_increments=iname_slab_increments,
                loop_priority=loop_priority,
                silenced_warnings=silenced_warnings,
                temporary_variables=temporary_variables,
                local_sizes=local_sizes,
                iname_to_tags=iname_to_tags,
                substitutions=substitutions,
                cache_manager=cache_manager,
                applied_iname_rewrites=applied_iname_rewrites,
                function_manglers=function_manglers,
                symbol_manglers=symbol_manglers,
                index_dtype=index_dtype,
                options=options,
                state=state,
                target=target,
                is_called_from_host=is_called_from_host,
                overridden_get_grid_sizes_for_insn_ids=(
                    overridden_get_grid_sizes_for_insn_ids),
                _cached_written_variables=_cached_written_variables)

        self._kernel_executor_cache = {}

    # }}}

    # {{{ function mangling/scoping

    def mangle_function(self, identifier, arg_dtypes, ast_builder=None):
        if ast_builder is None:
            ast_builder = self.target.get_device_ast_builder()

        manglers = ast_builder.function_manglers() + self.function_manglers

        for mangler in manglers:
            mangle_result = mangler(self, identifier, arg_dtypes)
            if mangle_result is not None:
                from loopy.kernel.data import CallMangleInfo
                if isinstance(mangle_result, CallMangleInfo):
                    assert len(mangle_result.arg_dtypes) == len(arg_dtypes)
                    return mangle_result

                assert isinstance(mangle_result, tuple)

                from warnings import warn
                warn("'%s' returned a tuple instead of a CallMangleInfo instance. "
                        "This is deprecated." % mangler.__name__,
                        DeprecationWarning)

                if len(mangle_result) == 2:
                    result_dtype, target_name = mangle_result
                    return CallMangleInfo(
                            target_name=target_name,
                            result_dtypes=(result_dtype,),
                            arg_dtypes=None)

                elif len(mangle_result) == 3:
                    result_dtype, target_name, actual_arg_dtypes = mangle_result
                    return CallMangleInfo(
                            target_name=target_name,
                            result_dtypes=(result_dtype,),
                            arg_dtypes=actual_arg_dtypes)

                else:
                    raise ValueError("unexpected size of tuple returned by '%s'"
                            % mangler.__name__)

        return None

    # }}}

    # {{{ symbol mangling

    def mangle_symbol(self, ast_builder, identifier):
        manglers = ast_builder.symbol_manglers() + self.symbol_manglers

        for mangler in manglers:
            result = mangler(self, identifier)
            if result is not None:
                return result

        return None

    # }}}

    # {{{ name wrangling

    @memoize_method
    def non_iname_variable_names(self):
        return (set(self.arg_dict.keys())
                | set(self.temporary_variables.keys()))

    @memoize_method
    def all_variable_names(self, include_temp_storage=True):
        return (
                set(self.temporary_variables.keys())
                | {tv.base_storage
                    for tv in self.temporary_variables.values()
                    if tv.base_storage is not None and include_temp_storage}
                | set(self.substitutions.keys())
                | {arg.name for arg in self.args}
                | set(self.all_inames()))

    def get_var_name_generator(self):
        return _UniqueVarNameGenerator(self.all_variable_names())

    def get_instruction_id_generator(self, based_on="insn"):
        used_ids = {insn.id for insn in self.instructions}

        return UniqueNameGenerator(used_ids)

    def make_unique_instruction_id(self, insns=None, based_on="insn",
            extra_used_ids=set()):
        if insns is None:
            insns = self.instructions

        used_ids = {insn.id for insn in insns} | extra_used_ids

        for id_str in generate_unique_names(based_on):
            if id_str not in used_ids:
                return intern(id_str)

    def all_group_names(self):
        result = set()
        for insn in self.instructions:
            result.update(insn.groups)
            result.update(insn.conflicts_with_groups)

        return frozenset(result)

    def get_group_name_generator(self):
        return _UniqueVarNameGenerator(set(self.all_group_names()))

    def get_var_descriptor(self, name):
        try:
            return self.arg_dict[name]
        except KeyError:
            pass

        try:
            return self.temporary_variables[name]
        except KeyError:
            pass

        if name in self.all_inames():
            from loopy import TemporaryVariable
            return TemporaryVariable(
                    name=name,
                    dtype=self.index_dtype,
                    shape=())

        try:
            dtype, name = self.mangle_symbol(self.target.get_device_ast_builder(),
                    name)
            from loopy import ValueArg
            return ValueArg(name, dtype)
        except TypeError:
            pass

        raise ValueError("nothing known about variable '%s'" % name)

    @property
    @memoize_method
    def id_to_insn(self):
        return {insn.id: insn for insn in self.instructions}

    # }}}

    # {{{ domain wrangling

    @memoize_method
    def parents_per_domain(self):
        """Return a list corresponding to self.domains (by index)
        containing domain indices which are nested around this
        domain.

        Each domains nest list walks from the leaves of the nesting
        tree to the root.
        """

        # The stack of iname sets records which inames are active
        # as we step through the linear list of domains. It also
        # determines the granularity of inames to be popped/decactivated
        # if we ascend a level.

        iname_set_stack = []
        result = []

        from loopy.kernel.tools import is_domain_dependent_on_inames

        for dom_idx, dom in enumerate(self.domains):
            inames = set(dom.get_var_names(dim_type.set))

            # This next domain may be nested inside the previous domain.
            # Or it may not, in which case we need to figure out how many
            # levels of parents we need to discard in order to find the
            # true parent.

            discard_level_count = 0
            while discard_level_count < len(iname_set_stack):
                last_inames = (
                        iname_set_stack[-1-discard_level_count])
                if discard_level_count + 1 < len(iname_set_stack):
                    last_inames = (
                            last_inames - iname_set_stack[-2-discard_level_count])

                if is_domain_dependent_on_inames(self, dom_idx, last_inames):
                    break

                discard_level_count += 1

            if discard_level_count:
                iname_set_stack = iname_set_stack[:-discard_level_count]

            if result:
                parent = len(result)-1
            else:
                parent = None

            for i in range(discard_level_count):
                assert parent is not None
                parent = result[parent]

            # found this domain's parent
            result.append(parent)

            if iname_set_stack:
                parent_inames = iname_set_stack[-1]
            else:
                parent_inames = set()
            iname_set_stack.append(parent_inames | inames)

        return result

    @memoize_method
    def all_parents_per_domain(self):
        """Return a list corresponding to self.domains (by index)
        containing domain indices which are nested around this
        domain.

        Each domains nest list walks from the leaves of the nesting
        tree to the root.
        """
        result = []

        ppd = self.parents_per_domain()
        for dom, parent in zip(self.domains, ppd):
            # keep walking up tree to find *all* parents
            dom_result = []
            while parent is not None:
                dom_result.insert(0, parent)
                parent = ppd[parent]

            result.append(dom_result)

        return result

    @memoize_method
    def _get_home_domain_map(self):
        return {
                iname: i_domain
                for i_domain, dom in enumerate(self.domains)
                for iname in dom.get_var_names(dim_type.set)}

    def get_home_domain_index(self, iname):
        return self._get_home_domain_map()[iname]

    @property
    def isl_context(self):
        for dom in self.domains:
            return dom.get_ctx()

        return isl.DEFAULT_CONTEXT

    @memoize_method
    def combine_domains(self, domains):
        """
        :arg domains: domain indices of domains to be combined. More 'dominant'
            domains (those which get most say on the actual dim_type of an iname)
            must be later in the order.
        """
        assert isinstance(domains, tuple)  # for caching

        if not domains:
            return isl.BasicSet.universe(isl.Space.set_alloc(
                self.isl_context, 0, 0))

        result = None
        for dom_index in domains:
            dom = self.domains[dom_index]
            if result is None:
                result = dom
            else:
                aligned_dom, aligned_result = isl.align_two(
                        dom, result)
                result = aligned_result & aligned_dom

        return result

    def get_inames_domain(self, inames):
        if not inames:
            return self.combine_domains(())

        if isinstance(inames, str):
            inames = frozenset([inames])
        if not isinstance(inames, frozenset):
            inames = frozenset(inames)

            from warnings import warn
            warn("get_inames_domain did not get a frozenset", stacklevel=2)

        return self._get_inames_domain_backend(inames)

    @memoize_method
    def get_leaf_domain_indices(self, inames):
        """Find the leaves of the domain tree needed to cover all inames.

        :arg inames: a non-mutable iterable
        """

        hdm = self._get_home_domain_map()
        ppd = self.all_parents_per_domain()

        domain_indices = set()

        # map root -> leaf
        root_to_leaf = {}

        for iname in inames:
            home_domain_index = hdm[iname]
            if home_domain_index in domain_indices:
                # nothin' new
                continue

            domain_path_to_root = [home_domain_index] + ppd[home_domain_index]
            current_root = domain_path_to_root[-1]
            previous_leaf = root_to_leaf.get(current_root)

            if previous_leaf is not None:
                # Check that we don't branch the domain tree.
                #
                # Branching the domain tree is dangerous/ill-formed because
                # it can introduce artificial restrictions on variables
                # further up the tree.

                prev_path_to_root = set([previous_leaf] + ppd[previous_leaf])
                if not prev_path_to_root <= set(domain_path_to_root):
                    raise CannotBranchDomainTree("iname set '%s' requires "
                            "branch in domain tree (when adding '%s')"
                            % (", ".join(inames), iname))
            else:
                # We're adding a new root. That's fine.
                pass

            root_to_leaf[current_root] = home_domain_index
            domain_indices.update(domain_path_to_root)

        return list(root_to_leaf.values())

    @memoize_method
    def _get_inames_domain_backend(self, inames):
        domain_indices = set()
        for leaf_dom_idx in self.get_leaf_domain_indices(inames):
            domain_indices.add(leaf_dom_idx)
            domain_indices.update(self.all_parents_per_domain()[leaf_dom_idx])

        return self.combine_domains(tuple(sorted(domain_indices)))

    # }}}

    # {{{ iname wrangling

    def iname_tags(self, iname):
        return self.iname_to_tags.get(iname, frozenset())

    def iname_tags_of_type(self, iname, tag_type_or_types,
            max_num=None, min_num=None):
        """Return a subset of *tags* that matches type *tag_type*. Raises exception
        if the number of tags found were greater than *max_num* or less than
        *min_num*.

        :arg tags: An iterable of tags.
        :arg tag_type_or_types: a subclass of :class:`loopy.kernel.data.IndexTag`.
        :arg max_num: the maximum number of tags expected to be found.
        :arg min_num: the minimum number of tags expected to be found.
        """

        from loopy.kernel.data import filter_iname_tags_by_type
        return filter_iname_tags_by_type(
                self.iname_to_tags.get(iname, frozenset()),
                tag_type_or_types, max_num=max_num, min_num=min_num)

    @memoize_method
    def all_inames(self):
        result = set()
        for dom in self.domains:
            result.update(
                    intern(n) for n in dom.get_var_names(dim_type.set))
        return frozenset(result)

    @memoize_method
    def all_params(self):
        all_inames = self.all_inames()

        result = set()
        for dom in self.domains:
            result.update(set(dom.get_var_names(dim_type.param)) - all_inames)

        from loopy.tools import intern_frozenset_of_ids
        return intern_frozenset_of_ids(result)

    def outer_params(self, domains=None):
        if domains is None:
            domains = self.domains

        all_inames = set()
        all_params = set()
        for dom in domains:
            all_inames.update(dom.get_var_names(dim_type.set))
            all_params.update(dom.get_var_names(dim_type.param))

        from loopy.tools import intern_frozenset_of_ids
        return intern_frozenset_of_ids(all_params-all_inames)

    @memoize_method
    def all_insn_inames(self):
        """Return a mapping from instruction ids to inames inside which
        they should be run.
        """
        result = {}
        for insn in self.instructions:
            result[insn.id] = insn.within_inames

        return result

    @memoize_method
    def all_referenced_inames(self):
        result = set()
        for inames in self.all_insn_inames().values():
            result.update(inames)
        return result

    def insn_inames(self, insn):
        if isinstance(insn, str):
            insn = self.id_to_insn[insn]
        return insn.within_inames

    @memoize_method
    def iname_to_insns(self):
        result = {
                iname: set() for iname in self.all_inames()}
        for insn in self.instructions:
            for iname in self.insn_inames(insn):
                result[iname].add(insn.id)

        return result

    @memoize_method
    def _remove_inames_for_shared_hw_axes(self, cond_inames):
        """
        See if cond_inames contains references to two (or more) inames that
        boil down to the same tag. If so, exclude them. (We shouldn't be writing
        conditionals for such inames because we would be implicitly restricting
        the other inames as well.)
        """

        tag_key_uses = defaultdict(list)

        from loopy.kernel.data import HardwareConcurrentTag

        for iname in cond_inames:
            tags = self.iname_tags_of_type(iname, HardwareConcurrentTag, max_num=1)
            if tags:
                tag, = tags
                tag_key_uses[tag.key].append(iname)

        multi_use_keys = {
                key for key, user_inames in tag_key_uses.items()
                if len(user_inames) > 1}

        multi_use_inames = set()
        for iname in cond_inames:
            tags = self.iname_tags_of_type(iname, HardwareConcurrentTag)
            if tags:
                tag, = filter_iname_tags_by_type(tags, HardwareConcurrentTag, 1)
                if tag.key in multi_use_keys:
                    multi_use_inames.add(iname)

        return frozenset(cond_inames - multi_use_inames)

    # {{{ compatibility wrapper for iname_to_tag.get("iname")

    @property
    def iname_to_tag(self):
        from warnings import warn
        warn("Since version 2018.1, inames can hold multiple tags. Use "
             "iname_to_tags['iname'] instead. iname_to_tag.get('iname') will be "
             "removed at version 2019.0.", DeprecationWarning)
        for iname, tags in self.iname_to_tags.items():
            if len(tags) > 1:
                raise LoopyError(
                    "iname {} has multiple tags: {}. "
                    "Use iname_to_tags['iname'] instead.".format(iname, tags))
        return {k: next(iter(v))
                    for k, v in self.iname_to_tags.items() if v}

    # }}}

    # }}}

    # {{{ dependency wrangling

    @memoize_method
    def recursive_insn_dep_map(self):
        """Returns a :class:`dict` mapping an instruction IDs *a*
        to all instruction IDs it directly or indirectly depends
        on.
        """

        result = {}

        def compute_deps(insn_id):
            try:
                return result[insn_id]
            except KeyError:
                pass

            insn = self.id_to_insn[insn_id]
            insn_result = set(insn.depends_on)

            for dep in list(insn.depends_on):
                insn_result.update(compute_deps(dep))

            result[insn_id] = frozenset(insn_result)
            return insn_result

        for insn in self.instructions:
            compute_deps(insn.id)

        return result

    # }}}

    # {{{ read and written variables

    @memoize_method
    def reader_map(self):
        """
        :return: a dict that maps variable names to ids of insns that read that
          variable.
        """
        result = {}

        admissible_vars = (
                {arg.name for arg in self.args}
                | set(self.temporary_variables.keys()))

        for insn in self.instructions:
            for var_name in insn.read_dependency_names() & admissible_vars:
                result.setdefault(var_name, set()).add(insn.id)

        return result

    @memoize_method
    def writer_map(self):
        """
        :return: a dict that maps variable names to ids of insns that write
            to that variable.
        """
        result = {}

        for insn in self.instructions:
            for var_name in insn.assignee_var_names():
                result.setdefault(var_name, set()).add(insn.id)

        return result

    @memoize_method
    def get_read_variables(self):
        result = set()
        for insn in self.instructions:
            result.update(insn.read_dependency_names())
        return result

    @memoize_method
    def get_written_variables(self):
        if self._cached_written_variables is not None:
            return self._cached_written_variables

        return frozenset(
                var_name
                for insn in self.instructions
                for var_name in insn.assignee_var_names())

    @memoize_method
    def get_temporary_to_base_storage_map(self):
        result = {}
        for tv in self.temporary_variables.values():
            if tv.base_storage:
                result[tv.name] = tv.base_storage

        return result

    @memoize_method
    def get_unwritten_value_args(self):
        written_vars = self.get_written_variables()

        from loopy.kernel.data import ValueArg
        return {
                arg.name
                for arg in self.args
                if isinstance(arg, ValueArg) and arg.name not in written_vars}

    # }}}

    # {{{ argument wrangling

    @property
    @memoize_method
    def arg_dict(self):
        return {arg.name: arg for arg in self.args}

    @property
    @memoize_method
    def scalar_loop_args(self):
        from loopy.kernel.data import ValueArg

        if self.args is None:
            return []
        else:
            from pytools import flatten
            loop_arg_names = list(flatten(dom.get_var_names(dim_type.param)
                    for dom in self.domains))
            return [arg.name for arg in self.args if isinstance(arg, ValueArg)
                    if arg.name in loop_arg_names]

    @memoize_method
    def global_var_names(self):
        from loopy.kernel.data import AddressSpace

        from loopy.kernel.data import ArrayArg
        return (
                {
                    arg.name for arg in self.args
<<<<<<< HEAD
                    if isinstance(arg, ArrayArg)
                    and arg.address_space == AddressSpace.GLOBAL)
                | set(
=======
                    if isinstance(arg, ArrayArg)}
                | {
>>>>>>> 9e7b697f
                    tv.name
                    for tv in self.temporary_variables.values()
                    if tv.address_space == AddressSpace.GLOBAL})

    # }}}

    # {{{ bounds finding

    @memoize_method
    def get_iname_bounds(self, iname, constants_only=False):
        domain = self.get_inames_domain(frozenset([iname]))

        assumptions = self.assumptions.project_out_except(
                set(domain.get_var_dict(dim_type.param)), [dim_type.param])

        aligned_assumptions, domain = isl.align_two(assumptions, domain)

        dom_intersect_assumptions = aligned_assumptions & domain

        if constants_only:
            # Kill all variable dependencies
            dom_intersect_assumptions = dom_intersect_assumptions.project_out_except(
                    [iname], [dim_type.param, dim_type.set])

        iname_idx = dom_intersect_assumptions.get_var_dict()[iname][1]

        lower_bound_pw_aff = (
                self.cache_manager.dim_min(
                    dom_intersect_assumptions, iname_idx)
                .coalesce())
        upper_bound_pw_aff = (
                self.cache_manager.dim_max(
                    dom_intersect_assumptions, iname_idx)
                .coalesce())

        class BoundsRecord(ImmutableRecord):
            pass

        size = (upper_bound_pw_aff - lower_bound_pw_aff + 1)
        size = size.gist(assumptions)

        return BoundsRecord(
                lower_bound_pw_aff=lower_bound_pw_aff,
                upper_bound_pw_aff=upper_bound_pw_aff,
                size=size)

    @memoize_method
    def get_constant_iname_length(self, iname):
        from loopy.isl_helpers import static_max_of_pw_aff
        from loopy.symbolic import aff_to_expr
        return int(aff_to_expr(static_max_of_pw_aff(
                self.get_iname_bounds(iname, constants_only=True).size,
                constants_only=True)))

    @memoize_method
    def get_grid_sizes_for_insn_ids_as_dicts(self, insn_ids,
            callables_table, ignore_auto=False):
        """Return a tuple (global_size, local_size) containing a grid that
        could accommodate execution of all instructions whose IDs are given
        in *insn_ids*.

        :arg insn_ids: a :class:`frozenset` of instruction IDs
        :arg callables_table: an instance of :class:`loopy.Program.CallablesTable`

        *global_size* and *local_size* are instances of :class:`dict` with
        mapping of the form from ``axis`` to :class:`islpy.PwAff` objects.
        """

        # {{{ collecting the callee kernels in insn_ids

        from loopy.kernel.tools import get_direct_callee_kernels
        callee_kernels = get_direct_callee_kernels(self,
                callables_table, insn_ids)

        # }}}

        all_inames_by_insns = set()
        for insn_id in insn_ids:
            all_inames_by_insns |= self.insn_inames(insn_id)

        if not all_inames_by_insns <= self.all_inames():
            raise RuntimeError("some inames collected from instructions (%s) "
                    "are not present in domain (%s)"
                    % (", ".join(sorted(all_inames_by_insns)),
                        ", ".join(sorted(self.all_inames()))))

        global_sizes = {}
        local_sizes = {}

        # updating the grid sizes from the callee_kernels.
        for callee_kernel in callee_kernels:
            gsize, lsize = callee_kernel.get_grid_sizes_for_insn_ids_as_dicts(
                    frozenset(insn.id for insn in callee_kernel.instructions),
                    callables_table, ignore_auto)

            # FIXME: Should assert that nothing is being overwritten
            global_sizes.update(gsize)
            local_sizes.update(lsize)

        from loopy.kernel.data import (
                GroupIndexTag, LocalIndexTag,
                AutoLocalIndexTagBase)

        for iname in all_inames_by_insns:
            tags = self.iname_tags_of_type(
                    iname,
                    (AutoLocalIndexTagBase, GroupIndexTag, LocalIndexTag), max_num=1)

            if not tags:
                continue

            tag, = tags

            if isinstance(tag, AutoLocalIndexTagBase) and not ignore_auto:
                raise RuntimeError("cannot find grid sizes if automatic "
                        "local index tags are present")
            elif isinstance(tag, GroupIndexTag):
                tgt_dict = global_sizes
            elif isinstance(tag, LocalIndexTag):
                tgt_dict = local_sizes
            else:
                continue

            size = self.get_iname_bounds(iname).size

            if tag.axis in tgt_dict:
                size = tgt_dict[tag.axis].max(size)

            from loopy.isl_helpers import static_max_of_pw_aff
            try:
                # insist block size is constant
                size = static_max_of_pw_aff(size,
                        constants_only=isinstance(tag, LocalIndexTag),
                        context=self.assumptions)
            except StaticValueFindingError:
                pass

            tgt_dict[tag.axis] = size

        return global_sizes, local_sizes

    @memoize_method
    def get_grid_sizes_for_insn_ids(self, insn_ids, callables_table,
            ignore_auto=False):
        """Return a tuple (global_size, local_size) containing a grid that
        could accommodate execution of all instructions whose IDs are given
        in *insn_ids*.

        :arg insn_ids: a :class:`frozenset` of instruction IDs
        :arg callables_table: an instance of :class:`loopy.Program.CallablesTable`

        *global_size* and *local_size* are :class:`islpy.PwAff` objects.
        """

        if self.overridden_get_grid_sizes_for_insn_ids:
            return self.overridden_get_grid_sizes_for_insn_ids(
                    insn_ids,
                    callables_table=callables_table,
                    ignore_auto=ignore_auto)

        assert self.is_called_from_host, ("Callee kernels do not have sufficient "
                "information to compute grid sizes.")

        global_sizes, local_sizes = self.get_grid_sizes_for_insn_ids_as_dicts(
                insn_ids, callables_table, ignore_auto=ignore_auto)

        def to_dim_tuple(size_dict, which, forced_sizes={}):
            forced_sizes = forced_sizes.copy()

            size_list = []
            sorted_axes = sorted(size_dict.keys())

            while sorted_axes or forced_sizes:
                if sorted_axes:
                    cur_axis = sorted_axes.pop(0)
                else:
                    cur_axis = None

                if len(size_list) in forced_sizes:
                    size_list.append(forced_sizes.pop(len(size_list)))
                    continue

                assert cur_axis is not None

                if cur_axis > len(size_list):
                    raise LoopyError("%s axis %d unused for %s" % (
                        which, len(size_list), self.name))

                size_list.append(size_dict[cur_axis])

            return tuple(size_list)

        return (to_dim_tuple(global_sizes, "global"),
                to_dim_tuple(local_sizes, "local", forced_sizes=self.local_sizes))

    def get_grid_sizes_for_insn_ids_as_exprs(self, insn_ids,
            callables_table, ignore_auto=False):
        """Return a tuple (global_size, local_size) containing a grid that
        could accommodate execution of all instructions whose IDs are given
        in *insn_ids*.

        :arg insn_ids: a :class:`frozenset` of instruction IDs
        :arg callables_table: an instance of :class:`loopy.Program.CallablesTable`

        *global_size* and *local_size* are :mod:`pymbolic` expressions
        """

        grid_size, group_size = self.get_grid_sizes_for_insn_ids(
                insn_ids, callables_table, ignore_auto)

        def tup_to_exprs(tup):
            from loopy.symbolic import pw_aff_to_expr
            return tuple(pw_aff_to_expr(i, int_ok=True) for i in tup)

        return tup_to_exprs(grid_size), tup_to_exprs(group_size)

    def get_grid_size_upper_bounds(self, callables_table, ignore_auto=False):
        """Return a tuple (global_size, local_size) containing a grid that
        could accommodate execution of *all* instructions in the kernel.

        *global_size* and *local_size* are :class:`islpy.PwAff` objects.
        """
        return self.get_grid_sizes_for_insn_ids(
                frozenset(insn.id for insn in self.instructions),
                callables_table,
                ignore_auto=ignore_auto)

    def get_grid_size_upper_bounds_as_exprs(self, callables_table,
            ignore_auto=False):
        """Return a tuple (global_size, local_size) containing a grid that
        could accommodate execution of *all* instructions in the kernel.

        :arg callables_table: an instance of :class:`loopy.Program.CallablesTable`

        *global_size* and *local_size* are :mod:`pymbolic` expressions
        """

        return self.get_grid_sizes_for_insn_ids_as_exprs(
                frozenset(insn.id for insn in self.instructions),
                callables_table,
                ignore_auto=ignore_auto)

    # }}}

    # {{{ local memory

    @memoize_method
    def local_var_names(self):
        from loopy.kernel.data import AddressSpace
        return {
            tv.name
            for tv in self.temporary_variables.values()
            if tv.address_space == AddressSpace.LOCAL}

    def local_mem_use(self):
        from loopy.kernel.data import AddressSpace
        return sum(
                tv.nbytes for tv in self.temporary_variables.values()
                if tv.address_space == AddressSpace.LOCAL)

    # }}}

    # {{{ nosync sets

    @memoize_method
    def get_nosync_set(self, insn_id, scope):
        assert scope in ("local", "global")

        return frozenset(
            insn_id
            for insn_id, nosync_scope in self.id_to_insn[insn_id].no_sync_with
            if nosync_scope == scope or nosync_scope == "any")

    # }}}

    # {{{ pretty-printing

    @memoize_method
    def _get_iname_order_for_printing(self):
        try:
            from loopy.kernel.tools import get_visual_iname_order_embedding
            embedding = get_visual_iname_order_embedding(self)
        except ValueError:
            from loopy.diagnostic import warn_with_kernel
            warn_with_kernel(self,
                "iname-order",
                "get_visual_iname_order_embedding() could not determine a "
                "consistent iname nesting order. This is a possible indication "
                "that the kernel may not schedule successfully, but for now "
                "it only impacts printing of the kernel.")
            embedding = {iname: iname for iname in self.all_inames()}

        return embedding

    def stringify(self, what=None, with_dependencies=False, use_separators=True,
            show_labels=True):
        all_what = {
            "name",
            "arguments",
            "domains",
            "tags",
            "variables",
            "rules",
            "instructions",
            "Dependencies",
            "schedule",
            }

        first_letter_to_what = {
                w[0]: w for w in all_what}
        assert len(first_letter_to_what) == len(all_what)

        if what is None:
            what = all_what.copy()
            if not with_dependencies:
                what.remove("Dependencies")

        if isinstance(what, str):
            if "," in what:
                what = what.split(",")
                what = {s.strip() for s in what}
            else:
                what = {
                        first_letter_to_what[w]
                        for w in what}

        if not (what <= all_what):
            raise LoopyError("invalid 'what' passed: %s"
                    % ", ".join(what-all_what))

        lines = []

        kernel = self

        if use_separators:
            sep = [75*"-"]
        else:
            sep = []

        if "name" in what:
            lines.extend(sep)
            lines.append("KERNEL: " + kernel.name)

        if "arguments" in what:
            lines.extend(sep)
            if show_labels:
                lines.append("ARGUMENTS:")
            for arg_name in natsorted(kernel.arg_dict):
                lines.append(str(kernel.arg_dict[arg_name]))

        if "domains" in what:
            lines.extend(sep)
            if show_labels:
                lines.append("DOMAINS:")
            for dom, parents in zip(kernel.domains, kernel.all_parents_per_domain()):
                lines.append(len(parents)*"  " + str(dom))

        if "tags" in what:
            lines.extend(sep)
            if show_labels:
                lines.append("INAME IMPLEMENTATION TAGS:")
            for iname in natsorted(kernel.all_inames()):
                tags = kernel.iname_tags(iname)

                if not tags:
                    tags_str = "None"
                else:
                    tags_str = ", ".join(str(tag) for tag in tags)

                line = f"{iname}: {tags_str}"
                lines.append(line)

        if "variables" in what and kernel.temporary_variables:
            lines.extend(sep)
            if show_labels:
                lines.append("TEMPORARIES:")
            for tv in natsorted(kernel.temporary_variables.values(),
                    key=lambda tv: tv.name):
                lines.append(str(tv))

        if "rules" in what and kernel.substitutions:
            lines.extend(sep)
            if show_labels:
                lines.append("SUBSTITUTION RULES:")
            for rule_name in natsorted(kernel.substitutions.keys()):
                lines.append(str(kernel.substitutions[rule_name]))

        if "instructions" in what:
            lines.extend(sep)
            if show_labels:
                lines.append("INSTRUCTIONS:")

            from loopy.kernel.tools import stringify_instruction_list
            lines.extend(stringify_instruction_list(kernel))

        dep_lines = []
        for insn in kernel.instructions:
            if insn.depends_on:
                dep_lines.append("{} : {}".format(
                    insn.id, ",".join(insn.depends_on)))

        if "Dependencies" in what and dep_lines:
            lines.extend(sep)
            if show_labels:
                lines.append("DEPENDENCIES: "
                        "(use loopy.show_dependency_graph to visualize)")
            lines.extend(dep_lines)

        if "schedule" in what and kernel.schedule is not None:
            lines.extend(sep)
            if show_labels:
                lines.append("LINEARIZATION:")
            from loopy.schedule import dump_schedule
            lines.append(dump_schedule(kernel, kernel.schedule))

        lines.extend(sep)

        return "\n".join(lines)

    def __str__(self):
        return self.stringify()

    def __unicode__(self):
        return self.stringify()

    # }}}

    # {{{ handle linearization variable that doesn't yet exist

    @property
    def linearization(self):
        return self.schedule

    # }}}

    # {{{ direct execution

    def __call__(self, *args, **kwargs):
<<<<<<< HEAD
        warn("Calling a LoopKernel is deprecated, call a Program "
                "instead.", DeprecationWarning, stacklevel=2)
        from loopy.program import make_program
        program = make_program(self)
        return program(*args, **kwargs)
=======
        """
        Execute the :class:`LoopKernel`.
        """
        key = self.target.get_kernel_executor_cache_key(*args, **kwargs)
        try:
            kex = self._kernel_executor_cache[key]
        except KeyError:
            kex = self.target.get_kernel_executor(self, *args, **kwargs)
            self._kernel_executor_cache[key] = kex

        return kex(*args, **kwargs)
>>>>>>> 9e7b697f

    # }}}

    # {{{ pickling

    def __getstate__(self):
        result = {
                key: getattr(self, key)
                for key in self.__class__.fields
                if hasattr(self, key)}

        result.pop("cache_manager", None)

        # Make the instructions lazily unpickling, to support faster
        # cache retrieval for execution.
        from loopy.kernel.instruction import _get_insn_eq_key, _get_insn_hash_key
        from loopy.tools import (
                LazilyUnpicklingListWithEqAndPersistentHashing as LazyList)

        result["instructions"] = LazyList(
                self.instructions,
                eq_key_getter=_get_insn_eq_key,
                persistent_hash_key_getter=_get_insn_hash_key)

        # Cache written variables to avoid having to unpickle instructions in
        # order to compute the written variables. This is needed on the
        # cache-to-execution path.
        result["_cached_written_variables"] = self.get_written_variables()

        # make sure that kernels are pickled with a cached hash key in place
        from loopy.tools import LoopyKeyBuilder
        LoopyKeyBuilder()(self)

        return (result, self._pytools_persistent_hash_digest)

    def __setstate__(self, state):
        attribs, p_hash_digest = state

        new_fields = set()

        for k, v in attribs.items():
            setattr(self, k, v)
            new_fields.add(k)

        self.register_fields(new_fields)

        if 0:
            # {{{ check that 'reconstituted' object has same hash

            from loopy.tools import LoopyKeyBuilder
            assert p_hash_digest == LoopyKeyBuilder()(self)

            # }}}

        self._pytools_persistent_hash_digest = p_hash_digest

        from loopy.kernel.tools import SetOperationCacheManager
        self.cache_manager = SetOperationCacheManager()
        self._kernel_executor_cache = {}

    # }}}

    # {{{ persistent hash key generation / comparison

    hash_fields = (
            "domains",
            "instructions",
            "args",
            "schedule",
            "name",
            "preambles",
            "assumptions",
            "local_sizes",
            "temporary_variables",
            "iname_to_tags",
            "substitutions",
            "iname_slab_increments",
            "loop_priority",
            "silenced_warnings",
            "options",
            "state",
            "is_called_from_host",
            "target",
            )

    comparison_fields = hash_fields + (
            # Contains pymbolic expressions, hence a (small) headache to hash.
            # Likely not needed for hash uniqueness => headache avoided.
            "applied_iname_rewrites",

            # These are lists of functions. It's not clear how to
            # hash these correctly, so let's not attempt it. We'll
            # just assume that the rest of the hash is specific enough
            # that we won't have to rely on differences in these to
            # resolve hash conflicts.

            "preamble_generators",
            "function_manglers",
            "symbol_manglers",
            )

    update_persistent_hash = update_persistent_hash

    def __hash__(self):
        from loopy.tools import LoopyKeyBuilder
        from pytools.persistent_dict import new_hash
        key_hash = new_hash()
        self.update_persistent_hash(key_hash, LoopyKeyBuilder())
        return hash(key_hash.digest())

    def __eq__(self, other):
        if self is other:
            return True

        if not isinstance(other, LoopKernel):
            return False

        for field_name in self.comparison_fields:
            if field_name == "domains":
                if len(self.domains) != len(other.domains):
                    return False

                for set_a, set_b in zip(self.domains, other.domains):
                    if not (set_a.plain_is_equal(set_b) or set_a.is_equal(set_b)):
                        return False

            elif field_name == "assumptions":
                if not (
                        self.assumptions.plain_is_equal(other.assumptions)
                        or self.assumptions.is_equal(other.assumptions)):
                    return False

            elif getattr(self, field_name) != getattr(other, field_name):
                return False

        return True

    def __ne__(self, other):
        return not self.__eq__(other)

    # }}}

# }}}

# vim: foldmethod=marker<|MERGE_RESOLUTION|>--- conflicted
+++ resolved
@@ -233,16 +233,13 @@
 
         A subclass of :class:`loopy.TargetBase`.
 
-<<<<<<< HEAD
     .. attribute:: is_called_from_host
         An instance of :class:`bool`. Will be set *False* for the kernel which
         would be called from other top level kernels. Default value is
         *True*.
 
-=======
     .. automethod:: __call__
     .. automethod:: copy
->>>>>>> 9e7b697f
     """
 
     # {{{ constructor
@@ -1036,14 +1033,8 @@
         return (
                 {
                     arg.name for arg in self.args
-<<<<<<< HEAD
-                    if isinstance(arg, ArrayArg)
-                    and arg.address_space == AddressSpace.GLOBAL)
-                | set(
-=======
                     if isinstance(arg, ArrayArg)}
                 | {
->>>>>>> 9e7b697f
                     tv.name
                     for tv in self.temporary_variables.values()
                     if tv.address_space == AddressSpace.GLOBAL})
@@ -1482,25 +1473,14 @@
     # {{{ direct execution
 
     def __call__(self, *args, **kwargs):
-<<<<<<< HEAD
+        """
+        Execute the :class:`LoopKernel`.
+        """
         warn("Calling a LoopKernel is deprecated, call a Program "
                 "instead.", DeprecationWarning, stacklevel=2)
         from loopy.program import make_program
         program = make_program(self)
         return program(*args, **kwargs)
-=======
-        """
-        Execute the :class:`LoopKernel`.
-        """
-        key = self.target.get_kernel_executor_cache_key(*args, **kwargs)
-        try:
-            kex = self._kernel_executor_cache[key]
-        except KeyError:
-            kex = self.target.get_kernel_executor(self, *args, **kwargs)
-            self._kernel_executor_cache[key] = kex
-
-        return kex(*args, **kwargs)
->>>>>>> 9e7b697f
 
     # }}}
 
