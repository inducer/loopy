--- conflicted
+++ resolved
@@ -20,13 +20,7 @@
 THE SOFTWARE.
 """
 
-<<<<<<< HEAD
-import six
-from six.moves import zip
-
-=======
 import islpy as isl
->>>>>>> 23d7e9ca
 from pytools import ImmutableRecord
 from loopy.diagnostic import LoopyError
 
@@ -404,13 +398,8 @@
 
         new_arg_id_to_dtype = None
         if self.arg_id_to_dtype is not None:
-<<<<<<< HEAD
-            new_arg_id_to_dtype = dict((id, with_target_if_not_None(dtype)) for id,
-                    dtype in six.iteritems(self.arg_id_to_dtype))
-=======
-            new_arg_id_to_dtype = {id: with_target_if_not_None(dtype) for id,
-                    dtype in self.arg_id_to_dtype.items()}
->>>>>>> 23d7e9ca
+            new_arg_id_to_dtype = {id: with_target_if_not_None(dtype)
+                                   for id, dtype in self.arg_id_to_dtype.items()}
 
         return self.copy(arg_id_to_dtype=new_arg_id_to_dtype)
 
@@ -696,7 +685,7 @@
                     callables_table))
 
         new_arg_id_to_dtype = {}
-        for pos, kw in six.iteritems(pos_to_kw):
+        for pos, kw in pos_to_kw.items():
             new_arg_id_to_dtype[kw] = specialized_kernel.arg_dict[kw].dtype
             new_arg_id_to_dtype[pos] = specialized_kernel.arg_dict[kw].dtype
 
@@ -744,15 +733,10 @@
                 else:
                     return expr
 
-<<<<<<< HEAD
             subst_mapper = SubstitutionMapper(subst_func)
 
-            arg_id_to_descr = dict((arg_id, descr.map_expr(subst_mapper)) for
-                    arg_id, descr in six.iteritems(arg_id_to_descr))
-=======
-        arg_id_to_descr = {arg_id: descr.map_expr(subst_mapper) for
-                arg_id, descr in arg_id_to_descr.items()}
->>>>>>> 23d7e9ca
+            arg_id_to_descr = {arg_id: descr.map_expr(subst_mapper)
+                               for arg_id, descr in arg_id_to_descr.items()}
 
         # }}}
 
@@ -768,7 +752,7 @@
         new_args = self.subkernel.args[:]
         kw_to_pos, pos_to_kw = get_kw_pos_association(self.subkernel)
 
-        for arg_id, descr in six.iteritems(arg_id_to_descr):
+        for arg_id, descr in arg_id_to_descr.items():
             if isinstance(arg_id, int):
                 arg_id = pos_to_kw[arg_id]
             assert isinstance(arg_id, str)
@@ -819,14 +803,9 @@
                     callables_table))
 
         if assumptions:
-<<<<<<< HEAD
-            args_added_knl = assume(args_added_knl, ' and '.join([
-                '{0}={1}'.format(key, val) for key, val in
-                six.iteritems(assumptions)]))
-=======
-            args_added_knl = assume(args_added_knl, " and ".join([
-                f"{key}={val}" for key, val in assumptions.items()]))
->>>>>>> 23d7e9ca
+            assumption_str = " and ".join([f"{key}={val}"
+                                           for key, val in assumptions.items()])
+            args_added_knl = assume(args_added_knl, assumption_str)
 
         return (
                 self.copy(
@@ -840,7 +819,7 @@
 
         arg_id_to_descr = {}
 
-        for pos, kw in six.iteritems(pos_to_kw):
+        for pos, kw in pos_to_kw.items():
             arg = self.subkernel.arg_dict[kw]
             arg_id_to_descr[pos] = ArrayArgDescriptor(
                     shape=arg.shape,
@@ -959,7 +938,7 @@
     def with_types(self, arg_id_to_dtype, kernel, callables_table):
         if self.arg_id_to_dtype is not None:
             # specializing an already specialized function.
-            for arg_id, dtype in six.iteritems(arg_id_to_dtype):
+            for arg_id, dtype in arg_id_to_dtype.items():
                 # only checking for the ones which have been provided
                 # if does not match, returns an error.
                 if self.arg_id_to_dtype[arg_id] != arg_id_to_dtype[arg_id]:
