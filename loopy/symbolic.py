--- conflicted
+++ resolved
@@ -24,11 +24,7 @@
 """
 
 
-<<<<<<< HEAD
-from typing import ClassVar, Tuple, Union
-=======
-from typing import AbstractSet, ClassVar, Mapping, Sequence, Tuple
->>>>>>> f8abfa99
+from typing import AbstractSet, ClassVar, Mapping, Sequence, Tuple, Union
 from functools import reduce, cached_property
 from sys import intern
 import re
