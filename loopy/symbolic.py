"""Pymbolic mappers for loopy."""


__copyright__ = "Copyright (C) 2012 Andreas Kloeckner"

__license__ = """
Permission is hereby granted, free of charge, to any person obtaining a copy
of this software and associated documentation files (the "Software"), to deal
in the Software without restriction, including without limitation the rights
to use, copy, modify, merge, publish, distribute, sublicense, and/or sell
copies of the Software, and to permit persons to whom the Software is
furnished to do so, subject to the following conditions:

The above copyright notice and this permission notice shall be included in
all copies or substantial portions of the Software.

THE SOFTWARE IS PROVIDED "AS IS", WITHOUT WARRANTY OF ANY KIND, EXPRESS OR
IMPLIED, INCLUDING BUT NOT LIMITED TO THE WARRANTIES OF MERCHANTABILITY,
FITNESS FOR A PARTICULAR PURPOSE AND NONINFRINGEMENT. IN NO EVENT SHALL THE
AUTHORS OR COPYRIGHT HOLDERS BE LIABLE FOR ANY CLAIM, DAMAGES OR OTHER
LIABILITY, WHETHER IN AN ACTION OF CONTRACT, TORT OR OTHERWISE, ARISING FROM,
OUT OF OR IN CONNECTION WITH THE SOFTWARE OR THE USE OR OTHER DEALINGS IN
THE SOFTWARE.
"""


from functools import reduce
from sys import intern

from pytools import memoize, memoize_method, ImmutableRecord
import pytools.lex

import pymbolic.primitives as p

from pymbolic.mapper import (
        CombineMapper as CombineMapperBase,
        IdentityMapper as IdentityMapperBase,
        WalkMapper as WalkMapperBase,
        CallbackMapper as CallbackMapperBase,
        CSECachingMapperMixin,
        )
from pymbolic.mapper.evaluator import \
        EvaluationMapper as EvaluationMapperBase
from pymbolic.mapper.substitutor import \
        SubstitutionMapper as SubstitutionMapperBase
from pymbolic.mapper.stringifier import \
        StringifyMapper as StringifyMapperBase
from pymbolic.mapper.dependency import \
        DependencyMapper as DependencyMapperBase
from pymbolic.mapper.coefficient import \
        CoefficientCollector as CoefficientCollectorBase
from pymbolic.mapper.unifier import UnidirectionalUnifier \
        as UnidirectionalUnifierBase
from pymbolic.mapper.constant_folder import \
        ConstantFoldingMapper as ConstantFoldingMapperBase

from pymbolic.parser import Parser as ParserBase

from loopy.diagnostic import ExpressionToAffineConversionError

import islpy as isl
from islpy import dim_type

import re
import numpy as np

__doc__ = """
.. currentmodule:: loopy.symbolic

.. autoclass:: Literal

.. autoclass:: ArrayLiteral

.. autoclass:: FunctionIdentifier

.. autoclass:: TypedCSE

.. autoclass:: TypeCast

.. autoclass:: TaggedVariable

.. autoclass:: Reduction

.. autoclass:: LinearSubscript

.. autoclass:: RuleArgument

.. autoclass:: ExpansionState

.. autoclass:: RuleAwareIdentityMapper
"""


# {{{ mappers with support for loopy-specific primitives

class IdentityMapperMixin:
    def map_literal(self, expr, *args, **kwargs):
        return expr

    def map_array_literal(self, expr, *args, **kwargs):
        return type(expr)(tuple(self.rec(ch, *args, **kwargs)
                                for ch in expr.children))

    def map_group_hw_index(self, expr, *args, **kwargs):
        return expr

    def map_local_hw_index(self, expr, *args, **kwargs):
        return expr

    def map_loopy_function_identifier(self, expr, *args, **kwargs):
        return expr

    def map_reduction(self, expr, *args, **kwargs):
        mapped_inames = [self.rec(p.Variable(iname), *args, **kwargs)
                         for iname in expr.inames]

        new_inames = []
        for iname, new_sym_iname in zip(expr.inames, mapped_inames):
            if not isinstance(new_sym_iname, p.Variable):
                from loopy.diagnostic import LoopyError
                raise LoopyError("%s did not map iname '%s' to a variable"
                        % (type(self).__name__, iname))

            new_inames.append(new_sym_iname.name)

        return Reduction(
                expr.operation, tuple(new_inames),
                self.rec(expr.expr, *args, **kwargs),
                allow_simultaneous=expr.allow_simultaneous)

    def map_tagged_variable(self, expr, *args, **kwargs):
        # leaf, doesn't change
        return expr

    def map_type_annotation(self, expr, *args, **kwargs):
        return type(expr)(expr.type, self.rec(expr.child))

    map_type_cast = map_type_annotation

    map_linear_subscript = IdentityMapperBase.map_subscript

    map_rule_argument = map_group_hw_index


class IdentityMapper(IdentityMapperBase, IdentityMapperMixin):
    pass


class PartialEvaluationMapper(
        EvaluationMapperBase, CSECachingMapperMixin, IdentityMapperMixin):
    def map_variable(self, expr):
        return expr

    def map_common_subexpression_uncached(self, expr):
        return type(expr)(self.rec(expr.child), expr.prefix, expr.scope)


class WalkMapper(WalkMapperBase):
    def map_literal(self, expr, *args, **kwargs):
        self.visit(expr, *args, **kwargs)

    def map_array_literal(self, expr, *args, **kwargs):
        if not self.visit(expr, *args, **kwargs):
            return

        for ch in expr.children:
            self.rec(ch, *args, **kwargs)

    def map_group_hw_index(self, expr, *args, **kwargs):
        self.visit(expr, *args, **kwargs)

    def map_local_hw_index(self, expr, *args, **kwargs):
        self.visit(expr, *args, **kwargs)

    def map_reduction(self, expr, *args, **kwargs):
        if not self.visit(expr, *args, **kwargs):
            return

        self.rec(expr.expr, *args, **kwargs)

    def map_type_cast(self, expr, *args, **kwargs):
        if not self.visit(expr, *args, **kwargs):
            return
        self.rec(expr.child, *args, **kwargs)

    map_tagged_variable = WalkMapperBase.map_variable

    def map_loopy_function_identifier(self, expr, *args, **kwargs):
        self.visit(expr, *args, **kwargs)

    map_linear_subscript = WalkMapperBase.map_subscript

    map_rule_argument = map_group_hw_index


class CallbackMapper(CallbackMapperBase, IdentityMapper):
    map_reduction = CallbackMapperBase.map_constant


class CombineMapper(CombineMapperBase):
    def map_reduction(self, expr, *args, **kwargs):
        return self.rec(expr.expr, *args, **kwargs)

    map_linear_subscript = CombineMapperBase.map_subscript


class SubstitutionMapper(
        CSECachingMapperMixin, SubstitutionMapperBase, IdentityMapperMixin):
    def map_common_subexpression_uncached(self, expr):
        return type(expr)(self.rec(expr.child), expr.prefix, expr.scope)


class ConstantFoldingMapper(ConstantFoldingMapperBase,
        IdentityMapperMixin):
    pass


class StringifyMapper(StringifyMapperBase):
    def map_literal(self, expr, *args):
        return expr.s

    def map_array_literal(self, expr, *args):
        return "{%s}" % ", ".join(self.rec(ch) for ch in expr.children)

    def map_group_hw_index(self, expr, enclosing_prec):
        return "grp.%d" % expr.index

    def map_local_hw_index(self, expr, enclosing_prec):
        return "loc.%d" % expr.index

    def map_reduction(self, expr, prec):
        from pymbolic.mapper.stringifier import PREC_NONE

        return "{}reduce({}, [{}], {})".format(
                "simul_" if expr.allow_simultaneous else "",
                expr.operation, ", ".join(expr.inames),
                self.rec(expr.expr, PREC_NONE))

    def map_tagged_variable(self, expr, prec):
        return f"{expr.name}${expr.tag}"

    def map_linear_subscript(self, expr, enclosing_prec):
        from pymbolic.mapper.stringifier import PREC_CALL, PREC_NONE
        return self.parenthesize_if_needed(
                self.format("%s[[%s]]",
                    self.rec(expr.aggregate, PREC_CALL),
                    self.rec(expr.index, PREC_NONE)),
                enclosing_prec, PREC_CALL)

    def map_loopy_function_identifier(self, expr, enclosing_prec):
        return "{}<{}>".format(
                type(expr).__name__,
                ", ".join(str(a) for a in expr.__getinitargs__()))

    def map_rule_argument(self, expr, enclosing_prec):
        return "<arg%d>" % expr.index

    def map_type_cast(self, expr, enclosing_prec):
        from pymbolic.mapper.stringifier import PREC_NONE
        return "cast({}, {})".format(
                repr(expr.type), self.rec(expr.child, PREC_NONE))


class EqualityPreservingStringifyMapper(StringifyMapperBase):
    """
    For the benefit of
    :meth:`loopy.tools.LoopyEqKeyBuilder.update_for_pymbolic_field`,
    this mapper satisfies the invariant

    ``mapper(expr_1) == mapper(expr_2)``
    if and only if
    ``expr_1 == expr_2``
    """

    def __init__(self):
        super().__init__()

    def map_constant(self, expr, enclosing_prec):
        if isinstance(expr, np.generic):
            # Explicitly typed: Emitted string must reflect type exactly.

            # FIXME: This syntax cannot currently be parsed.

            return "{}({})".format(type(expr).__name__, repr(expr))
        else:
            result = repr(expr)

            from pymbolic.mapper.stringifier import PREC_SUM
            if not (result.startswith("(") and result.endswith(")")) \
                    and ("-" in result or "+" in result) \
                    and (enclosing_prec > PREC_SUM):
                return self.parenthesize(result)
            else:
                return result


class UnidirectionalUnifier(UnidirectionalUnifierBase):
    def map_reduction(self, expr, other, unis):
        if not isinstance(other, type(expr)):
            return self.treat_mismatch(expr, other, unis)
        if (expr.inames != other.inames
                or type(expr.operation) != type(other.operation)):  # noqa
            return []

        return self.rec(expr.expr, other.expr, unis)

    def map_tagged_variable(self, expr, other, urecs):
        new_uni_record = self.unification_record_from_equation(
                expr, other)
        if new_uni_record is None:
            # Check if the variables match literally--that's ok, too.
            if (isinstance(other, TaggedVariable)
                    and expr.name == other.name
                    and expr.tag == other.tag
                    and expr.name not in self.lhs_mapping_candidates):
                return urecs
            else:
                return []
        else:
            from pymbolic.mapper.unifier import unify_many
            return unify_many(urecs, new_uni_record)


class DependencyMapper(DependencyMapperBase):
    def map_group_hw_index(self, expr, *args, **kwargs):
        return set()

    def map_local_hw_index(self, expr, *args, **kwargs):
        return set()

    def map_call(self, expr, *args, **kwargs):
        # Loopy does not have first-class functions. Do not descend
        # into 'function' attribute of Call.
        return self.combine(
                self.rec(child, *args, **kwargs) for child in expr.parameters)

    def map_reduction(self, expr, *args, **kwargs):
        deps = self.rec(expr.expr, *args, **kwargs)
        return deps - {p.Variable(iname) for iname in expr.inames}

    def map_tagged_variable(self, expr, *args, **kwargs):
        return {expr}

    def map_loopy_function_identifier(self, expr, *args, **kwargs):
        return set()

    map_linear_subscript = DependencyMapperBase.map_subscript

    def map_type_cast(self, expr, *args, **kwargs):
        return self.rec(expr.child, *args, **kwargs)

    def map_literal(self, expr):
        return set()


class SubstitutionRuleExpander(IdentityMapper):
    def __init__(self, rules):
        self.rules = rules

    def map_variable(self, expr):
        if expr.name in self.rules:
            return self.map_substitution(expr.name, self.rules[expr.name], ())
        else:
            return super().map_variable(expr)

    def map_call(self, expr):
        if expr.function.name in self.rules:
            return self.map_substitution(
                    expr.function.name,
                    self.rules[expr.function.name],
                    expr.parameters)
        else:
            return super().map_call(expr)

    def map_substitution(self, name, rule, arguments):
        if len(rule.arguments) != len(arguments):
            from loopy.diagnostic import LoopyError
            raise LoopyError("number of arguments to '%s' does not match "
                    "definition" % name)

        from pymbolic.mapper.substitutor import make_subst_func
        submap = SubstitutionMapper(
                make_subst_func(
                    dict(zip(rule.arguments, arguments))))

        expr = submap(rule.expression)

        return self.rec(expr)

# }}}


# {{{ loopy-specific primitives

class LoopyExpressionBase(p.Expression):
    def stringifier(self):
        from loopy.diagnostic import LoopyError
        raise LoopyError("pymbolic < 2019.1 is in use. Please upgrade.")

    def make_stringifier(self, originating_stringifier=None):
        return StringifyMapper()


class Literal(LoopyExpressionBase):
    """A literal to be used during code generation.

    .. note::

        Only used in the output of
        :mod:`loopy.target.c.codegen.expression.ExpressionToCExpressionMapper` (and
        similar mappers). Not for use in Loopy source representation.
    """

    def __init__(self, s):
        self.s = s

    def __getinitargs__(self):
        return (self.s,)

    init_arg_names = ("s",)

    mapper_method = "map_literal"


class ArrayLiteral(LoopyExpressionBase):
    """An array literal.

    .. note::

        Only used in the output of
        :mod:`loopy.target.c.codegen.expression.ExpressionToCExpressionMapper` (and
        similar mappers). Not for use in Loopy source representation.
    """

    def __init__(self, children):
        self.children = children

    def __getinitargs__(self):
        return (self.children,)

    init_arg_names = ("children",)

    mapper_method = "map_array_literal"


class HardwareAxisIndex(LoopyExpressionBase):
    def __init__(self, axis):
        self.axis = axis

    def __getinitargs__(self):
        return (self.axis,)

    init_arg_names = ("axis",)


class GroupHardwareAxisIndex(HardwareAxisIndex):
    """
    .. note::

        Only used in the output of
        :mod:`loopy.target.c.expression.ExpressionToCExpressionMapper` (and
        similar mappers). Not for use in Loopy source representation.
    """
    mapper_method = "map_group_hw_index"


class LocalHardwareAxisIndex(HardwareAxisIndex):
    """
    .. note::

        Only used in the output of
        :mod:`loopy.target.c.expression.ExpressionToCExpressionMapper` (and
        similar mappers). Not for use in Loopy source representation.
    """
    mapper_method = "map_local_hw_index"


class FunctionIdentifier(LoopyExpressionBase):
    """A base class for symbols representing functions."""

    init_arg_names = ()

    mapper_method = intern("map_loopy_function_identifier")


class TypedCSE(LoopyExpressionBase, p.CommonSubexpression):
    """A :class:`pymbolic.primitives.CommonSubexpression` annotated with
    a :class:`numpy.dtype`.
    """

    def __init__(self, child, prefix=None, dtype=None):
        super().__init__(child, prefix)
        self.dtype = dtype

    def __getinitargs__(self):
        return (self.child, self.dtype, self.prefix)

    def get_extra_properties(self):
        return dict(dtype=self.dtype)


class TypeAnnotation(LoopyExpressionBase):
    """Undocumented for now. Currently only used internally around LHSs of
    assignments that create temporaries.
    """

    def __init__(self, type, child):
        super().__init__()
        self.type = type
        self.child = child

    def __getinitargs__(self):
        return (self.type, self.child)

    mapper_method = intern("map_type_annotation")


class TypeCast(LoopyExpressionBase):
    """Only defined for numerical types with semantics matching
    :meth:`numpy.ndarray.astype`.

    .. attribute:: child

        The expression to be cast.
    """

    def __init__(self, type, child):
        super().__init__()

        from loopy.types import to_loopy_type, NumpyType
        type = to_loopy_type(type)

        if (not isinstance(type, NumpyType)
                or not issubclass(type.dtype.type, np.number)):
            from loopy.diagnostic import LoopyError
            raise LoopyError("TypeCast only supports numerical numpy types, "
                    "not '%s'" % type)

        # We're storing the type as a name for now to avoid
        # numpy pickling bug madness. (see loopy.types)
        self._type_name = type.dtype.name
        self.child = child

    @property
    def type(self):
        from loopy.types import NumpyType
        return NumpyType(np.dtype(self._type_name))

    # init_arg_names is a misnomer--they're attribute names used for pickling.
    init_arg_names = ("_type_name", "child")

    def __getinitargs__(self):
        return (self._type_name, self.child)

    mapper_method = intern("map_type_cast")


class TaggedVariable(LoopyExpressionBase, p.Variable):
    """This is an identifier with a tag, such as 'matrix$one', where
    'one' identifies this specific use of the identifier. This mechanism
    may then be used to address these uses--such as by prefetching only
    accesses tagged a certain way.
    """

    init_arg_names = ("name", "tag")

    def __init__(self, name, tag):
        super().__init__(name)
        self.tag = tag

    def __getinitargs__(self):
        return self.name, self.tag

    mapper_method = intern("map_tagged_variable")


class Reduction(LoopyExpressionBase):
    """
    Represents a reduction operation on :attr:`expr` across :attr:`inames`.

    .. attribute:: operation

        an instance of :class:`loopy.library.reduction.ReductionOperation`

    .. attribute:: inames

        a list of inames across which reduction on :attr:`expr` is being
        carried out.

    .. attribute:: expr

        An expression which may have tuple type. If the expression has tuple
        type, it must be one of the following:
        * a :class:`tuple` of :class:`pymbolic.primitives.Expression`, or
        * a :class:`loopy.symbolic.Reduction`, or
        * a function call or substitution rule invocation.

    .. attribute:: allow_simultaneous

        A :class:`bool`. If not *True*, an iname is allowed to be used
        in precisely one reduction, to avoid mis-nesting errors.
    """

    init_arg_names = ("operation", "inames", "expr", "allow_simultaneous")

    def __init__(self, operation, inames, expr, allow_simultaneous=False):
        if isinstance(inames, str):
            inames = tuple(iname.strip() for iname in inames.split(","))

        elif isinstance(inames, p.Variable):
            inames = (inames,)

        assert isinstance(inames, tuple)

        def strip_var(iname):
            if isinstance(iname, p.Variable):
                iname = iname.name

            assert isinstance(iname, str)
            return iname

        inames = tuple(strip_var(iname) for iname in inames)

        if isinstance(operation, str):
            from loopy.library.reduction import parse_reduction_op
            operation = parse_reduction_op(operation)

        from loopy.library.reduction import ReductionOperation
        assert isinstance(operation, ReductionOperation)

        from loopy.diagnostic import LoopyError

        if operation.arg_count > 1:
            from pymbolic.primitives import Call

            if not isinstance(expr, (tuple, Reduction, Call)):
                raise LoopyError("reduction argument must be one of "
                                 "a tuple, reduction, or call; "
                                 "got '%s'" % type(expr).__name__)
        else:
            # Sanity checks
            if isinstance(expr, tuple):
                raise LoopyError("got a tuple argument to a scalar reduction")
            elif isinstance(expr, Reduction) and expr.is_tuple_typed:
                raise LoopyError("got a tuple typed argument to a scalar reduction")

        self.operation = operation
        self.inames = inames
        self.expr = expr
        self.allow_simultaneous = allow_simultaneous

    def __getinitargs__(self):
        return (self.operation, self.inames, self.expr, self.allow_simultaneous)

    def get_hash(self):
        return hash((self.__class__, self.operation, self.inames, self.expr))

    def is_equal(self, other):
        return (other.__class__ == self.__class__
                and other.operation == self.operation
                and other.inames == self.inames
                and other.expr == self.expr)

    @property
    def is_tuple_typed(self):
        return self.operation.arg_count > 1

    @property
    @memoize_method
    def inames_set(self):
        return set(self.inames)

    mapper_method = intern("map_reduction")


class LinearSubscript(LoopyExpressionBase):
    """Represents a linear index into a multi-dimensional array, completely
    ignoring any multi-dimensional layout.
    """

    init_arg_names = ("aggregate", "index")

    def __init__(self, aggregate, index):
        self.aggregate = aggregate
        self.index = index

    def __getinitargs__(self):
        return self.aggregate, self.index

    mapper_method = intern("map_linear_subscript")


class RuleArgument(LoopyExpressionBase):
    """Represents a (numbered) argument of a :class:`loopy.SubstitutionRule`.
    Only used internally in the rule-aware mappers to match subst rules
    independently of argument names.
    """

    init_arg_names = ("index",)

    def __init__(self, index):
        self.index = index

    def __getinitargs__(self):
        return (self.index,)

    mapper_method = intern("map_rule_argument")

# }}}


@memoize
def get_dependencies(expr):
    dep_mapper = DependencyMapper(composite_leaves=False)
    return frozenset(dep.name for dep in dep_mapper(expr))


# {{{ rule-aware mappers

def parse_tagged_name(expr):
    if isinstance(expr, TaggedVariable):
        return expr.name, expr.tag
    elif isinstance(expr, p.Variable):
        return expr.name, None
    else:
        raise RuntimeError("subst rule name not understood: %s" % expr)


class ExpansionState(ImmutableRecord):
    """
    .. attribute:: kernel
    .. attribute:: instruction

    .. attribute:: stack

        a tuple representing the current expansion stack, as a tuple
        of (name, tag) pairs.

    .. attribute:: arg_context

        a dict representing current argument values
    """

    @property
    def insn_id(self):
        return self.instruction.id

    def apply_arg_context(self, expr):
        from pymbolic.mapper.substitutor import make_subst_func
        return SubstitutionMapper(
                make_subst_func(self.arg_context))(expr)


class SubstitutionRuleRenamer(IdentityMapper):
    def __init__(self, renames):
        self.renames = renames

    def map_call(self, expr):
        if not isinstance(expr.function, p.Variable):
            return IdentityMapper.map_call(self, expr)

        name, tag = parse_tagged_name(expr.function)

        new_name = self.renames.get(name)
        if new_name is None:
            return IdentityMapper.map_call(self, expr)

        if tag is None:
            sym = p.Variable(new_name)
        else:
            sym = TaggedVariable(new_name, tag)

        return type(expr)(sym, tuple(self.rec(child) for child in expr.parameters))

    def map_variable(self, expr):
        name, tag = parse_tagged_name(expr)

        new_name = self.renames.get(name)
        if new_name is None:
            return IdentityMapper.map_variable(self, expr)

        if tag is None:
            return p.Variable(new_name)
        else:
            return TaggedVariable(new_name, tag)


def rename_subst_rules_in_instructions(insns, renames):
    subst_renamer = SubstitutionRuleRenamer(renames)

    return [
            insn.with_transformed_expressions(subst_renamer)
            for insn in insns]


class SubstitutionRuleMappingContext:
    def _get_subst_rule_key(self, args, body):
        subst_dict = {
                arg: RuleArgument(i)
                for i, arg in enumerate(args)}

        from pymbolic.mapper.substitutor import make_subst_func
        arg_subst_map = SubstitutionMapper(make_subst_func(subst_dict))

        return arg_subst_map(body)

    def __init__(self, old_subst_rules, make_unique_var_name):
        self.old_subst_rules = old_subst_rules
        self.make_unique_var_name = make_unique_var_name

        # maps subst rule (args, bodies) to (names, original_name)
        self.subst_rule_registry = {
                self._get_subst_rule_key(rule.arguments, rule.expression):
                (name, rule.arguments, rule.expression)
                for name, rule in old_subst_rules.items()}

        # maps subst rule (args, bodies) to a list of old names,
        # which doubles as (a) a histogram of uses and (b) a way
        # to deterministically find the 'lexicographically earliest'
        # name
        self.subst_rule_old_names = {}

    def register_subst_rule(self, original_name, args, body):
        """Returns a name (as a string) for a newly created substitution
        rule.
        """
        key = self._get_subst_rule_key(args, body)
        reg_value = self.subst_rule_registry.get(key)

        if reg_value is None:
            # These names are temporary and won't stick around.
            new_name = self.make_unique_var_name("_lpy_tmp_"+original_name)
            self.subst_rule_registry[key] = (new_name, args, body)
        else:
            new_name, _, _ = reg_value

        self.subst_rule_old_names.setdefault(key, []).append(original_name)
        return new_name

    def _get_new_substitutions_and_renames(self):
        """This makes a new dictionary of substitutions from the ones
        encountered in mapping all the encountered expressions.
        It tries hard to keep substitution names the same--i.e.
        if all derivative versions of a substitution rule ended
        up with the same mapped version, then this version should
        retain the name that the substitution rule had previously.
        Unfortunately, this can't be done in a single pass, and so
        the routine returns an additional dictionary *subst_renames*
        of renamings to be performed on the processed expressions.

        The returned substitutions already have the rename applied
        to them.

        :returns: (new_substitutions, subst_renames)
        """

        from loopy.kernel.data import SubstitutionRule

        result = {}
        renames = {}

        used_names = set()

        for key, (name, args, body) in self.subst_rule_registry.items():
            orig_names = self.subst_rule_old_names.get(key, [])

            # If no orig_names are found, then this particular
            # subst rule was never referenced, and so it's fine
            # to leave out.

            if not orig_names:
                continue

            new_name = min(orig_names)
            if new_name in used_names:
                new_name = self.make_unique_var_name(new_name)

            renames[name] = new_name
            used_names.add(new_name)

            result[new_name] = SubstitutionRule(
                    name=new_name,
                    arguments=args,
                    expression=body)

        # {{{ perform renames on new substitutions

        subst_renamer = SubstitutionRuleRenamer(renames)

        renamed_result = {}
        for name, rule in result.items():
            renamed_result[name] = rule.copy(
                    expression=subst_renamer(rule.expression))

        # }}}

        return renamed_result, renames

    def finish_kernel(self, kernel):
        new_substs, renames = self._get_new_substitutions_and_renames()

        new_insns = rename_subst_rules_in_instructions(kernel.instructions, renames)

        return kernel.copy(
            substitutions=new_substs,
            instructions=new_insns)


class RuleAwareIdentityMapper(IdentityMapper):
    """Note: the third argument dragged around by this mapper is the
    current :class:`ExpansionState`.

    Subclasses of this must be careful to not touch identifiers that
    are in :attr:`ExpansionState.arg_context`.
    """

    def __init__(self, rule_mapping_context):
        self.rule_mapping_context = rule_mapping_context

    def map_variable(self, expr, expn_state):
        name, tag = parse_tagged_name(expr)
        if name not in self.rule_mapping_context.old_subst_rules:
            return IdentityMapper.map_variable(self, expr, expn_state)
        else:
            return self.map_substitution(name, tag, (), expn_state)

    def map_call(self, expr, expn_state):
        if not isinstance(expr.function, p.Variable):
            return IdentityMapper.map_call(self, expr, expn_state)

        name, tag = parse_tagged_name(expr.function)

        if name not in self.rule_mapping_context.old_subst_rules:
            return super().map_call(expr, expn_state)
        else:
            return self.map_substitution(name, tag, self.rec(
                expr.parameters, expn_state), expn_state)

    @staticmethod
    def make_new_arg_context(rule_name, arg_names, arguments, arg_context):
        if len(arg_names) != len(arguments):
            raise RuntimeError("Rule '%s' invoked with %d arguments (needs %d)"
                    % (rule_name, len(arguments), len(arg_names), ))

        from pymbolic.mapper.substitutor import make_subst_func
        arg_subst_map = SubstitutionMapper(make_subst_func(arg_context))
        return {
                formal_arg_name: arg_subst_map(arg_value)
                for formal_arg_name, arg_value in zip(arg_names, arguments)}

    def map_substitution(self, name, tag, arguments, expn_state):
        rule = self.rule_mapping_context.old_subst_rules[name]

        rec_arguments = self.rec(arguments, expn_state)

        if tag is None:
            tags = None
        else:
            tags = (tag,)

        new_expn_state = expn_state.copy(
                stack=expn_state.stack + ((name, tags),),
                arg_context=self.make_new_arg_context(
                    name, rule.arguments, rec_arguments, expn_state.arg_context))

        result = self.rec(rule.expression, new_expn_state)

        new_name = self.rule_mapping_context.register_subst_rule(
                name, rule.arguments, result)

        if tag is None:
            sym = p.Variable(new_name)
        else:
            sym = TaggedVariable(new_name, tag)

        if arguments:
            return sym(*rec_arguments)
        else:
            return sym

    def __call__(self, expr, kernel, insn):
        from loopy.kernel.data import InstructionBase
        assert insn is None or isinstance(insn, InstructionBase)

        return IdentityMapper.__call__(self, expr,
                ExpansionState(
                    kernel=kernel,
                    instruction=insn,
                    stack=(),
                    arg_context={}))

    def map_instruction(self, kernel, insn):
        return insn

    def map_kernel(self, kernel):
        new_insns = [
                # While subst rules are not allowed in assignees, the mapper
                # may perform tasks entirely unrelated to subst rules, so
                # we must map assignees, too.
                self.map_instruction(kernel,
                    insn.with_transformed_expressions(
                        lambda expr: self(expr, kernel, insn)))
                for insn in kernel.instructions]

        return kernel.copy(instructions=new_insns)


class RuleAwareSubstitutionMapper(RuleAwareIdentityMapper):
    def __init__(self, rule_mapping_context, subst_func, within):
        super().__init__(rule_mapping_context)

        self.subst_func = subst_func
        self.within = within

    def map_variable(self, expr, expn_state):
        if (expr.name in expn_state.arg_context
                or not self.within(
                    expn_state.kernel, expn_state.instruction, expn_state.stack)):
            return super().map_variable(
                    expr, expn_state)

        result = self.subst_func(expr)
        if result is not None:
            return result
        else:
            return super().map_variable(
                    expr, expn_state)


class RuleAwareSubstitutionRuleExpander(RuleAwareIdentityMapper):
    def __init__(self, rule_mapping_context, rules, within):
        super().__init__(rule_mapping_context)

        self.rules = rules
        self.within = within

    def map_substitution(self, name, tag, arguments, expn_state):
        if tag is None:
            tags = None
        else:
            tags = (tag,)

        new_stack = expn_state.stack + ((name, tags),)

        if self.within(expn_state.kernel, expn_state.instruction, new_stack):
            # expand
            rule = self.rules[name]

            new_expn_state = expn_state.copy(
                    stack=new_stack,
                    arg_context=self.make_new_arg_context(
                        name, rule.arguments, arguments, expn_state.arg_context))

            result = self.rec(rule.expression, new_expn_state)

            # substitute in argument values
            from pymbolic.mapper.substitutor import make_subst_func
            subst_map = SubstitutionMapper(make_subst_func(
                new_expn_state.arg_context))

            return subst_map(result)

        else:
            # do not expand
            return super().map_substitution(
                    name, tag, arguments, expn_state)

# }}}


# {{{ functions to primitives, parsing

class VarToTaggedVarMapper(IdentityMapper):
    def map_variable(self, expr):
        dollar_idx = expr.name.find("$")
        if dollar_idx == -1:
            return expr
        else:
            return TaggedVariable(expr.name[:dollar_idx],
                    expr.name[dollar_idx+1:])


class FunctionToPrimitiveMapper(IdentityMapper):
    """Looks for invocations of a function called 'cse' or 'reduce' and
    turns those into the actual pymbolic primitives used for that.
    """

    def _parse_reduction(self, operation, inames, red_exprs,
            allow_simultaneous=False):
        if isinstance(inames, p.Variable):
            inames = (inames,)

        if not isinstance(inames, (tuple)):
            raise TypeError("iname argument to reduce() must be a symbol "
                    "or a tuple of symbols")

        processed_inames = []
        for iname in inames:
            if not isinstance(iname, p.Variable):
                raise TypeError("iname argument to reduce() must be a symbol "
                        "or a tuple or a tuple of symbols")

            processed_inames.append(iname.name)

        if len(red_exprs) == 1:
            red_exprs = red_exprs[0]

        return Reduction(operation, tuple(processed_inames), red_exprs,
                allow_simultaneous=allow_simultaneous)

    def map_call(self, expr):
        from loopy.library.reduction import parse_reduction_op

        if not isinstance(expr.function, p.Variable):
            return IdentityMapper.map_call(self, expr)

        name = expr.function.name
        if name == "cse":
            if len(expr.parameters) in [1, 2]:
                if len(expr.parameters) == 2:
                    if not isinstance(expr.parameters[1], p.Variable):
                        raise TypeError("second argument to cse() must be a symbol")
                    tag = expr.parameters[1].name
                else:
                    tag = None

                return p.CommonSubexpression(
                        self.rec(expr.parameters[0]), tag)
            else:
                raise TypeError("cse takes two arguments")

        elif name in ["reduce", "simul_reduce"]:

            if len(expr.parameters) >= 3:
                operation, inames = expr.parameters[:2]
                red_exprs = expr.parameters[2:]

                operation = parse_reduction_op(str(operation))
                return self._parse_reduction(operation, inames,
                        tuple(self.rec(red_expr) for red_expr in red_exprs),
                        allow_simultaneous=(name == "simul_reduce"))
            else:
                raise TypeError("invalid 'reduce' calling sequence")

        elif name == "if":
            if len(expr.parameters) == 3:
                from pymbolic.primitives import If
                return If(*tuple(self.rec(p) for p in expr.parameters))
            else:
                raise TypeError("if takes three arguments")

        else:
            # see if 'name' is an existing reduction op

            operation = parse_reduction_op(name)
            if operation:
                # arg_count counts arguments but not inames
                if len(expr.parameters) != 1 + operation.arg_count:
                    raise RuntimeError("invalid invocation of "
                            "reduction operation '%s': expected %d arguments, "
                            "got %d instead" % (expr.function.name,
                                                1 + operation.arg_count,
                                                len(expr.parameters)))

                inames = expr.parameters[0]
                red_exprs = tuple(self.rec(param) for param in expr.parameters[1:])
                return self._parse_reduction(operation, inames, red_exprs)

            else:
                return IdentityMapper.map_call(self, expr)


# {{{ customization to pymbolic parser

_open_dbl_bracket = intern("open_dbl_bracket")

TRAILING_FLOAT_TAG_RE = re.compile("^(.*?)([a-zA-Z]*)$")


class LoopyParser(ParserBase):
    lex_table = [
            (_open_dbl_bracket, pytools.lex.RE(r"\[\[")),
            ] + ParserBase.lex_table

    def parse_float(self, s):
        match = TRAILING_FLOAT_TAG_RE.match(s)

        val = match.group(1)
        tag = frozenset(match.group(2))
        if tag == frozenset("j"):
            return np.float64(val)*np.complex128(1j)
        elif tag == frozenset("jf"):
            return np.float32(val)*np.complex64(1j)
        elif tag == frozenset("f"):
            return np.float32(val)
        elif tag == frozenset("d"):
            return np.float64(val)
        else:
            return float(val)  # generic float

    def parse_prefix(self, pstate):
        from pymbolic.parser import _PREC_UNARY, _less, _greater, _identifier
        import loopy as lp
        if pstate.is_next(_less):
            pstate.advance()
            if pstate.is_next(_greater):
                typename = lp.Optional(None)
                pstate.advance()
            else:
                pstate.expect(_identifier)
                typename = lp.Optional(pstate.next_str())
                pstate.advance()
                pstate.expect(_greater)
                pstate.advance()

            return TypeAnnotation(
                    typename,
                    self.parse_expression(pstate, _PREC_UNARY))
        else:
            return super().parse_prefix(pstate)

    def parse_postfix(self, pstate, min_precedence, left_exp):
        from pymbolic.parser import _PREC_CALL, _closebracket
        if pstate.next_tag() is _open_dbl_bracket and _PREC_CALL > min_precedence:
            pstate.advance()
            pstate.expect_not_end()
            left_exp = LinearSubscript(left_exp, self.parse_expression(pstate))
            pstate.expect(_closebracket)
            pstate.advance()
            pstate.expect(_closebracket)
            pstate.advance()
            return left_exp, True

        return ParserBase.parse_postfix(self, pstate, min_precedence, left_exp)

# }}}


def parse(expr_str):
    return VarToTaggedVarMapper()(
            FunctionToPrimitiveMapper()(LoopyParser()(expr_str)))

# }}}


# {{{ coefficient collector

class CoefficientCollector(CoefficientCollectorBase):
    map_tagged_variable = CoefficientCollectorBase.map_variable

    def map_subscript(self, expr):
        from loopy.diagnostic import ExpressionNotAffineError
        raise ExpressionNotAffineError("cannot gather coefficients--"
                "indirect addressing in use")

# }}}


# {{{ variable index expression collector

class ArrayAccessFinder(CombineMapper):
    def __init__(self, tgt_vector_name=None):
        self.tgt_vector_name = tgt_vector_name

    def combine(self, values):
        from pytools import flatten
        return set(flatten(values))

    def map_constant(self, expr):
        return set()

    def map_algebraic_leaf(self, expr):
        return set()

    def map_subscript(self, expr):
        assert isinstance(expr.aggregate, p.Variable)

        if self.tgt_vector_name is None \
                or expr.aggregate.name == self.tgt_vector_name:
            return {expr} | self.rec(expr.index)
        else:
            return CombineMapper.map_subscript(self, expr)

# }}}


# {{{ (pw)aff to expr conversion

def aff_to_expr(aff):
    from pymbolic import var

    denom = aff.get_denominator_val().to_python()

    result = (aff.get_constant_val()*denom).to_python()
    for dt in [dim_type.in_, dim_type.param]:
        for i in range(aff.dim(dt)):
            coeff = (aff.get_coefficient_val(dt, i)*denom).to_python()
            if coeff:
                dim_name = aff.get_dim_name(dt, i)
                result += coeff*var(dim_name)

    for i in range(aff.dim(dim_type.div)):
        coeff = (aff.get_coefficient_val(dim_type.div, i)*denom).to_python()
        if coeff:
            result += coeff*aff_to_expr(aff.get_div(i))

    return result // denom


def pw_aff_to_expr(pw_aff, int_ok=False):
    if isinstance(pw_aff, int):
        if not int_ok:
            from warnings import warn
            warn("expected PwAff, got int", stacklevel=2)

        return pw_aff

    pieces = pw_aff.get_pieces()
    last_expr = aff_to_expr(pieces[-1][1])

    pairs = [(set_to_cond_expr(constr_set), aff_to_expr(aff))
             for constr_set, aff in pieces[:-1]]

    from pymbolic.primitives import If
    expr = last_expr
    for condition, then_expr in reversed(pairs):
        expr = If(condition, then_expr, expr)

    return expr


def pw_aff_to_pw_aff_implemented_by_expr(pw_aff):
    pieces = pw_aff.get_pieces()

    rest = isl.Set.universe(pw_aff.space.params())
    aff_set, aff = pieces[0]
    impl_pw_aff = isl.PwAff.alloc(aff_set, aff)
    rest = rest.intersect_params(aff_set.complement())

    for aff_set, aff in pieces[1:-1]:
        impl_pw_aff = impl_pw_aff.union_max(
            isl.PwAff.alloc(aff_set, aff))
        rest = rest.intersect_params(aff_set.complement())

    _, aff = pieces[-1]
    return impl_pw_aff.union_max(isl.PwAff.alloc(rest, aff)).coalesce()

# }}}


# {{{ (pw)aff_from_expr

class PwAffEvaluationMapper(EvaluationMapperBase, IdentityMapperMixin):
    def __init__(self, space, vars_to_zero):
        self.zero = isl.Aff.zero_on_domain(isl.LocalSpace.from_space(space))

        context = {}
        for name, (dt, pos) in space.get_var_dict().items():
            if dt == dim_type.set:
                dt = dim_type.in_

            context[name] = isl.PwAff.from_aff(
                    self.zero.set_coefficient_val(dt, pos, 1))

        for v in vars_to_zero:
            context[v] = self.zero

        self.pw_zero = isl.PwAff.from_aff(self.zero)

        super().__init__(context)

    def map_constant(self, expr):
        if isinstance(expr, np.integer):
            expr = int(expr)

        return self.pw_zero + expr

    def map_min(self, expr):
        from functools import reduce
        return reduce(
                lambda a, b: a.min(b),
                (self.rec(ch) for ch in expr.children))

    def map_max(self, expr):
        from functools import reduce
        return reduce(
                lambda a, b: a.max(b),
                (self.rec(ch) for ch in expr.children))

    def map_quotient(self, expr):
        raise TypeError("true division in '%s' not supported "
                "for as-pwaff evaluation" % expr)

    def map_floor_div(self, expr):
        num = self.rec(expr.numerator)
        denom = self.rec(expr.denominator)
        return num.div(denom).floor()

    def map_remainder(self, expr):
        num = self.rec(expr.numerator)
        denom = self.rec(expr.denominator)
        if not denom.is_cst():
            raise TypeError("modulo non-constant in '%s' not supported "
                    "for as-pwaff evaluation" % expr)

        (s, denom_aff), = denom.get_pieces()
        denom = denom_aff.get_constant_val()

        return num.mod_val(denom)

    def map_literal(self, expr):
        raise TypeError("literal '%s' not supported "
                        "for as-pwaff evaluation" % expr)


class ConditionalMapper(EvaluationMapperBase, IdentityMapperMixin):
    def __init__(self, space, vars_to_zero):
        self.pw_map = PwAffEvaluationMapper(space, vars_to_zero)
        super(ConditionalMapper, self).__init__(self.pw_map.context.copy())

    def map_logical_not(self, expr):
        constraints = self.rec(expr.child)
        out = []
        for constraint in constraints:
            negated = constraint.get_aff().neg()
            if constraint.is_equality():
                out.append(isl.Constraint.equality_from_aff(negated))
            else:
                # since we're flipping a >= need to account for the ='s
                val = int(str(constraint.get_constant_val()))
                if val > 0:
                    val = 1
                elif val < 0:
                    val = -1
                out.append(isl.Constraint.inequality_from_aff(negated + val))
        return out

    def map_logical_and(self, expr):
        from pymbolic.mapper.evaluator import UnknownVariableError
        constraints = []
        for child in expr.children:
            try:
                constraints += [c for c in self.rec(child)]
            except UnknownVariableError:
                # the child contained data-dependent conditionals -> can't apply
                pass
        return constraints

    map_logical_or = map_logical_and

    def map_constant(self, expr):
        return self.pw_map(expr)

    def map_comparison(self, expr):
        left = self.rec(expr.left)
        right = self.rec(expr.right)
        _, aff = (left - right).get_pieces()[-1]
        if expr.operator == "==":
            return [isl.Constraint.equality_from_aff(aff)]
        elif expr.operator == "!=":
            # piecewise
            return [isl.Constraint.inequality_from_aff(aff + 1),
                    isl.Constraint.inequality_from_aff(aff - 1)]
        elif expr.operator == "<":
            return [isl.Constraint.inequality_from_aff((aff + 1).neg())]
        elif expr.operator == "<=":
            return [isl.Constraint.inequality_from_aff((aff).neg())]
        elif expr.operator == ">":
            return [isl.Constraint.inequality_from_aff((aff - 1))]
        elif expr.operator == ">=":
            return [isl.Constraint.inequality_from_aff((aff))]
        else:
            raise ValueError("invalid comparison operator")


def aff_from_expr(space, expr, vars_to_zero=None):
    if vars_to_zero is None:
        vars_to_zero = frozenset()

    pwaff = pwaff_from_expr(space, expr, vars_to_zero).coalesce()

    pieces = pwaff.get_pieces()
    if len(pieces) == 1:
        (s, aff), = pieces
        return aff
    else:
        raise RuntimeError("expression '%s' could not be converted to a "
                "non-piecewise quasi-affine expression" % expr)


def pwaff_from_expr(space, expr, vars_to_zero=None):
    return PwAffEvaluationMapper(space, vars_to_zero)(expr)


def with_aff_conversion_guard(f, space, expr, *args):
    import islpy as isl
    from pymbolic.mapper.evaluator import UnknownVariableError

    err = None
    with isl.SuppressedWarnings(space.get_ctx()):
        try:
            return f(space, expr, *args)
        except TypeError as e:
            err = e
        except isl.Error as e:
            err = e
        except UnknownVariableError as e:
            err = e

        assert err is not None
        from loopy.diagnostic import ExpressionToAffineConversionError
        raise ExpressionToAffineConversionError(
                "could not convert expression '%s' to affine representation: "
                "%s: %s" % (expr, type(err).__name__, str(err)))


def guarded_aff_from_expr(space, expr, vars_to_zero=None):
    """Performs the same operation as :func:`aff_from_expr` but only raises
    :exc:`loopy.diagnostic.ExpressionToAffineConversionError`
    """
    return with_aff_conversion_guard(aff_from_expr, space, expr, vars_to_zero)


def guarded_pwaff_from_expr(space, expr, vars_to_zero=None):
    """Performs the same operation as :func:`aff_from_expr` but only raises
    :exc:`loopy.diagnostic.ExpressionToAffineConversionError`
    """
    return with_aff_conversion_guard(pwaff_from_expr, space, expr, vars_to_zero)

# }}}


# {{{ (pw_)?qpoly_from_expr

class PwQPolyEvaluationMapper(EvaluationMapperBase):
    def __init__(self, space, vars_to_zero):
        zero_qpoly = isl.QPolynomial.zero_on_domain(space)

        context = {}
        for name, (dt, pos) in space.get_var_dict().items():
            if dt == dim_type.set:
                dt = dim_type.in_

            context[name] = isl.PwQPolynomial.from_qpolynomial(
                    isl.QPolynomial.var_on_domain(space, dt, pos))

        for v in vars_to_zero:
            context[v] = zero_qpoly

        self.pw_zero = isl.PwQPolynomial.from_qpolynomial(zero_qpoly)

        super().__init__(context)

    def map_constant(self, expr):
        if isinstance(expr, np.integer):
            expr = int(expr)

        return self.pw_zero + expr

    def map_quotient(self, expr):
        raise TypeError("true division in '%s' not supported "
                "for as-pwqpoly evaluation" % expr)


def pw_qpolynomial_from_expr(space, expr, vars_to_zero=frozenset()):
    return PwQPolyEvaluationMapper(space, vars_to_zero)(expr)


def qpolynomial_from_expr(space, expr):
    pw_qpoly = pw_qpolynomial_from_expr(space, expr).coalesce()

    pieces = pw_qpoly.get_pieces()
    if len(pieces) == 1:
        (s, qpoly), = pieces
        return qpoly
    else:
        raise RuntimeError("expression '%s' could not be converted to a "
                "non-piecewise quasi-polynomial expression" % expr)

# }}}


# {{{ simplify using aff

def simplify_using_aff(kernel, expr):
    inames = get_dependencies(expr) & kernel.all_inames()

    domain = kernel.get_inames_domain(inames)

    try:
        aff = guarded_aff_from_expr(domain.space, expr)
    except ExpressionToAffineConversionError:
        return expr

    # FIXME: Deal with assumptions, too.
    aff = aff.gist(domain)

    return aff_to_expr(aff)

# }}}


<<<<<<< HEAD
# {{{ expression/set <-> constraints conversion

def constraints_from_expr(space, expr):
    with isl.SuppressedWarnings(space.get_ctx()):
        return ConditionalMapper(space, vars_to_zero=[None])(expr)
=======
# {{{ qpolynomial_to_expr

def _term_to_expr(space, term):
    from pymbolic.primitives import Variable

    result = term.get_coefficient_val().to_python()
    for dt in isl._CHECK_DIM_TYPES:
        for i in range(term.dim(dt)):
            exp = term.get_exp(dt, i)
            if exp:
                result = result*Variable(space.get_dim_name(dt, i))**exp

    for i in range(term.dim(dim_type.div)):
        exp = term.get_exp(dim_type.div, i)
        result *= (aff_to_expr(term.get_div(i))**exp)
>>>>>>> cfdd4f4b

    return result


def qpolynomial_to_expr(qpoly):
    space = qpoly.space
    return sum(_term_to_expr(space, t) for t in qpoly.get_terms())

# }}}


# {{{ expression/set <-> constraint conversion

def constraint_to_cond_expr(cns):
    # Looks like this is ok after all--get_aff() performs some magic.
    # Not entirely sure though... FIXME
    #
    # ls = cns.get_local_space()
    # if ls.dim(dim_type.div):
    #     raise RuntimeError("constraint has an existentially quantified variable")

    expr = aff_to_expr(cns.get_aff())

    from pymbolic.primitives import Comparison
    if cns.is_equality():
        return Comparison(expr, "==", 0)
    else:
        return Comparison(expr, ">=", 0)

# }}}


# {{{ isl_set_from_expr

class ConditionExpressionToBooleanOpsExpression(IdentityMapper):
    """
    Mapper to convert expressions into composition of boolean operation nodes
    according to C-semantics.

    For ex.:
        - ``i`` becomes ``i != 0``
        - ``i>10 and j`` becomes ``i>10 and j!=0``
    """

    def map_comparison(self, expr):
        return expr

    def _get_expr_neq_0(self, expr):
        return p.Comparison(expr, "!=", 0)

    map_variable = _get_expr_neq_0
    map_subscript = _get_expr_neq_0
    map_sum = _get_expr_neq_0
    map_product = _get_expr_neq_0
    map_constant = _get_expr_neq_0
    map_call = _get_expr_neq_0
    map_power = _get_expr_neq_0
    map_power = _get_expr_neq_0


class AffineConditionToISLSetMapper(IdentityMapper):
    """
    Mapper to convert a condition :class:`~pymbolic.primitives.Expression` to a
    :class:`~islpy.Set`.
    """

    def __init__(self, space):
        self.space = space
        super().__init__()

    def map_comparison(self, expr):
        if expr.operator == "!=":
            return self.rec(p.LogicalNot(p.Comparison(expr.left, "==", expr.right)))

        left_aff = guarded_aff_from_expr(self.space, expr.left)
        right_aff = guarded_aff_from_expr(self.space, expr.right)

        if expr.operator == "==":
            cnst = isl.Constraint.equality_from_aff(left_aff-right_aff)
        elif expr.operator == ">=":
            cnst = isl.Constraint.inequality_from_aff(left_aff-right_aff)
        elif expr.operator == ">":
            cnst = isl.Constraint.inequality_from_aff(left_aff-right_aff-1)
        elif expr.operator == "<=":
            cnst = isl.Constraint.inequality_from_aff(right_aff-left_aff)
        elif expr.operator == "<":
            cnst = isl.Constraint.inequality_from_aff(right_aff-left_aff-1)
        else:
            assert False

        return isl.Set.universe(self.space).add_constraint(cnst)

    def _map_logical_reduce(self, expr, f):
        """
        :arg f: Reduction callable.
        """
        sets = [self.rec(child) for child in expr.children]
        return reduce(f, sets)

    def map_logical_or(self, expr):
        import operator
        return self._map_logical_reduce(expr, operator.or_)

    def map_logical_and(self, expr):
        import operator
        return self._map_logical_reduce(expr, operator.and_)

    def map_logical_not(self, expr):
        set_ = self.rec(expr.child)
        return set_.complement()


def isl_set_from_expr(space, expr):
    """
    :arg expr: An instance of :class:`pymbolic.primitives.Expression` whose
        boolean value is evaluated according to C-semantics.
    """
    mapper = AffineConditionToISLSetMapper(space)
    expr = ConditionExpressionToBooleanOpsExpression()(expr)
    set_ = mapper(expr)
    assert isinstance(set_, isl.Set)

    return set_

# }}}


# {{{ set_to_cond_expr

def basic_set_to_cond_expr(isl_basicset):
    constrs = []
    for constr in isl_basicset.get_constraints():
        constrs.append(constraint_to_cond_expr(constr))

    if len(constrs) == 0:
        raise ValueError("may not be called on universe")
    elif len(constrs) == 1:
        constr, = constrs
        return constr
    else:
        return p.LogicalAnd(tuple(constrs))


def set_to_cond_expr(isl_set):
    conjs = []
    for isl_basicset in isl_set.get_basic_sets():
        conjs.append(basic_set_to_cond_expr(isl_basicset))

    if len(conjs) == 0:
        raise ValueError("may not be called on universe")
    elif len(conjs) == 1:
        conj, = conjs
        return conj
    else:
        return p.LogicalOr(tuple(conjs))


# }}}


# {{{ Reduction callback mapper

class ReductionCallbackMapper(IdentityMapper):
    def __init__(self, callback):
        self.callback = callback

    def map_reduction(self, expr, **kwargs):
        result = self.callback(expr, self.rec, **kwargs)
        if result is None:
            return IdentityMapper.map_reduction(self, expr, **kwargs)
        return result

# }}}


# {{{ index dependency finding

class IndexVariableFinder(CombineMapper):
    def __init__(self, include_reduction_inames):
        self.include_reduction_inames = include_reduction_inames

    def combine(self, values):
        import operator
        return reduce(operator.or_, values, set())

    def map_constant(self, expr):
        return set()

    def map_algebraic_leaf(self, expr):
        return set()

    def map_subscript(self, expr):
        idx_vars = DependencyMapper()(expr.index)

        result = set()
        for idx_var in idx_vars:
            if isinstance(idx_var, p.Variable):
                result.add(idx_var.name)
            else:
                raise RuntimeError("index variable not understood: %s" % idx_var)
        return result

    def map_reduction(self, expr):
        result = self.rec(expr.expr)

        if not (expr.inames_set & result):
            raise RuntimeError("reduction '%s' does not depend on "
                    "reduction inames (%s)" % (expr, ",".join(expr.inames)))
        if self.include_reduction_inames:
            return result
        else:
            return result - expr.inames_set

# }}}


# {{{ wildcard -> unique variable mapper

class WildcardToUniqueVariableMapper(IdentityMapper):
    def __init__(self, unique_var_name_factory):
        self.unique_var_name_factory = unique_var_name_factory

    def map_wildcard(self, expr):
        from pymbolic import var
        return var(self.unique_var_name_factory())

# }}}


# {{{ prime ("'") adder

class PrimeAdder(IdentityMapper):
    def __init__(self, which_vars):
        self.which_vars = which_vars

    def map_variable(self, expr):
        from pymbolic import var
        if expr.name in self.which_vars:
            return var(expr.name+"'")
        else:
            return expr

    def map_tagged_variable(self, expr):
        if expr.name in self.which_vars:
            return TaggedVariable(expr.name+"'", expr.tag)
        else:
            return expr

# }}}


# {{{ get access range

class UnableToDetermineAccessRange(Exception):
    pass


def get_access_range(domain, subscript, assumptions=None, shape=None,
        allowed_constant_names=None):
    """
    :arg assumptions: An instance of :class:`islpy.BasicSet` or *None*. *None*
        is equivalent to the universal set over *domain*'s space.
    :arg shape: if not *None*, indicates that it is desired to return an
        overestimate of the access range based on the shape if a precise range
        cannot be determined.
    :arg allowed_constant_names: An iterable of names of constants that are to be
        permitted in the access range expressions. Names that are already
        parameters of *domain* may be repeated without ill effects.
    """
    if assumptions is not None:
        domain, assumptions = isl.align_two(domain,
                assumptions)
        domain = domain & assumptions
        del assumptions

    dims = len(subscript)

    # we build access_map as a set because (idiocy!) Affs
    # cannot live on maps.

    # dims: [domain](dn)[storage]
    access_map = domain

    if isinstance(access_map, isl.BasicSet):
        access_map = isl.Set.from_basic_set(access_map)

    if allowed_constant_names is not None:
        allowed_constant_names = set(allowed_constant_names) - {
                access_map.get_dim_name(dim_type.param, i)
                for i in range(access_map.dim(dim_type.param))}

        par_base = access_map.dim(dim_type.param)
        access_map = access_map.insert_dims(dim_type.param, par_base,
                len(allowed_constant_names))
        for i, const_name in enumerate(allowed_constant_names):
            access_map = access_map.set_dim_name(
                    dim_type.param, par_base+i, const_name)

    dn = access_map.dim(dim_type.set)
    access_map = access_map.insert_dims(dim_type.set, dn, dims)

    from loopy.diagnostic import ExpressionToAffineConversionError

    for idim in range(dims):
        idx_aff = None

        try:
            idx_aff = guarded_aff_from_expr(access_map.space, subscript[idim])
        except ExpressionToAffineConversionError as err:
            shape_aff = None

            if shape is not None:
                try:
                    shape_aff = guarded_aff_from_expr(access_map.space, shape[idim])
                except ExpressionToAffineConversionError:
                    pass

            if shape_aff is None:
                # failed to convert shape[idim] to aff
                raise UnableToDetermineAccessRange(
                        "unable to determine access range of subscript: [%s] "
                        "(encountered %s: %s)"
                        % (", ".join(str(si) for si in subscript),
                            # intentionally using 'outer' err
                            type(err).__name__, str(err)))

            # successfully converted shape[idim] to aff, but not subscript[idim]

            upper_bound_cns = isl.Constraint.inequality_from_aff(
                    shape_aff.set_coefficient_val(
                        dim_type.in_, dn+idim, -1) - 1)
            lower_bound_cns = isl.Constraint.inequality_from_aff(
                    isl.Aff.zero_on_domain(access_map.space).set_coefficient_val(
                        dim_type.in_, dn+idim, 1))

            access_map = access_map.add_constraint(upper_bound_cns)
            access_map = access_map.add_constraint(lower_bound_cns)

        else:
            # successfully converted subscript[idim] -> idx_aff

            idx_aff = idx_aff.set_coefficient_val(
                    dim_type.in_, dn+idim, -1)

            access_map = access_map.add_constraint(
                    isl.Constraint.equality_from_aff(idx_aff))

    access_map_as_map = isl.Map.universe(access_map.get_space())
    access_map_as_map = access_map_as_map.intersect_range(access_map)
    access_map = access_map_as_map.move_dims(
            dim_type.in_, 0,
            dim_type.out, 0, dn)
    del access_map_as_map

    return access_map.range()

# }}}


# {{{ access range mapper

class BatchedAccessRangeMapper(WalkMapper):

    def __init__(self, kernel, var_names, overestimate=None):
        self.kernel = kernel
        self.var_names = set(var_names)
        from collections import defaultdict
        self.access_ranges = defaultdict(lambda: None)
        self.bad_subscripts = defaultdict(list)

        if overestimate is None:
            overestimate = False

        self.overestimate = overestimate

    def map_subscript(self, expr, inames):
        domain = self.kernel.get_inames_domain(inames)
        WalkMapper.map_subscript(self, expr, inames)

        assert isinstance(expr.aggregate, p.Variable)

        if expr.aggregate.name not in self.var_names:
            return

        arg_name = expr.aggregate.name
        subscript = expr.index_tuple

        descriptor = self.kernel.get_var_descriptor(arg_name)

        try:
            access_range = get_access_range(
                    domain, subscript, self.kernel.assumptions,
                    shape=descriptor.shape if self.overestimate else None,
                    allowed_constant_names=self.kernel.get_unwritten_value_args())
        except UnableToDetermineAccessRange:
            self.bad_subscripts[arg_name].append(expr)
            return

        if self.access_ranges[arg_name] is None:
            self.access_ranges[arg_name] = access_range
        else:
            if (self.access_ranges[arg_name].dim(dim_type.set)
                    != access_range.dim(dim_type.set)):
                raise RuntimeError(
                        "error while determining shape of argument '%s': "
                        "varying number of indices encountered"
                        % arg_name)

            self.access_ranges[arg_name] = (
                    self.access_ranges[arg_name] | access_range)

    def map_linear_subscript(self, expr, inames):
        self.rec(expr.index, inames)

        if expr.aggregate.name in self.var_names:
            self.bad_subscripts[expr.aggregate.name].append(expr)

    def map_reduction(self, expr, inames):
        return WalkMapper.map_reduction(self, expr, inames | set(expr.inames))

    def map_type_cast(self, expr, inames):
        return self.rec(expr.child, inames)


class AccessRangeMapper:
    """**IMPORTANT**

    Using this class *will likely* lead to performance bottlenecks.

    To avoid performance issues, rewrite your code to use
    BatchedAccessRangeMapper if at all possible.

    For *n* variables and *m* expressions, calling this class to compute the
    access ranges will take *O(mn)* time for traversing the expressions.

    BatchedAccessRangeMapper does the same traversal in *O(m + n)* time.
    """

    def __init__(self, kernel, var_name, overestimate=None):
        self.var_name = var_name
        self.inner_mapper = BatchedAccessRangeMapper(
                kernel, [var_name], overestimate)

    def __call__(self, expr, inames):
        return self.inner_mapper(expr, inames)

    @property
    def access_range(self):
        return self.inner_mapper.access_ranges[self.var_name]

    @property
    def bad_subscripts(self):
        return self.inner_mapper.bad_subscripts[self.var_name]

# }}}


# {{{ check if access ranges overlap

class AccessRangeOverlapChecker:
    """Used for checking for overlap between access ranges of instructions."""

    def __init__(self, kernel):
        self.kernel = kernel
        self.vars = kernel.get_written_variables() | kernel.get_read_variables()

    @memoize_method
    def _get_access_ranges(self, insn_id, access_dir):
        insn = self.kernel.id_to_insn[insn_id]

        exprs = list(insn.assignees)
        if access_dir == "any":
            exprs.append(insn.expression)
            exprs.extend(insn.predicates)

        from collections import defaultdict
        aranges = defaultdict(lambda: False)

        arm = BatchedAccessRangeMapper(self.kernel, self.vars, overestimate=True)

        for expr in exprs:
            arm(expr, self.kernel.insn_inames(insn))

        for name, arange in arm.access_ranges.items():
            if arm.bad_subscripts[name]:
                aranges[name] = True
                continue
            aranges[name] = arange

        return aranges

    def _get_access_range_for_var(self, insn_id, access_dir, var_name):
        assert access_dir in ["w", "any"]

        insn = self.kernel.id_to_insn[insn_id]
        # Access range checks only apply to assignment-style instructions. For
        # non-assignments, we rely on read/write dependency information.
        from loopy.kernel.instruction import MultiAssignmentBase
        if not isinstance(insn, MultiAssignmentBase):
            if access_dir == "any":
                return var_name in insn.dependency_names()
            else:
                return var_name in insn.write_dependency_names()

        return self._get_access_ranges(insn_id, access_dir)[var_name]

    def do_access_ranges_overlap_conservative(
                self, insn1, insn1_dir, insn2, insn2_dir, var_name):
        """Determine whether the access ranges to *var_name* in the two
        given instructions overlap. This determination is made 'conservatively',
        i.e. if precise information is unavailable, it is concluded that the
        ranges overlap.

        :arg insn1_dir: either ``"w"`` or ``"any"``, to indicate which
            type of access is desired--writing or any
        :arg insn2_dir: either ``"w"`` or ``"any"``
        :returns: a :class:`bool`
        """

        insn1_arange = self._get_access_range_for_var(insn1, insn1_dir, var_name)
        insn2_arange = self._get_access_range_for_var(insn2, insn2_dir, var_name)

        if insn1_arange is False or insn2_arange is False:
            return False
        if insn1_arange is True or insn2_arange is True:
            return True

        return not (insn1_arange & insn2_arange).is_empty()

# }}}


# {{{ is_expression_equal

def is_expression_equal(a, b):
    if a == b:
        return True

    if isinstance(a, p.Expression) or isinstance(b, p.Expression):
        if a is None or b is None:
            return False

        maybe_zero = a - b
        from pymbolic import distribute

        d_result = distribute(maybe_zero)
        return d_result == 0

    else:
        return False


def is_tuple_of_expressions_equal(a, b):
    if a is None or b is None:
        if a is None and b is None:
            return True
        return False

    if not isinstance(a, tuple):
        a = (a,)

    if not isinstance(b, tuple):
        b = (b,)

    if len(a) != len(b):
        return False

    return all(
        is_expression_equal(ai, bi)
        for ai, bi in zip(a, b))

# }}}

# vim: foldmethod=marker<|MERGE_RESOLUTION|>--- conflicted
+++ resolved
@@ -1600,13 +1600,15 @@
 # }}}
 
 
-<<<<<<< HEAD
 # {{{ expression/set <-> constraints conversion
 
 def constraints_from_expr(space, expr):
     with isl.SuppressedWarnings(space.get_ctx()):
         return ConditionalMapper(space, vars_to_zero=[None])(expr)
-=======
+
+# }}}
+
+
 # {{{ qpolynomial_to_expr
 
 def _term_to_expr(space, term):
@@ -1622,7 +1624,6 @@
     for i in range(term.dim(dim_type.div)):
         exp = term.get_exp(dim_type.div, i)
         result *= (aff_to_expr(term.get_div(i))**exp)
->>>>>>> cfdd4f4b
 
     return result
 
