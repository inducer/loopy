"""Pymbolic mappers for loopy."""

from __future__ import annotations


__copyright__ = "Copyright (C) 2012 Andreas Kloeckner"

__license__ = """
Permission is hereby granted, free of charge, to any person obtaining a copy
of this software and associated documentation files (the "Software"), to deal
in the Software without restriction, including without limitation the rights
to use, copy, modify, merge, publish, distribute, sublicense, and/or sell
copies of the Software, and to permit persons to whom the Software is
furnished to do so, subject to the following conditions:

The above copyright notice and this permission notice shall be included in
all copies or substantial portions of the Software.

THE SOFTWARE IS PROVIDED "AS IS", WITHOUT WARRANTY OF ANY KIND, EXPRESS OR
IMPLIED, INCLUDING BUT NOT LIMITED TO THE WARRANTIES OF MERCHANTABILITY,
FITNESS FOR A PARTICULAR PURPOSE AND NONINFRINGEMENT. IN NO EVENT SHALL THE
AUTHORS OR COPYRIGHT HOLDERS BE LIABLE FOR ANY CLAIM, DAMAGES OR OTHER
LIABILITY, WHETHER IN AN ACTION OF CONTRACT, TORT OR OTHERWISE, ARISING FROM,
OUT OF OR IN CONNECTION WITH THE SOFTWARE OR THE USE OR OTHER DEALINGS IN
THE SOFTWARE.
"""


import re
from functools import cached_property, reduce
from sys import intern
from typing import (
    TYPE_CHECKING,
    AbstractSet,
    Any,
    Mapping,
    Sequence,
    cast,
)
from warnings import warn

import immutables
import numpy as np

import islpy as isl
import pymbolic.primitives  # FIXME: also import by full name to allow sphinx to resolve
import pymbolic.primitives as p
import pytools.lex
from islpy import dim_type
from pymbolic import ArithmeticExpressionT, Variable
from pymbolic.mapper import (
    CachedCombineMapper as CombineMapperBase,
    CachedIdentityMapper as IdentityMapperBase,
    CachedWalkMapper as WalkMapperBase,
    CallbackMapper as CallbackMapperBase,
    IdentityMapper as UncachedIdentityMapperBase,
    Mapper,
    P,
    WalkMapper as UncachedWalkMapperBase,
)
from pymbolic.mapper.coefficient import CoefficientCollector as CoefficientCollectorBase
from pymbolic.mapper.constant_folder import (
    ConstantFoldingMapper as ConstantFoldingMapperBase,
)
from pymbolic.mapper.dependency import CachedDependencyMapper as DependencyMapperBase
from pymbolic.mapper.evaluator import CachedEvaluationMapper as EvaluationMapperBase
from pymbolic.mapper.flattener import FlattenMapper as FlattenMapperBase
from pymbolic.mapper.stringifier import StringifyMapper as StringifyMapperBase
from pymbolic.mapper.substitutor import (
    CachedSubstitutionMapper as SubstitutionMapperBase,
)
from pymbolic.mapper.unifier import UnidirectionalUnifier as UnidirectionalUnifierBase
from pymbolic.parser import Parser as ParserBase
from pymbolic.typing import ArithmeticOrExpressionT
from pytools import ImmutableRecord, memoize, memoize_method, memoize_on_first_arg
from pytools.tag import Tag, Taggable, ToTagSetConvertible

from loopy.diagnostic import (
    ExpressionToAffineConversionError,
    LoopyError,
    UnableToDetermineAccessRangeError,
)
from loopy.types import LoopyType, NumpyType, ToLoopyTypeConvertible
from loopy.typing import ExpressionT, auto


if TYPE_CHECKING:
    from loopy.library.reduction import ReductionOperation, ReductionOpFunction


__doc__ = """
Loopy-specific expression types
^^^^^^^^^^^^^^^^^^^^^^^^^^^^^^^

.. autoclass:: Literal
.. autoclass:: ArrayLiteral
.. autoclass:: FunctionIdentifier
.. autoclass:: TypedCSE

.. currentmodule:: loopy

.. autoclass:: TypeCast
.. autoclass:: TaggedVariable
<<<<<<< HEAD

.. autoclass:: TaggedExpression

=======
>>>>>>> 2cf9a07d
.. autoclass:: Reduction
.. autoclass:: LinearSubscript

.. currentmodule:: loopy.symbolic

.. autoclass:: RuleArgument
.. autoclass:: ExpansionState
.. autoclass:: RuleAwareIdentityMapper
.. autoclass:: ResolvedFunction
.. autoclass:: SubArrayRef


Expression Manipulation Helpers
^^^^^^^^^^^^^^^^^^^^^^^^^^^^^^^

.. autofunction:: simplify_using_aff

References
^^^^^^^^^^

.. class:: Variable

    See :class:`pymbolic.Variable`.
"""


# {{{ mappers with support for loopy-specific primitives

<<<<<<< HEAD
class IdentityMapperMixin:
    def map_tagged_expression(self, expr, *args, **kwargs):
        new_expr = self.rec(expr.expr, *args, **kwargs)
        return TaggedExpression(expr.tags, new_expr)

    def map_literal(self, expr, *args, **kwargs):
=======
class IdentityMapperMixin(Mapper[ExpressionT, P]):
    def map_literal(self, expr: Literal, *args, **kwargs):
>>>>>>> 2cf9a07d
        return expr

    def map_array_literal(self, expr: ArrayLiteral, *args, **kwargs):
        return type(expr)(tuple(self.rec(ch, *args, **kwargs)
                                for ch in expr.children))

    def map_group_hw_index(self, expr, *args, **kwargs):
        return expr

    def map_local_hw_index(self, expr, *args, **kwargs):
        return expr

    def map_loopy_function_identifier(self, expr, *args, **kwargs):
        return expr

    def map_reduction(self, expr, *args, **kwargs):
        mapped_inames = [self.rec(p.Variable(iname), *args, **kwargs)
                         for iname in expr.inames]

        new_inames = []
        for iname, new_sym_iname in zip(expr.inames, mapped_inames):
            if not isinstance(new_sym_iname, Variable):
                from loopy.diagnostic import LoopyError
                raise LoopyError("%s did not map iname '%s' to a variable"
                        % (type(self).__name__, iname))

            new_inames.append(new_sym_iname.name)

        new_expr = self.rec(expr.expr, *args, **kwargs)
        if new_expr is expr.expr and new_inames == expr.inames:
            return expr

        return Reduction(
                expr.operation, tuple(new_inames),
                new_expr,
                allow_simultaneous=expr.allow_simultaneous)

    def map_tagged_variable(self, expr, *args, **kwargs):
        # leaf, doesn't change
        return expr

    def map_type_annotation(self, expr, *args, **kwargs):
        new_child = self.rec(expr.child, *args, **kwargs)

        if new_child is expr.child:
            return expr

        return type(expr)(expr.type, new_child)

    def map_sub_array_ref(self, expr, *args, **kwargs):
        new_inames = self.rec(expr.swept_inames, *args, **kwargs)
        new_subscript = self.rec(expr.subscript, *args, **kwargs)

        if (all(new_iname is old_iname
                for new_iname, old_iname in zip(new_inames, expr.swept_inames))
                and new_subscript is expr.subscript):
            return expr

        return SubArrayRef(new_inames, new_subscript)

    def map_resolved_function(self, expr, *args, **kwargs):
        # leaf, doesn't change
        return expr

    map_type_cast = map_type_annotation

    map_linear_subscript = IdentityMapperBase.map_subscript

    map_rule_argument = map_group_hw_index

    map_fortran_division = IdentityMapperBase.map_quotient


class FlattenMapper(FlattenMapperBase, IdentityMapperMixin):
    # FIXME: Lies! This needs to be made precise.
    def is_expr_integer_valued(self, expr: ExpressionT) -> bool:
        return True


def flatten(expr: ArithmeticOrExpressionT) -> ArithmeticOrExpressionT:
    return cast(ArithmeticOrExpressionT, FlattenMapper()(expr))


class IdentityMapper(IdentityMapperBase, IdentityMapperMixin):
    pass


class UncachedIdentityMapper(UncachedIdentityMapperBase,
                             IdentityMapperMixin):
    pass


class PartialEvaluationMapper(
        EvaluationMapperBase, IdentityMapperMixin[P]):
    def map_variable(self, expr):
        return expr

    def map_common_subexpression_uncached(self, expr):
        return type(expr)(self.rec(expr.child), expr.prefix, expr.scope)


class WalkMapperMixin:
    def map_tagged_expression(self, expr, *args, **kwargs):
        if not self.visit(expr, *args, **kwargs):
            return

        self.rec(expr.expr, *args, **kwargs)

    def map_literal(self, expr, *args, **kwargs):
        self.visit(expr, *args, **kwargs)

    def map_array_literal(self, expr, *args, **kwargs):
        if not self.visit(expr, *args, **kwargs):
            return

        for ch in expr.children:
            self.rec(ch, *args, **kwargs)

    def map_group_hw_index(self, expr, *args, **kwargs):
        self.visit(expr, *args, **kwargs)

    def map_local_hw_index(self, expr, *args, **kwargs):
        self.visit(expr, *args, **kwargs)

    def map_reduction(self, expr, *args, **kwargs):
        if not self.visit(expr, *args, **kwargs):
            return

        self.rec(expr.expr, *args, **kwargs)

    def map_type_cast(self, expr, *args, **kwargs):
        if not self.visit(expr, *args, **kwargs):
            return
        self.rec(expr.child, *args, **kwargs)

    map_tagged_variable = WalkMapperBase.map_variable

    def map_loopy_function_identifier(self, expr, *args, **kwargs):
        self.visit(expr, *args, **kwargs)

    map_linear_subscript = WalkMapperBase.map_subscript

    map_rule_argument = map_group_hw_index

    def map_sub_array_ref(self, expr, *args):
        if not self.visit(expr):
            return

        self.rec(expr.swept_inames, *args)
        self.rec(expr.subscript, *args)

    def map_resolved_function(self, expr, *args):
        if not self.visit(expr):
            return

        self.rec(expr.function, *args)

    map_fortran_division = WalkMapperBase.map_quotient


class WalkMapper(WalkMapperBase, WalkMapperMixin):
    pass


class UncachedWalkMapper(UncachedWalkMapperBase, WalkMapperMixin):
    pass


class CallbackMapper(IdentityMapperMixin, CallbackMapperBase):
    map_reduction = CallbackMapperBase.map_constant
    map_resolved_function = CallbackMapperBase.map_constant


class CombineMapper(CombineMapperBase):
    def map_tagged_expression(self, expr, *args, **kwargs):
        return self.rec(expr.expr, *args, **kwargs)

    def map_reduction(self, expr, *args, **kwargs):
        return self.rec(expr.expr, *args, **kwargs)

    def map_type_cast(self, expr, *args, **kwargs):
        return self.rec(expr.child, *args, **kwargs)

    def map_sub_array_ref(self, expr, *args, **kwargs):
        return self.combine((
            self.rec(expr.subscript, *args, **kwargs),
            self.combine(tuple(
                         self.rec(idx, *args, **kwargs)
                         for idx in expr.swept_inames))))

    map_linear_subscript = CombineMapperBase.map_subscript

    map_fortran_division = CombineMapperBase.map_quotient


class SubstitutionMapper(
        SubstitutionMapperBase, IdentityMapperMixin[[]]):
    def map_common_subexpression_uncached(self, expr):
        return type(expr)(self.rec(expr.child), expr.prefix, expr.scope)


class ConstantFoldingMapper(ConstantFoldingMapperBase,
        IdentityMapperMixin):
    pass


<<<<<<< HEAD
class StringifyMapper(StringifyMapperBase):
    def map_tagged_expression(self, expr, *args):
        from pymbolic.mapper.stringifier import PREC_NONE
        return f"TaggedExpression({expr.tags}, {self.rec(expr.expr, PREC_NONE)}"

=======
class StringifyMapper(StringifyMapperBase[[]]):
>>>>>>> 2cf9a07d
    def map_literal(self, expr, *args):
        return expr.s

    def map_array_literal(self, expr, *args):
        return "{%s}" % ", ".join(self.rec(ch) for ch in expr.children)

    def map_group_hw_index(self, expr, enclosing_prec):
        return "grp.%d" % expr.index

    def map_local_hw_index(self, expr, enclosing_prec):
        return "loc.%d" % expr.index

    def map_reduction(self, expr, prec):
        from pymbolic.mapper.stringifier import PREC_NONE

        return "{}reduce({}, [{}], {})".format(
                "simul_" if expr.allow_simultaneous else "",
                expr.operation, ", ".join(expr.inames),
                self.rec(expr.expr, PREC_NONE))

    def map_tagged_variable(self, expr, prec):
        return f"{expr.name}${{{', '.join(str(t) for t in expr.tags)}}}"

    def map_linear_subscript(self, expr, enclosing_prec):
        from pymbolic.mapper.stringifier import PREC_CALL, PREC_NONE
        return self.parenthesize_if_needed(
                self.format("%s[[%s]]",
                    self.rec(expr.aggregate, PREC_CALL),
                    self.rec(expr.index, PREC_NONE)),
                enclosing_prec, PREC_CALL)

    def map_loopy_function_identifier(self, expr, enclosing_prec):
        return "{}<{}>".format(
                type(expr).__name__,
                ", ".join(str(a) for a in expr.__getinitargs__()))

    def map_rule_argument(self, expr, enclosing_prec):
        return "<arg%d>" % expr.index

    def map_type_cast(self, expr, enclosing_prec):
        from pymbolic.mapper.stringifier import PREC_NONE
        return "cast({}, {})".format(
                repr(expr.type), self.rec(expr.child, PREC_NONE))

    def map_resolved_function(self, expr, prec):
        # underlining a resolved call
        return "\u0332".join(str(expr.function))

    def map_sub_array_ref(self, expr, prec):
        return "[{inames}]: {subscr}".format(
                inames=",".join(self.rec(iname, prec) for iname in
                    expr.swept_inames),
                subscr=self.rec(expr.subscript, prec))

    def map_fortran_division(self, expr, enclosing_prec):
        from pymbolic.mapper.stringifier import PREC_NONE
        result = self.map_quotient(expr, PREC_NONE)
        return f"[FORTRANDIV]({result})"


class UnidirectionalUnifier(UnidirectionalUnifierBase):
    def map_reduction(self, expr, other, unis):
        if not isinstance(other, type(expr)):
            return self.treat_mismatch(expr, other, unis)
        if (expr.inames != other.inames
                or type(expr.function) != type(other.function)):  # noqa
            return []

        return self.rec(expr.expr, other.expr, unis)

    def map_tagged_variable(self, expr, other, urecs):
        new_uni_record = self.unification_record_from_equation(
                expr, other)
        if new_uni_record is None:
            # Check if the variables match literally--that's ok, too.
            if (isinstance(other, TaggedVariable)
                    and expr.name == other.name
                    and expr.tags == other.tags
                    and expr.name not in self.lhs_mapping_candidates):
                return urecs
            else:
                return []
        else:
            from pymbolic.mapper.unifier import unify_many
            return unify_many(urecs, new_uni_record)


class DependencyMapper(DependencyMapperBase):
    def map_group_hw_index(self, expr, *args, **kwargs):
        return set()

    def map_local_hw_index(self, expr, *args, **kwargs):
        return set()

    def map_call(self, expr, *args, **kwargs):
        # Loopy does not have first-class functions. Do not descend
        # into 'function' attribute of Call.
        return self.rec(expr.parameters, *args, **kwargs)

    def map_reduction(self, expr, *args, **kwargs):
        deps = self.rec(expr.expr, *args, **kwargs)
        return deps - {Variable(iname) for iname in expr.inames}

    def map_tagged_variable(self, expr, *args, **kwargs):
        return {expr}

    def map_loopy_function_identifier(self, expr, *args, **kwargs):
        return set()

    def map_tagged_expression(self, expr, *args, **kwargs):
        deps = self.rec(expr.expr, *args, **kwargs)
        return deps

    def map_sub_array_ref(self, expr, *args, **kwargs):
        deps = self.rec(expr.subscript, *args, **kwargs)
        return deps - set(expr.swept_inames)

    map_linear_subscript = DependencyMapperBase.map_subscript

    def map_type_cast(self, expr, *args, **kwargs):
        return self.rec(expr.child, *args, **kwargs)

    def map_resolved_function(self, expr):
        return self.rec(expr.function)

    def map_literal(self, expr):
        return set()

    def map_call_with_kwargs(self, expr):
        # See https://github.com/inducer/loopy/pull/323
        raise NotImplementedError

    map_fortran_division = DependencyMapperBase.map_quotient


class SubstitutionRuleExpander(IdentityMapper):
    def __init__(self, rules):
        self.rules = rules
        super().__init__()

    def __call__(self, expr, *args, **kwargs):
        if not self.rules:
            return expr
        return super().__call__(expr, *args, **kwargs)

    def map_variable(self, expr):
        if expr.name in self.rules:
            return self.map_substitution(expr.name, self.rules[expr.name], ())
        else:
            return super().map_variable(expr)

    def map_call(self, expr):
        if expr.function.name in self.rules:
            return self.map_substitution(
                    expr.function.name,
                    self.rules[expr.function.name],
                    expr.parameters)
        else:
            return super().map_call(expr)

    def map_substitution(self, name, rule, arguments):
        if len(rule.arguments) != len(arguments):
            from loopy.diagnostic import LoopyError
            raise LoopyError("number of arguments to '%s' does not match "
                    "definition" % name)

        from pymbolic.mapper.substitutor import make_subst_func
        submap = SubstitutionMapper(
                make_subst_func(
                    dict(zip(rule.arguments, arguments))))

        expr = submap(rule.expression)

        return self.rec(expr)

# }}}


# {{{ loopy-specific primitives

class LoopyExpressionBase(p.Expression):
    def stringifier(self):
        from loopy.diagnostic import LoopyError
        raise LoopyError("pymbolic < 2019.1 is in use. Please upgrade.")

    def make_stringifier(self, originating_stringifier=None):
        return StringifyMapper()


@p.expr_dataclass()
class Literal(LoopyExpressionBase):
    """A literal to be used during code generation.

    .. note::

        Only used in the output of
        :mod:`loopy.target.c.codegen.expression.ExpressionToCExpressionMapper` (and
        similar mappers). Not for use in Loopy source representation.
    """

    s: str


@p.expr_dataclass()
class ArrayLiteral(LoopyExpressionBase):
    """An array literal.

    .. note::

        Only used in the output of
        :mod:`loopy.target.c.codegen.expression.ExpressionToCExpressionMapper` (and
        similar mappers). Not for use in Loopy source representation.
    """

    children: tuple[ExpressionT, ...]


@p.expr_dataclass()
class HardwareAxisIndex(LoopyExpressionBase):
    axis: int


@p.expr_dataclass()
class GroupHardwareAxisIndex(HardwareAxisIndex):
    """
    .. note::

        Only used in the output of
        :mod:`loopy.target.c.expression.ExpressionToCExpressionMapper` (and
        similar mappers). Not for use in Loopy source representation.
    """
    mapper_method = "map_group_hw_index"


@p.expr_dataclass()
class LocalHardwareAxisIndex(HardwareAxisIndex):
    """
    .. note::

        Only used in the output of
        :mod:`loopy.target.c.expression.ExpressionToCExpressionMapper` (and
        similar mappers). Not for use in Loopy source representation.
    """
    mapper_method = "map_local_hw_index"


@p.expr_dataclass()
class FunctionIdentifier(LoopyExpressionBase):
    """A base class for symbols representing functions."""

    mapper_method = "map_loopy_function_identifier"


@p.expr_dataclass()
class TypedCSE(LoopyExpressionBase, p.CommonSubexpression):
    """A :class:`pymbolic.primitives.CommonSubexpression` annotated with
    a type.

    .. autoattribute:: dtype
    """

    dtype: LoopyType | None = None

    def get_extra_properties(self):
        return {"dtype": self.dtype}


@p.expr_dataclass()
class TypeAnnotation(LoopyExpressionBase):
    """Undocumented for now. Currently only used internally around LHSs of
    assignments that create temporaries.

    .. autoattribute:: type
    .. autoattribute:: child
    """

    type: LoopyType
    child: ExpressionT


@p.expr_dataclass(init=False)
class TypeCast(LoopyExpressionBase):
    """Only defined for numerical types with semantics matching
    :meth:`numpy.ndarray.astype`.

    .. autoattribute:: child
    .. autoattribute:: type
    """

    # We're storing the type as a name for now to avoid
    # numpy pickling bug madness. (see loopy.types)
    _type_name: str

    child: ExpressionT
    """The expression to be cast."""

    def __init__(self, type: ToLoopyTypeConvertible, child: ExpressionT):
        super().__init__()

        from loopy.types import NumpyType, to_loopy_type
        type = to_loopy_type(type)

        if (not isinstance(type, NumpyType)
                or not issubclass(type.dtype.type, np.number)):
            from loopy.diagnostic import LoopyError
            raise LoopyError("TypeCast only supports numerical numpy types, "
                    "not '%s'" % type)

        object.__setattr__(self, "_type_name", type.dtype.name)
        object.__setattr__(self, "child", child)

    @property
    def type(self) -> NumpyType:
        from loopy.types import NumpyType
        return NumpyType(np.dtype(self._type_name))


@p.expr_dataclass(init=False)
class TaggedVariable(LoopyExpressionBase, Variable, Taggable):
    """This is an identifier with tags, such as ``matrix$one``, where
    'one' identifies this specific use of the identifier. This mechanism
    may then be used to address these uses--such as by prefetching only
    accesses tagged a certain way.

    .. autoattribute:: tags

    Inherits from :class:`pymbolic.primitives.Variable`
    and :class:`pytools.tag.Taggable`.
    """

    tags: frozenset[Tag]
    """A :class:`frozenset` of subclasses of :class:`pytools.tag.Tag` used to
    provide metadata on this object. Legacy string tags are converted to
    :class:`~loopy.LegacyStringInstructionTag` or, if they used to carry
    a functional meaning, the tag carrying that same functional meaning
    (e.g. :class:`~loopy.UseStreamingStoreTag`).
    """

    def __init__(self, name: str, tags: ToTagSetConvertible) -> None:
        Variable.__init__(self, name)
        if isinstance(tags, str):
            from loopy.kernel.creation import _normalize_string_tag
            tags = frozenset({_normalize_string_tag(tags)})

        assert isinstance(tags, frozenset)
        assert tags

        object.__setattr__(self, "tags", tags)

    def copy(self, *, name=None, tags=None):
        name = self.name if name is None else name
        tags = self.tags if tags is None else tags
        return TaggedVariable(name, tags)


<<<<<<< HEAD
class TaggedExpression(LoopyExpressionBase):
    """
    Represents a frozenset of tags attached to an :attr:`expr`.

    .. attribute:: tags

        A :class:`frozenset` of subclasses of :class:`pytools.tag.Tag` used to
        provide metadata on this expression.

    .. attribute:: expr

        An expression to which :attr:`tags` are attached.
    """

    init_arg_names = ("tags", "expr")

    def __init__(self, tags, expr):
        self.tags = tags
        self.expr = expr

    def __getinitargs__(self):
        return (self.tags, self.expr)

    def get_hash(self):
        return hash((self.__class__, self.tags, self.expr))

    def is_equal(self, other):
        return (other.__class__ == self.__class__
                and other.tags == self.tags
                and other.expr == self.expr)

    mapper_method = intern("map_tagged_expression")


=======
@p.expr_dataclass(init=False)
>>>>>>> 2cf9a07d
class Reduction(LoopyExpressionBase):
    """
    Represents a reduction operation on :attr:`expr` across :attr:`inames`.

    .. autoattribute:: operation
    .. autoattribute:: inames
    .. autoattribute:: expr
    .. autoattribute:: allow_simultaneous
    """

    init_arg_names = ("operation", "inames", "expr", "allow_simultaneous")

    operation: ReductionOperation

    inames: Sequence[str]
    """The inames across which reduction on :attr:`expr` is being
    carried out.
    """

    expr: ExpressionT
    """An expression which may have tuple type. If the expression has tuple
    type, it must be one of the following:

    * a :class:`tuple` of :class:`pymbolic.primitives.Expression`, or
    * a :class:`loopy.symbolic.Reduction`, or
    * a function call or substitution rule invocation.
    """

    allow_simultaneous: bool
    """If not *True*, an iname is allowed to be used
    in precisely one reduction, to avoid misnesting errors.
    """

    def __init__(self,
                 operation: ReductionOperation | str,
                 inames: (tuple[str | pymbolic.primitives.Variable, ...]
                     | pymbolic.primitives.Variable | str),
                 expr: ExpressionT,
                 allow_simultaneous: bool = False
             ) -> None:
        if isinstance(inames, str):
            inames = tuple(iname.strip() for iname in inames.split(","))

        elif isinstance(inames, Variable):
            inames = (inames,)

        assert isinstance(inames, tuple)

        def strip_var(iname: Any) -> str:
            if isinstance(iname, Variable):
                iname = iname.name

            assert isinstance(iname, str)
            return iname

        inames = tuple(strip_var(iname) for iname in inames)

        if isinstance(operation, str):
            from loopy.library.reduction import parse_reduction_op
            operation = parse_reduction_op(operation)

        from loopy.library.reduction import ReductionOperation
        assert isinstance(operation, ReductionOperation)

        from loopy.diagnostic import LoopyError

        if operation.arg_count > 1:
            from pymbolic.primitives import Call

            if not isinstance(expr, (tuple, Reduction, Call)):
                raise LoopyError("reduction argument must be one of "
                                 "a tuple, reduction, or call; "
                                 "got '%s'" % type(expr).__name__)
        else:
            # Sanity checks
            if isinstance(expr, tuple):
                raise LoopyError("got a tuple argument to a scalar reduction")
            elif isinstance(expr, Reduction) and expr.is_tuple_typed:
                raise LoopyError("got a tuple typed argument to a scalar reduction")

        object.__setattr__(self, "operation", operation)
        object.__setattr__(self, "inames", inames)
        object.__setattr__(self, "expr", expr)
        object.__setattr__(self, "allow_simultaneous", allow_simultaneous)

    @property
    def is_tuple_typed(self):
        return self.operation.arg_count > 1

    @cached_property
    def inames_set(self):
        return set(self.inames)


@p.expr_dataclass()
class LinearSubscript(LoopyExpressionBase):
    """Represents a linear index into a multi-dimensional array, completely
    ignoring any multi-dimensional layout.
    """
    aggregate: ExpressionT
    index: ExpressionT


@p.expr_dataclass()
class RuleArgument(LoopyExpressionBase):
    """Represents a (numbered) argument of a :class:`loopy.SubstitutionRule`.
    Only used internally in the rule-aware mappers to match subst rules
    independently of argument names.
    """

    index: int


@p.expr_dataclass(init=False)
class ResolvedFunction(LoopyExpressionBase):
    """
    A function identifier whose definition is known in a :mod:`loopy` program.
    A function is said to be *known* in a :class:`~loopy.TranslationUnit` if its
    name maps to  an :class:`~loopy.kernel.function_interface.InKernelCallable`
    in :attr:`loopy.TranslationUnit.callables_table`. Refer to :ref:`func-interface`.

    .. autoattribute:: function
    .. autoattribute:: name
    """
    function: Variable | ReductionOpFunction

    def __init__(self, function: Variable | ReductionOpFunction) -> None:
        if isinstance(function, str):
            function = Variable(function)
        from loopy.library.reduction import ReductionOpFunction
        assert isinstance(function, (Variable, ReductionOpFunction))
        object.__setattr__(self, "function", function)

    @property
    def name(self) -> str | ReductionOpFunction:
        from loopy.library.reduction import ReductionOpFunction
        if isinstance(self.function, Variable):
            return self.function.name
        elif isinstance(self.function, ReductionOpFunction):
            return self.function
        else:
            raise LoopyError("Unexpected function type %s in ResolvedFunction." %
                    type(self.function))

# }}}


# {{{ more mappers

class EvaluatorWithDeficientContext(PartialEvaluationMapper):
    """Evaluation Mapper that does not need values of all the variables
    involved in the expression.

    Returns the expression with the values mapped from :attr:`context`.
    """
    def map_variable(self, expr):
        if expr.name in self.context:
            return self.context[expr.name]
        else:
            return expr


class VariableInAnExpression(CombineMapper):
    def __init__(self, variables_to_search):
        assert all(isinstance(variable, Variable) for variable in
            variables_to_search)
        self.variables_to_search = variables_to_search

    def combine(self, values):
        return any(values)

    def map_variable(self, expr):
        return expr in self.variables_to_search

    def map_constant(self, expr):
        return False


class SweptInameStrideCollector(CoefficientCollectorBase):
    """
    Mapper to compute the coefficient swept inames for :class:`SubArrayRef`.
    """
    def map_algebraic_leaf(self, expr):
        # subscripts that are not involved in :attr:`target_names` are treated
        # as constants.
        if isinstance(expr, p.Subscript) and (self.target_names is None
                or expr.aggregate.name not in self.target_names):
            return {1: expr}

        return super().map_algebraic_leaf(expr)


def get_start_subscript_from_sar(sar, kernel):
    """
    Returns an instance of :class:`pymbolic.primitives.Subscript`, the
    beginning subscript of the array swept by the *SubArrayRef*.

    **Example:** Consider ``[i, k]: a[i, j, k, l]``. The beginning
    subscript would be ``a[0, j, 0, l]``
    """

    def _get_lower_bound(iname):
        pwaff = kernel.get_iname_bounds(iname).lower_bound_pw_aff
        return int(pw_aff_to_expr(pwaff))

    swept_inames_to_zeros = {
            swept_iname.name: _get_lower_bound(swept_iname.name) for
            swept_iname in sar.swept_inames}

    return EvaluatorWithDeficientContext(swept_inames_to_zeros)(
            sar.subscript)


@p.expr_dataclass()
class SubArrayRef(LoopyExpressionBase):
    """
    An algebraic expression to map an affine memory layout pattern (known as
    sub-arary) as consecutive elements of the sweeping axes which are defined
    using :attr:`SubArrayRef.swept_inames`.

    .. attribute:: swept_inames

        An instance of :class:`tuple` denoting the axes to which the sub array
        is supposed to be mapped to.

    .. attribute:: subscript

        An instance of :class:`pymbolic.primitives.Subscript` denoting the
        array in the kernel.

    .. automethod:: is_equal
    """
    swept_inames: tuple[Variable, ...]
    subscript: p.Subscript

    def __post_init__(self):
        # {{{ sanity checks

        if not isinstance(self.swept_inames, tuple):
            warn(
                "swept_inames passed to SubArrayRef was not a tuple. "
                "This is deprecated and will stop working in 2025. "
                "Pass a tuple instead.", DeprecationWarning, stacklevel=3
            )
            object.__setattr__(self, "swept_inames", (self.swept_inames,))

        for iname in self.swept_inames:
            assert isinstance(iname, p.Variable)
        assert isinstance(self.subscript, p.Subscript)


class FortranDivision(p.QuotientBase, LoopyExpressionBase):
    """This exists for the benefit of the Fortran frontend, which specializes
    to floating point division for floating point inputs and round-to-zero
    division for integer inputs. Despite the name, this would also be usable
    for C semantics. (:mod:`loopy` division semantics match Python's.)

    .. note::

        This is not a documented expression node type. It may disappear
        at any moment.
    """
    mapper_method = "map_fortran_division"

# }}}


class DependencyMapperWithReductionInames(DependencyMapper):
    def __init__(self, *args, **kwargs):
        super().__init__(*args, **kwargs)
        self.reduction_inames = set()

    def map_reduction(self, expr, *args, **kwargs):
        self.reduction_inames.update(expr.inames)
        return super().map_reduction(expr, *args, **kwargs)


@memoize
def _get_dependencies_and_reduction_inames(expr):
    dep_mapper = DependencyMapperWithReductionInames(composite_leaves=False)
    deps = frozenset(dep.name for dep in dep_mapper(expr))
    reduction_inames = dep_mapper.reduction_inames
    return deps, reduction_inames


def get_dependencies(expr: ExpressionT | type[auto]) -> AbstractSet[str]:
    return _get_dependencies_and_reduction_inames(expr)[0]


def get_reduction_inames(expr: ExpressionT) -> AbstractSet[str]:
    return _get_dependencies_and_reduction_inames(expr)[1]


class SubArrayRefSweptInamesCollector(CombineMapper):
    def combine(self, values):
        import operator
        return reduce(operator.or_, values, frozenset())

    def map_sub_array_ref(self, expr):
        return frozenset({iname.name for iname in expr.swept_inames})

    def map_constant(self, expr):
        return frozenset()

    map_variable = map_constant
    map_function_symbol = map_constant
    map_tagged_variable = map_constant
    map_type_cast = map_constant
    map_resolved_function = map_constant
    map_nan = map_constant


def get_sub_array_ref_swept_inames(expr):
    return SubArrayRefSweptInamesCollector()(expr)


# {{{ rule-aware mappers

def parse_tagged_name(expr):
    from loopy.library.reduction import ArgExtOp, SegmentedOp
    if isinstance(expr, TaggedVariable):
        return expr.name, expr.tags
    elif isinstance(expr, ResolvedFunction):
        return parse_tagged_name(expr.function)
    elif isinstance(expr, (p.Variable, ArgExtOp, SegmentedOp)):
        return expr.name, None
    else:
        raise RuntimeError("subst rule name not understood: %s" % expr)


class ExpansionState(ImmutableRecord):
    """
    .. attribute:: kernel
    .. attribute:: instruction

    .. attribute:: stack

        a tuple representing the current expansion stack, as a tuple
        of (name, tag) pairs.

    .. attribute:: arg_context

        a dict representing current argument values
    """
    def __init__(self, kernel, instruction, stack, arg_context):
        if not isinstance(arg_context, immutables.Map):
            warn(f"Got a {type(arg_context)} for arg_context,"
                 " expected `immutables.Map`. This is deprecated"
                 " and will result in an error from 2023.",
                 DeprecationWarning, stacklevel=2)
            arg_context = immutables.Map(arg_context)
        super().__init__(kernel=kernel,
                         instruction=instruction,
                         stack=stack,
                         arg_context=arg_context)

    def __hash__(self):
        # do not try to be precise about hash of loopy kernel
        # or the instruction as computing the hash of pymbolic
        # expressions could have exponential complexity
        return hash((id(self.kernel), id(self.instruction),
                     self.stack, self.arg_context))

    @property
    def insn_id(self):
        return self.instruction.id

    def apply_arg_context(self, expr):
        from pymbolic.mapper.substitutor import make_subst_func
        return SubstitutionMapper(
                make_subst_func(self.arg_context))(expr)


class SubstitutionRuleRenamer(IdentityMapper):
    def __init__(self, renames):
        self.renames = renames
        super().__init__()

    def map_call(self, expr):
        if not isinstance(expr.function, p.Variable):
            return IdentityMapper.map_call(self, expr)

        name, tags = parse_tagged_name(expr.function)

        new_name = self.renames.get(name)
        if new_name is None:
            return IdentityMapper.map_call(self, expr)

        if tags:
            sym = TaggedVariable(new_name, tags)
        else:
            sym = p.Variable(new_name)

        return type(expr)(sym, tuple(self.rec(child) for child in expr.parameters))

    def map_variable(self, expr):
        name, tags = parse_tagged_name(expr)

        new_name = self.renames.get(name)
        if new_name is None:
            return IdentityMapper.map_variable(self, expr)

        if tags:
            return TaggedVariable(new_name, tags)
        else:
            return p.Variable(new_name)


def rename_subst_rules_in_instructions(insns, renames):
    subst_renamer = SubstitutionRuleRenamer(renames)

    return [
            insn.with_transformed_expressions(subst_renamer)
            for insn in insns]


class SubstitutionRuleMappingContext:
    def _get_subst_rule_key(self, args, body):
        subst_dict = {
                arg: RuleArgument(i)
                for i, arg in enumerate(args)}

        from pymbolic.mapper.substitutor import make_subst_func
        arg_subst_map = SubstitutionMapper(make_subst_func(subst_dict))

        return arg_subst_map(body)

    def __init__(self, old_subst_rules, make_unique_var_name):
        self.old_subst_rules = old_subst_rules
        self.make_unique_var_name = make_unique_var_name

        # maps subst rule (args, bodies) to (names, original_name)
        self.subst_rule_registry = {
                self._get_subst_rule_key(rule.arguments, rule.expression):
                (name, rule.arguments, rule.expression)
                for name, rule in old_subst_rules.items()}

        # maps subst rule (args, bodies) to a list of old names,
        # which doubles as (a) a histogram of uses and (b) a way
        # to deterministically find the 'lexicographically earliest'
        # name
        self.subst_rule_old_names = {}

    def register_subst_rule(self, original_name, args, body):
        """Returns a name (as a string) for a newly created substitution
        rule.
        """
        key = self._get_subst_rule_key(args, body)
        reg_value = self.subst_rule_registry.get(key)

        if reg_value is None:
            # These names are temporary and won't stick around.
            new_name = self.make_unique_var_name("_lpy_tmp_"+original_name)
            self.subst_rule_registry[key] = (new_name, args, body)
        else:
            new_name, _, _ = reg_value

        self.subst_rule_old_names.setdefault(key, []).append(original_name)
        return new_name

    def _get_new_substitutions_and_renames(self):
        """This makes a new dictionary of substitutions from the ones
        encountered in mapping all the encountered expressions.
        It tries hard to keep substitution names the same--i.e.
        if all derivative versions of a substitution rule ended
        up with the same mapped version, then this version should
        retain the name that the substitution rule had previously.
        Unfortunately, this can't be done in a single pass, and so
        the routine returns an additional dictionary *subst_renames*
        of renamings to be performed on the processed expressions.

        The returned substitutions already have the rename applied
        to them.

        :returns: (new_substitutions, subst_renames)
        """

        from loopy.kernel.data import SubstitutionRule

        result = {}
        renames = {}

        used_names = set()

        for key, (name, args, body) in self.subst_rule_registry.items():
            orig_names = self.subst_rule_old_names.get(key, [])

            # If no orig_names are found, then this particular
            # subst rule was never referenced, and so it's fine
            # to leave out.

            if not orig_names:
                continue

            new_name = min(orig_names)
            if new_name in used_names:
                new_name = self.make_unique_var_name(new_name)

            renames[name] = new_name
            used_names.add(new_name)

            result[new_name] = SubstitutionRule(
                    name=new_name,
                    arguments=args,
                    expression=body)

        # {{{ perform renames on new substitutions

        subst_renamer = SubstitutionRuleRenamer(renames)

        renamed_result = {}
        for name, rule in result.items():
            renamed_result[name] = rule.copy(
                    expression=subst_renamer(rule.expression))

        # }}}

        return renamed_result, renames

    def finish_kernel(self, kernel):
        new_substs, renames = self._get_new_substitutions_and_renames()
        if not renames:
            return kernel.copy(substitutions=new_substs)

        new_insns = rename_subst_rules_in_instructions(kernel.instructions, renames)

        return kernel.copy(
            substitutions=new_substs,
            instructions=new_insns)


class RuleAwareIdentityMapper(IdentityMapper):
    """Note: the third argument dragged around by this mapper is the
    current :class:`ExpansionState`.

    Subclasses of this must be careful to not touch identifiers that
    are in :attr:`ExpansionState.arg_context`.
    """

    def __init__(self, rule_mapping_context):
        self.rule_mapping_context = rule_mapping_context
        super().__init__()

    def map_variable(self, expr, expn_state, *args, **kwargs):
        name, tags = parse_tagged_name(expr)
        if name not in self.rule_mapping_context.old_subst_rules:
            return IdentityMapper.map_variable(self, expr, expn_state, *args,
                    **kwargs)
        else:
            return self.map_substitution(name, tags, (), expn_state, *args,
                    **kwargs)

    def map_call(self, expr, expn_state, *args, **kwargs):
        if not isinstance(expr.function, p.Variable):
            return IdentityMapper.map_call(self, expr, expn_state,
                                           *args, **kwargs)

        name, tags = parse_tagged_name(expr.function)

        if name not in self.rule_mapping_context.old_subst_rules:
            return super().map_call(expr, expn_state, *args, **kwargs)
        else:
            return self.map_substitution(name, tags,
                                         self.rec(expr.parameters,
                                                  expn_state,
                                                  *args,
                                                  **kwargs),
                                         expn_state,
                                         *args, **kwargs)

    @staticmethod
    def make_new_arg_context(
            rule_name: str,
            arg_names: Sequence[str],
            arguments: Sequence[ExpressionT],
            arg_context: Mapping[str, ExpressionT]
            ) -> Mapping[str, ExpressionT]:
        if len(arg_names) != len(arguments):
            raise RuntimeError("Rule '%s' invoked with %d arguments (needs %d)"
                    % (rule_name, len(arguments), len(arg_names), ))

        from pymbolic.mapper.substitutor import make_subst_func
        arg_subst_map = SubstitutionMapper(make_subst_func(arg_context))
        return immutables.Map({
            formal_arg_name: arg_subst_map(arg_value)
            for formal_arg_name, arg_value in zip(arg_names, arguments)})

    def map_substitution(self, name, tags, arguments, expn_state,
                         *args, **kwargs):
        rule = self.rule_mapping_context.old_subst_rules[name]

        rec_arguments = self.rec(arguments, expn_state, *args, **kwargs)

        new_expn_state = expn_state.copy(
                stack=expn_state.stack + ((name, tags),),
                arg_context=self.make_new_arg_context(
                    name, rule.arguments, rec_arguments, expn_state.arg_context))

        result = self.rec(rule.expression, new_expn_state, *args, **kwargs)

        new_name = self.rule_mapping_context.register_subst_rule(
                name, rule.arguments, result)

        if tags:
            sym = TaggedVariable(new_name, tags)
        else:
            sym = p.Variable(new_name)

        if arguments:
            return sym(*rec_arguments)
        else:
            return sym

    def __call__(self, expr, kernel, insn):
        """
        :arg insn: A :class:`~loopy.kernel.InstructionBase` of which *expr* is
            a part of, or *None* if *expr*'s source is not an instruction.
        """
        from loopy.kernel.data import InstructionBase
        assert insn is None or isinstance(insn, InstructionBase)

        return super().__call__(expr,
                ExpansionState(
                    kernel=kernel,
                    instruction=insn,
                    stack=(),
                    arg_context=immutables.Map()))

    def map_instruction(self, kernel, insn):
        return insn

    def map_kernel(self, kernel, within=lambda *args: True,
            map_args=True, map_tvs=True):
        new_insns = [
            # While subst rules are not allowed in assignees, the mapper
            # may perform tasks entirely unrelated to subst rules, so
            # we must map assignees, too.
            insn if not kernel.substitutions and not within(kernel, insn, ()) else
            self.map_instruction(kernel,
                insn.with_transformed_expressions(
                    lambda expr: self(expr, kernel, insn)))  # noqa: B023
            for insn in kernel.instructions]

        from functools import partial

        non_insn_self = partial(self, kernel=kernel, insn=None)

        from loopy.kernel.array import ArrayBase

        # {{{ args

        if map_args:
            new_args = [
                arg.map_exprs(non_insn_self) if isinstance(arg, ArrayBase) else arg
                for arg in kernel.args]
        else:
            new_args = kernel.args[:]

        # }}}

        # {{{ tvs

        if map_tvs:
            new_tvs = {
                tv_name: tv.map_exprs(non_insn_self)
                for tv_name, tv in kernel.temporary_variables.items()}
        else:
            new_tvs = kernel.temporary_variables.copy()

        # }}}

        # domains, var names: not exprs => do not map

        return kernel.copy(instructions=new_insns,
                           args=new_args,
                           temporary_variables=new_tvs)


class RuleAwareSubstitutionMapper(RuleAwareIdentityMapper):
    """
    Mapper to substitute expressions and record any divergence of substitution
    rule expressions of :class:`loopy.LoopKernel`.

    .. attribute:: rule_mapping_context

        An instance of :class:`SubstitutionRuleMappingContext` to record
        divergence of substitution rules.

    .. attribute:: within

        An instance of :class:`loopy.match.StackMatchComponent`.
        :class:`RuleAwareSubstitutionMapper` would perform
        substitutions in the expression if the stack match is ``True`` or
        if the expression does not arise from an :class:`~loopy.InstructionBase`.

    .. note::

        The mapped kernel should be passed through
        :meth:`SubstitutionRuleMappingContext.finish_kernel` to perform any
        renaming mandated by the rule expression divergences.
    """
    def __init__(self, rule_mapping_context, subst_func, within):
        super().__init__(rule_mapping_context)

        self.subst_func = subst_func
        self._within = within

    def within(self, kernel, instruction, stack):
        if instruction is None:
            # always perform substitutions on expressions not coming from
            # instructions.
            return True
        else:
            return self._within(kernel, instruction, stack)

    def map_variable(self, expr, expn_state):
        if (expr.name in expn_state.arg_context
                or not self.within(
                    expn_state.kernel, expn_state.instruction, expn_state.stack)):
            # expr not in within => do nothing (call IdentityMapper)
            return super().map_variable(
                    expr, expn_state)

        result = self.subst_func(expr)
        if result is not None:
            return result
        else:
            return super().map_variable(
                    expr, expn_state)


class RuleAwareSubstitutionRuleExpander(RuleAwareIdentityMapper):
    def __init__(self, rule_mapping_context, rules, within):
        super().__init__(rule_mapping_context)

        self.rules = rules
        self.within = within

    def map_substitution(self, name, tags, arguments, expn_state):
        new_stack = expn_state.stack + ((name, tags),)

        if self.within(expn_state.kernel, expn_state.instruction, new_stack):
            # expand
            rule = self.rules[name]

            new_expn_state = expn_state.copy(
                    stack=new_stack,
                    arg_context=self.make_new_arg_context(
                        name, rule.arguments, arguments, expn_state.arg_context))

            result = self.rec(rule.expression, new_expn_state)

            # substitute in argument values
            from pymbolic.mapper.substitutor import make_subst_func
            subst_map = SubstitutionMapper(make_subst_func(
                new_expn_state.arg_context))

            return subst_map(result)

        else:
            # do not expand
            return super().map_substitution(
                    name, tags, arguments, expn_state)

# }}}


# {{{ functions to primitives, parsing

class VarToTaggedVarMapper(IdentityMapper):
    def map_variable(self, expr):
        dollar_idx = expr.name.find("$")
        if dollar_idx == -1:
            return expr
        else:
            return TaggedVariable(expr.name[:dollar_idx],
                    expr.name[dollar_idx+1:])


class FunctionToPrimitiveMapper(UncachedIdentityMapper):
    """Looks for invocations of a function called 'cse' or 'reduce' and
    turns those into the actual pymbolic primitives used for that.
    """

    def _parse_reduction(self, operation, inames, red_exprs,
            allow_simultaneous=False):
        if isinstance(inames, p.Variable):
            inames = (inames,)

        if not isinstance(inames, (tuple, list)):
            raise TypeError("iname argument to reduce() must be a symbol "
                    "or a list/tuple of symbols")

        processed_inames = []
        for iname in inames:
            if not isinstance(iname, p.Variable):
                raise TypeError("iname argument to reduce() must be a symbol "
                        "or a tuple or a tuple of symbols")

            processed_inames.append(iname.name)

        if len(red_exprs) == 1:
            red_exprs = red_exprs[0]

        return Reduction(operation, tuple(processed_inames), red_exprs,
                allow_simultaneous=allow_simultaneous)

    def map_call(self, expr):
        from loopy.library.reduction import parse_reduction_op

        if not isinstance(expr.function, p.Variable):
            return IdentityMapper.map_call(self, expr)

        name = expr.function.name
        if name == "cse":
            if len(expr.parameters) in [1, 2]:
                if len(expr.parameters) == 2:
                    if not isinstance(expr.parameters[1], p.Variable):
                        raise TypeError("second argument to cse() must be a symbol")
                    tag = expr.parameters[1].name
                else:
                    tag = None

                return p.CommonSubexpression(
                        self.rec(expr.parameters[0]), tag,
                        scope=p.cse_scope.EVALUATION)
            else:
                raise TypeError("cse takes two arguments")

        elif name in ["reduce", "simul_reduce"]:

            if len(expr.parameters) >= 3:
                operation, inames = expr.parameters[:2]
                red_exprs = expr.parameters[2:]

                operation = parse_reduction_op(str(operation))
                return self._parse_reduction(operation, inames,
                        tuple(self.rec(red_expr) for red_expr in red_exprs),
                        allow_simultaneous=(name == "simul_reduce"))
            else:
                raise TypeError("invalid 'reduce' calling sequence")

        elif name == "if":
            if len(expr.parameters) == 3:
                from pymbolic.primitives import If
                return If(*tuple(self.rec(p) for p in expr.parameters))
            else:
                raise TypeError("if takes three arguments")

        elif name in ["minimum", "maximum"]:
            if len(expr.parameters) == 2:
                from pymbolic.primitives import Max, Min
                return {
                    "minimum": Min,
                    "maximum": Max
                }[name](tuple(self.rec(p) for p in expr.parameters))
            else:
                raise TypeError(f"{name} takes two arguments")

        else:
            # see if 'name' is an existing reduction op

            operation = parse_reduction_op(name)
            if operation:
                # arg_count counts arguments but not inames
                if len(expr.parameters) != 1 + operation.arg_count:
                    raise RuntimeError("invalid invocation of "
                            "reduction operation '%s': expected %d arguments, "
                            "got %d instead" % (expr.function.name,
                                                1 + operation.arg_count,
                                                len(expr.parameters)))

                inames = expr.parameters[0]
                red_exprs = tuple(self.rec(param) for param in expr.parameters[1:])
                return self._parse_reduction(operation, inames, red_exprs)

            else:
                return IdentityMapper.map_call(self, expr)


# {{{ customization to pymbolic parser

_open_dbl_bracket = intern("open_dbl_bracket")

TRAILING_FLOAT_TAG_RE = re.compile("^(.*?)([a-zA-Z]*)$")


class LoopyParser(ParserBase):
    lex_table = [
            (_open_dbl_bracket, pytools.lex.RE(r"\[\[")),
            *ParserBase.lex_table
            ]

    def parse_float(self, s):
        match = TRAILING_FLOAT_TAG_RE.match(s)

        val = match.group(1)
        tag = frozenset(match.group(2))
        if tag == frozenset("j"):
            return np.float64(val)*np.complex128(1j)
        elif tag == frozenset("jf"):
            return np.float32(val)*np.complex64(1j)
        elif tag == frozenset("f"):
            return np.float32(val)
        elif tag == frozenset("d"):
            return np.float64(val)
        else:
            return float(val)  # generic float

    def parse_prefix(self, pstate):
        from pymbolic.parser import (
            _PREC_UNARY,
            _closebracket,
            _colon,
            _greater,
            _identifier,
            _less,
            _openbracket,
        )

        import loopy as lp

        if pstate.is_next(_less):
            pstate.advance()
            if pstate.is_next(_greater):
                typename = lp.Optional(None)
                pstate.advance()
            else:
                pstate.expect(_identifier)
                typename = lp.Optional(pstate.next_str())
                pstate.advance()
                pstate.expect(_greater)
                pstate.advance()

            return TypeAnnotation(
                    typename,
                    self.parse_expression(pstate, _PREC_UNARY))

        elif pstate.is_next(_openbracket):
            rollback_pstate = pstate.copy()
            pstate.advance()
            pstate.expect_not_end()
            if pstate.is_next(_closebracket):
                swept_inames = ()
            else:
                swept_inames = self.parse_expression(pstate)

            pstate.expect(_closebracket)
            pstate.advance()
            if pstate.is_next(_colon):
                # pstate.expect(_colon):
                pstate.advance()
                subscript = self.parse_expression(pstate, _PREC_UNARY)
                return SubArrayRef(swept_inames, subscript)
            else:
                pstate = rollback_pstate
                return super().parse_prefix(rollback_pstate)
        else:
            return super().parse_prefix(pstate)

    def parse_postfix(self, pstate, min_precedence, left_exp):
        from pymbolic.parser import _PREC_CALL, _closebracket
        if pstate.next_tag() is _open_dbl_bracket and _PREC_CALL > min_precedence:
            pstate.advance()
            pstate.expect_not_end()
            left_exp = LinearSubscript(left_exp, self.parse_expression(pstate))
            pstate.expect(_closebracket)
            pstate.advance()
            pstate.expect(_closebracket)
            pstate.advance()
            return left_exp, True

        return ParserBase.parse_postfix(self, pstate, min_precedence, left_exp)

# }}}


def parse(expr_str):
    return VarToTaggedVarMapper()(
            FunctionToPrimitiveMapper()(LoopyParser()(expr_str)))

# }}}


# {{{ coefficient collector

class CoefficientCollector(CoefficientCollectorBase):
    map_tagged_variable = CoefficientCollectorBase.map_variable

    def map_subscript(self, expr):
        from loopy.diagnostic import ExpressionNotAffineError
        raise ExpressionNotAffineError("cannot gather coefficients--"
                "indirect addressing in use")

# }}}


# {{{ variable index expression collector

class ArrayAccessFinder(CombineMapper):
    def __init__(self, tgt_vector_name=None):
        self.tgt_vector_name = tgt_vector_name
        super().__init__()

    def combine(self, values):
        from pytools import flatten
        return set(flatten(values))

    def map_constant(self, expr):
        return set()

    def map_algebraic_leaf(self, expr):
        return set()

    def map_subscript(self, expr):
        assert isinstance(expr.aggregate, p.Variable)

        if self.tgt_vector_name is None \
                or expr.aggregate.name == self.tgt_vector_name:
            return {expr} | self.rec(expr.index)
        else:
            return CombineMapper.map_subscript(self, expr)

# }}}


# {{{ (pw)aff to expr conversion

def aff_to_expr(aff: isl.Aff) -> ArithmeticExpressionT:
    from pymbolic import var

    denom = aff.get_denominator_val().to_python()

    result = (aff.get_constant_val()*denom).to_python()
    for dt in [dim_type.in_, dim_type.param]:
        for i in range(aff.dim(dt)):
            coeff = (aff.get_coefficient_val(dt, i)*denom).to_python()
            if coeff:
                dim_name = aff.get_dim_name(dt, i)
                result += coeff*var(dim_name)

    for i in range(aff.dim(dim_type.div)):
        coeff = (aff.get_coefficient_val(dim_type.div, i)*denom).to_python()
        if coeff:
            result += coeff*aff_to_expr(aff.get_div(i))

    return flatten(result // denom)


def pw_aff_to_expr(pw_aff: isl.PwAff, int_ok: bool = False) -> ExpressionT:
    if isinstance(pw_aff, int):
        if not int_ok:
            warn("expected PwAff, got int", stacklevel=2)

        return pw_aff

    pieces = pw_aff.get_pieces()
    last_expr = aff_to_expr(pieces[-1][1])

    pairs = [(set_to_cond_expr(constr_set), aff_to_expr(aff))
             for constr_set, aff in pieces[:-1]]

    from pymbolic.primitives import If
    expr = last_expr
    for condition, then_expr in reversed(pairs):
        expr = If(condition, then_expr, expr)

    return expr


def pw_aff_to_pw_aff_implemented_by_expr(pw_aff: isl.PwAff) -> isl.PwAff:
    pieces = pw_aff.get_pieces()

    rest = isl.Set.universe(pw_aff.space.params())
    aff_set, aff = pieces[0]
    impl_pw_aff = isl.PwAff.alloc(aff_set, aff)
    rest = rest.intersect_params(aff_set.complement())

    for aff_set, aff in pieces[1:-1]:
        impl_pw_aff = impl_pw_aff.union_max(
            isl.PwAff.alloc(aff_set, aff))
        rest = rest.intersect_params(aff_set.complement())

    _, aff = pieces[-1]
    return impl_pw_aff.union_max(isl.PwAff.alloc(rest, aff)).coalesce()

# }}}


# {{{ (pw)aff_from_expr

class PwAffEvaluationMapper(EvaluationMapperBase, IdentityMapperMixin):
    def __init__(self, space, vars_to_zero):
        self.zero = isl.Aff.zero_on_domain(isl.LocalSpace.from_space(space))

        context = {}
        for name, (dt, pos) in space.get_var_dict().items():
            if dt == dim_type.set:
                dt = dim_type.in_

            context[name] = isl.PwAff.from_aff(
                    self.zero.set_coefficient_val(dt, pos, 1))

        for v in vars_to_zero:
            context[v] = self.zero

        self.pw_zero = isl.PwAff.from_aff(self.zero)

        super().__init__(context)

    def map_constant(self, expr):
        if isinstance(expr, np.integer):
            expr = int(expr)

        return self.pw_zero + expr

    def map_min(self, expr):
        from functools import reduce
        return reduce(
                lambda a, b: a.min(b),
                (self.rec(ch) for ch in expr.children))

    def map_max(self, expr):
        from functools import reduce
        return reduce(
                lambda a, b: a.max(b),
                (self.rec(ch) for ch in expr.children))

    def map_quotient(self, expr):
        raise TypeError("true division in '%s' not supported "
                "for as-pwaff evaluation" % expr)

    def map_floor_div(self, expr):
        num = self.rec(expr.numerator)
        denom = self.rec(expr.denominator)
        return num.div(denom).floor()

    def map_remainder(self, expr):
        num = self.rec(expr.numerator)
        denom = self.rec(expr.denominator)
        if not denom.is_cst():
            raise TypeError("modulo non-constant in '%s' not supported "
                    "for as-pwaff evaluation" % expr)

        (s, denom_aff), = denom.get_pieces()
        denom = denom_aff.get_constant_val()

        return num.mod_val(denom)

    def map_literal(self, expr):
        raise TypeError("literal '%s' not supported "
                        "for as-pwaff evaluation" % expr)

    def map_reduction(self, expr):
        raise TypeError("reduction in '%s' not supported "
                "for as-pwaff evaluation" % expr)

    def map_call(self, expr):
        # FIXME: There are some things here that we could handle, e.g. "abs".
        raise TypeError(f"call in '{expr}' not supported "
                "for as-pwaff evaluation")


def aff_from_expr(space: isl.Space, expr: ExpressionT, vars_to_zero=None) -> isl.Aff:
    if vars_to_zero is None:
        vars_to_zero = frozenset()

    pwaff = pwaff_from_expr(space, expr, vars_to_zero).coalesce()

    pieces = pwaff.get_pieces()
    if len(pieces) == 1:
        (s, aff), = pieces
        return aff
    else:
        from loopy.diagnostic import ExpressionNotAffineError
        raise ExpressionNotAffineError("expression '%s' could not be converted to a "
                "non-piecewise quasi-affine expression" % expr)


def pwaff_from_expr(space, expr, vars_to_zero=None):
    return PwAffEvaluationMapper(space, vars_to_zero)(expr)


def with_aff_conversion_guard(f, space, expr, *args):
    import islpy as isl
    from pymbolic.mapper.evaluator import UnknownVariableError

    from loopy.diagnostic import ExpressionNotAffineError

    err = None

    try:
        return f(space, expr, *args)
    except TypeError as e:
        err = e
    except isl.Error as e:
        err = e
    except UnknownVariableError as e:
        err = e
    except ExpressionNotAffineError as e:
        err = e

    assert err is not None
    from loopy.diagnostic import ExpressionToAffineConversionError
    raise ExpressionToAffineConversionError(
            "could not convert expression '%s' to affine representation: "
            "%s: %s" % (expr, type(err).__name__, str(err)))


def guarded_aff_from_expr(space, expr, vars_to_zero=None):
    """Performs the same operation as :func:`aff_from_expr` but only raises
    :exc:`loopy.diagnostic.ExpressionToAffineConversionError`
    """
    return with_aff_conversion_guard(aff_from_expr, space, expr, vars_to_zero)


def guarded_pwaff_from_expr(space, expr, vars_to_zero=None):
    """Performs the same operation as :func:`aff_from_expr` but only raises
    :exc:`loopy.diagnostic.ExpressionToAffineConversionError`
    """
    return with_aff_conversion_guard(pwaff_from_expr, space, expr, vars_to_zero)

# }}}


# {{{ (pw_)?qpoly_from_expr

class PwQPolyEvaluationMapper(EvaluationMapperBase):
    def __init__(self, space, vars_to_zero):
        zero_qpoly = isl.QPolynomial.zero_on_domain(space)

        context = {}
        for name, (dt, pos) in space.get_var_dict().items():
            if dt == dim_type.set:
                dt = dim_type.in_

            context[name] = isl.PwQPolynomial.from_qpolynomial(
                    isl.QPolynomial.var_on_domain(space, dt, pos))

        for v in vars_to_zero:
            context[v] = zero_qpoly

        self.pw_zero = isl.PwQPolynomial.from_qpolynomial(zero_qpoly)

        super().__init__(context)

    def map_constant(self, expr):
        if isinstance(expr, np.integer):
            expr = int(expr)

        return self.pw_zero + expr

    def map_quotient(self, expr):
        raise TypeError("true division in '%s' not supported "
                "for as-pwqpoly evaluation" % expr)

    def map_power(self, expr):
        from numbers import Integral
        if not isinstance(expr.exponent, Integral):
            raise TypeError("Only integral powers allowed in pwqpolynomials.")

        # do not "rec" exponent as it will be cast to a pwqpoly and
        # pwqpoly ** pwqpoly isn't allowed
        return self.rec(expr.base) ** expr.exponent


def pw_qpolynomial_from_expr(space, expr, vars_to_zero=frozenset()):
    return PwQPolyEvaluationMapper(space, vars_to_zero)(expr)


def qpolynomial_from_expr(space, expr):
    pw_qpoly = pw_qpolynomial_from_expr(space, expr).coalesce()

    pieces = pw_qpoly.get_pieces()
    if len(pieces) == 1:
        (s, qpoly), = pieces
        return qpoly
    else:
        raise RuntimeError("expression '%s' could not be converted to a "
                "non-piecewise quasi-polynomial expression" % expr)

# }}}


# {{{ simplify using aff

def simplify_via_aff(expr):
    from loopy.diagnostic import ExpressionToAffineConversionError
    from loopy.symbolic import aff_to_expr, get_dependencies, guarded_aff_from_expr

    deps = sorted(get_dependencies(expr))
    try:
        return aff_to_expr(guarded_aff_from_expr(
            isl.Space.create_from_names(isl.DEFAULT_CONTEXT, list(deps)),
            expr))
    except ExpressionToAffineConversionError:
        return expr


@memoize_on_first_arg
def simplify_using_aff(kernel, expr):
    """
    Simplifies *expr* on *kernel*'s domain.

    :arg expr: An instance of :class:`pymbolic.primitives.Expression`.
    """
    deps = get_dependencies(expr)

    inames = deps & kernel.all_inames()

    # FIXME: Ideally, we should find out what inames are usable and allow
    # the simplification to use all of those. For now, fall back to making
    # sure that the simplification only uses inames that were already there.
    domain = (
            kernel
            .get_inames_domain(inames)
            .project_out_except(inames, [dim_type.set]))

    non_inames = deps - set(domain.get_var_dict().keys())
    non_inames = {name for name in set(non_inames) if name.isidentifier()}
    if non_inames:
        cur_dim = domain.dim(isl.dim_type.set)
        domain = domain.insert_dims(isl.dim_type.set, cur_dim, len(non_inames))
        for non_iname in sorted(non_inames):
            domain = domain.set_dim_name(isl.dim_type.set, cur_dim, non_iname)
            cur_dim += 1

    try:
        aff = guarded_aff_from_expr(domain.space, expr)
    except ExpressionToAffineConversionError:
        # Accomplish at least *some* simplification
        return flatten(expr)

    # FIXME: Deal with assumptions, too.
    aff = aff.gist(domain)

    return aff_to_expr(aff)

# }}}


# {{{ qpolynomial_to_expr

def _get_monomial_coeff_from_term(space, term):
    from pymbolic.primitives import Variable

    result = 1

    for dt in isl._CHECK_DIM_TYPES:
        for i in range(term.dim(dt)):
            exp = term.get_exp(dt, i)
            if exp:
                result = result*Variable(space.get_dim_name(dt, i))**exp

    for i in range(term.dim(dim_type.div)):
        exp = term.get_exp(dim_type.div, i)
        result *= (aff_to_expr(term.get_div(i))**exp)

    return result, term.get_coefficient_val()


def _take_common_denominator(coeffs):
    denominators = [coeff.get_den_val() for coeff in coeffs]
    numerators = [coeff * den for coeff, den in zip(coeffs, denominators)]

    common_denominator = isl.Val.one(coeffs[0].get_ctx())
    for den in denominators:
        # LCM(a, b) = a * b / GCD(a, b)
        common_denominator = ((common_denominator * den)
                              .div(den.gcd(common_denominator)))

    numerators_scaled = [numerator * (common_denominator.div(denominator))
                         for numerator, denominator in zip(numerators, denominators)]

    return (tuple(num.to_python() for num in numerators_scaled),
            common_denominator.to_python())


def qpolynomial_to_expr(qpoly):
    from pymbolic.primitives import FloorDiv

    space = qpoly.space
    monomials, coeffs = zip(*[_get_monomial_coeff_from_term(space, t)
                              for t in qpoly.get_terms()])

    numerators, common_denominator = _take_common_denominator(coeffs)

    assert len(numerators) == len(monomials)
    assert all(isinstance(num, int) for num in numerators)
    assert isinstance(common_denominator, int)

    # FIXME: Delete if in favor of the general case once we depend on pymbolic 2024.1.
    if common_denominator == 1:
        res = sum(num * monomial
                   for num, monomial in zip(numerators, monomials))
    else:
        res = FloorDiv(sum(num * monomial
                            for num, monomial in zip(numerators, monomials)),
                        common_denominator)

    return flatten(res)

# }}}


# {{{ expression/set <-> constraint conversion

def constraint_to_cond_expr(cns):
    # Looks like this is ok after all--get_aff() performs some magic.
    # Not entirely sure though... FIXME
    #
    # ls = cns.get_local_space()
    # if ls.dim(dim_type.div):
    #     raise RuntimeError("constraint has an existentially quantified variable")

    expr = aff_to_expr(cns.get_aff())

    from pymbolic.primitives import Comparison
    if cns.is_equality():
        return Comparison(expr, "==", 0)
    else:
        return Comparison(expr, ">=", 0)

# }}}


# {{{ isl_set_from_expr

class ConditionExpressionToBooleanOpsExpression(IdentityMapper):
    """
    Mapper to convert expressions into composition of boolean operation nodes
    according to C-semantics.

    For ex.:
        - ``i`` becomes ``i != 0``
        - ``i>10 and j`` becomes ``i>10 and j!=0``
    """

    def map_comparison(self, expr):
        return expr

    def _get_expr_neq_0(self, expr):
        return p.Comparison(expr, "!=", 0)

    map_variable = _get_expr_neq_0
    map_subscript = _get_expr_neq_0
    map_sum = _get_expr_neq_0
    map_product = _get_expr_neq_0
    map_constant = _get_expr_neq_0
    map_call = _get_expr_neq_0
    map_power = _get_expr_neq_0
    map_power = _get_expr_neq_0

    def map_reduction(self, expr):
        raise ExpressionToAffineConversionError("cannot (yet) convert reduction "
                "to affine")


class AffineConditionToISLSetMapper(IdentityMapper):
    """
    Mapper to convert a condition :class:`~pymbolic.primitives.Expression` to a
    :class:`~islpy.Set`.
    """

    def __init__(self, space):
        self.space = space
        super().__init__()

    def map_comparison(self, expr):
        if expr.operator == "!=":
            return self.rec(p.LogicalNot(p.Comparison(expr.left, "==", expr.right)))

        left_aff = guarded_aff_from_expr(self.space, expr.left)
        right_aff = guarded_aff_from_expr(self.space, expr.right)

        if expr.operator == "==":
            cnst = isl.Constraint.equality_from_aff(left_aff-right_aff)
        elif expr.operator == ">=":
            cnst = isl.Constraint.inequality_from_aff(left_aff-right_aff)
        elif expr.operator == ">":
            cnst = isl.Constraint.inequality_from_aff(left_aff-right_aff-1)
        elif expr.operator == "<=":
            cnst = isl.Constraint.inequality_from_aff(right_aff-left_aff)
        elif expr.operator == "<":
            cnst = isl.Constraint.inequality_from_aff(right_aff-left_aff-1)
        else:
            raise AssertionError()

        return isl.Set.universe(self.space).add_constraint(cnst)

    def _map_logical_reduce(self, expr, f):
        """
        :arg f: Reduction callable.
        """
        sets = [self.rec(child) for child in expr.children]
        return reduce(f, sets)

    def map_logical_or(self, expr):
        import operator
        return self._map_logical_reduce(expr, operator.or_)

    def map_logical_and(self, expr):
        import operator
        return self._map_logical_reduce(expr, operator.and_)

    def map_logical_not(self, expr):
        set_ = self.rec(expr.child)
        return set_.complement()


def isl_set_from_expr(space, expr):
    """
    :arg expr: An instance of :class:`pymbolic.primitives.Expression` whose
        boolean value is evaluated according to C-semantics.
    """
    mapper = AffineConditionToISLSetMapper(space)
    expr = ConditionExpressionToBooleanOpsExpression()(expr)
    set_ = mapper(expr)
    assert isinstance(set_, isl.Set)

    return set_


def condition_to_set(space, expr):
    """
    Returns an instance of :class:`islpy.Set` if *expr* can be expressed as an
    ISL-set on *space*, if not then returns *None*.
    """
    from loopy.symbolic import get_dependencies
    if get_dependencies(expr) <= frozenset(
            space.get_var_dict()):
        try:
            from loopy.symbolic import isl_set_from_expr
            return isl_set_from_expr(space, expr)
        except ExpressionToAffineConversionError:
            # non-affine condition: can't do much
            return None
    else:
        # data-dependent condition: can't do much
        return None

# }}}


# {{{ set_to_cond_expr

def basic_set_to_cond_expr(isl_basicset):
    constrs = []
    for constr in isl_basicset.get_constraints():
        constrs.append(constraint_to_cond_expr(constr))

    if len(constrs) == 0:
        raise ValueError("may not be called on universe")
    elif len(constrs) == 1:
        constr, = constrs
        return constr
    else:
        return p.LogicalAnd(tuple(constrs))


def set_to_cond_expr(isl_set):
    conjs = []
    for isl_basicset in isl_set.get_basic_sets():
        conjs.append(basic_set_to_cond_expr(isl_basicset))

    if len(conjs) == 0:
        raise ValueError("may not be called on universe")
    elif len(conjs) == 1:
        conj, = conjs
        return conj
    else:
        return p.LogicalOr(tuple(conjs))


# }}}


# {{{ Reduction callback mapper

class ReductionCallbackMapper(UncachedIdentityMapper):
    def __init__(self, callback):
        self.callback = callback
        super().__init__()

    def map_reduction(self, expr, **kwargs):
        result = self.callback(expr, self.rec, **kwargs)
        if result is None:
            return IdentityMapper.map_reduction(self, expr, **kwargs)
        return result

# }}}


# {{{ index dependency finding

class IndexVariableFinder(CombineMapper):
    def __init__(self, include_reduction_inames):
        self.include_reduction_inames = include_reduction_inames

    def combine(self, values):
        import operator
        return reduce(operator.or_, values, set())

    def map_constant(self, expr):
        return set()

    def map_algebraic_leaf(self, expr):
        return set()

    def map_subscript(self, expr):
        idx_vars = DependencyMapper()(expr.index)

        result = set()
        for idx_var in idx_vars:
            if isinstance(idx_var, p.Variable):
                result.add(idx_var.name)
            else:
                raise RuntimeError("index variable not understood: %s" % idx_var)
        return result

    def map_reduction(self, expr):
        result = self.rec(expr.expr)

        if not (expr.inames_set & result):
            raise RuntimeError("reduction '%s' does not depend on "
                    "reduction inames (%s)" % (expr, ",".join(expr.inames)))
        if self.include_reduction_inames:
            return result
        else:
            return result - expr.inames_set

# }}}


# {{{ wildcard -> unique variable mapper

class WildcardToUniqueVariableMapper(IdentityMapper):
    def __init__(self, unique_var_name_factory):
        self.unique_var_name_factory = unique_var_name_factory
        super().__init__()

    def map_wildcard(self, expr):
        from pymbolic import var
        return var(self.unique_var_name_factory())

# }}}


# {{{ prime ("'") adder

class PrimeAdder(IdentityMapper):
    def __init__(self, which_vars):
        self.which_vars = which_vars

    def map_variable(self, expr):
        from pymbolic import var
        if expr.name in self.which_vars:
            return var(expr.name+"'")
        else:
            return expr

    def map_tagged_variable(self, expr):
        if expr.name in self.which_vars:
            return TaggedVariable(expr.name+"'", expr.tags)
        else:
            return expr

# }}}


# {{{ get access range

def get_access_map(domain, subscript, assumptions=None, shape=None,
        allowed_constant_names=None):
    """
    Returns an instance of :class:`isl.Map` accessed by *subscript*.

    :arg subscript: An instance of :class:`tuple` of index expressions.
    :arg assumptions: An instance of :class:`islpy.BasicSet` or *None*. *None*
        is equivalent to the universal set over *domain*'s space.
    :arg shape: if not *None*, indicates that it is desired to return an
        overestimate of the access range based on the shape if a precise range
        cannot be determined.
    :arg allowed_constant_names: An iterable of names of constants that are to be
        permitted in the access range expressions. Names that are already
        parameters of *domain* may be repeated without ill effects.

    ::
        >>> import islpy as isl
        >>> from loopy.symbolic import get_access_map
        >>> from pymbolic import var
        >>> get_access_map(isl.BasicSet("[n]->{[i, j]: 0<=i<n and i<=j<n}"),
                           (var("i") + 1, var("j")))
        >>> Map("[n]->{[i, j]->[i+1, j]: 0<=i<n and i<=j<n}")
    """

    if assumptions is not None:
        domain, assumptions = isl.align_two(domain,
                assumptions)
        domain = domain & assumptions
        del assumptions

    dims = len(subscript)

    # we build access_map as a set because (idiocy!) Affs
    # cannot live on maps.

    # dims: [domain](dn)[storage]
    access_map = domain

    if isinstance(access_map, isl.BasicSet):
        access_map = isl.Set.from_basic_set(access_map)

    if allowed_constant_names is not None:
        allowed_constant_names = set(allowed_constant_names) - {
                access_map.get_dim_name(dim_type.param, i)
                for i in range(access_map.dim(dim_type.param))}

        par_base = access_map.dim(dim_type.param)
        access_map = access_map.insert_dims(dim_type.param, par_base,
                len(allowed_constant_names))
        for i, const_name in enumerate(allowed_constant_names):
            access_map = access_map.set_dim_name(
                    dim_type.param, par_base+i, const_name)

    dn = access_map.dim(dim_type.set)
    access_map = access_map.insert_dims(dim_type.set, dn, dims)

    from loopy.diagnostic import ExpressionToAffineConversionError

    for idim in range(dims):
        idx_aff = None

        try:
            idx_aff = guarded_aff_from_expr(access_map.space, subscript[idim])
        except ExpressionToAffineConversionError as err:
            shape_aff = None

            if shape is not None and shape[idim] is not None:
                try:
                    shape_aff = guarded_aff_from_expr(access_map.space, shape[idim])
                except ExpressionToAffineConversionError:
                    pass

            if shape_aff is None:
                # failed to convert shape[idim] to aff
                raise UnableToDetermineAccessRangeError(
                        "unable to determine access range of subscript: [%s] "
                        "(encountered %s: %s)"
                        % (", ".join(str(si) for si in subscript),
                            # intentionally using 'outer' err
                            type(err).__name__, str(err))) from err

            # successfully converted shape[idim] to aff, but not subscript[idim]

            upper_bound_cns = isl.Constraint.inequality_from_aff(
                    shape_aff.set_coefficient_val(
                        dim_type.in_, dn+idim, -1) - 1)
            lower_bound_cns = isl.Constraint.inequality_from_aff(
                    isl.Aff.zero_on_domain(access_map.space).set_coefficient_val(
                        dim_type.in_, dn+idim, 1))

            access_map = access_map.add_constraint(upper_bound_cns)
            access_map = access_map.add_constraint(lower_bound_cns)

        else:
            # successfully converted subscript[idim] -> idx_aff

            idx_aff = idx_aff.set_coefficient_val(
                    dim_type.in_, dn+idim, -1)

            access_map = access_map.add_constraint(
                    isl.Constraint.equality_from_aff(idx_aff))

    access_map_as_map = isl.Map.universe(access_map.get_space())
    access_map_as_map = access_map_as_map.intersect_range(access_map)
    access_map = access_map_as_map.move_dims(
            dim_type.in_, 0,
            dim_type.out, 0, dn)

    return access_map


def get_access_range(domain, subscript, assumptions=None, shape=None,
        allowed_constant_names=None):
    warn("Call get_access_map(...).range() instead. Will be removed in 2022.x",
            DeprecationWarning, stacklevel=2)
    return get_access_map(domain, subscript, assumptions, shape,
            allowed_constant_names).range()

# }}}


# {{{ access range mapper

class BatchedAccessMapMapper(WalkMapper):

    def __init__(self, kernel, var_names, overestimate=False):
        self.kernel = kernel
        from collections import defaultdict
        self.access_maps = defaultdict(lambda: defaultdict(lambda: None))
        self.bad_subscripts = defaultdict(list)
        self._overestimate = overestimate
        self._var_names = set(var_names)
        super().__init__()

    def get_access_range(self, var_name):
        loops_to_amaps = self.access_maps[var_name]
        if not loops_to_amaps:
            return None

        import operator
        from functools import reduce
        return reduce(operator.or_, (val.range() for val in loops_to_amaps.values()))

    def map_subscript(self, expr, inames):
        domain = self.kernel.get_inames_domain(inames)
        WalkMapper.map_subscript(self, expr, inames)

        assert isinstance(expr.aggregate, p.Variable)

        if expr.aggregate.name not in self._var_names:
            return

        if expr.aggregate.name in self.bad_subscripts:
            return

        arg_name = expr.aggregate.name
        subscript = expr.index_tuple

        descriptor = self.kernel.get_var_descriptor(arg_name)

        try:
            access_map = get_access_map(
                    domain, subscript, self.kernel.assumptions,
                    shape=descriptor.shape if self._overestimate else None,
                    allowed_constant_names=self.kernel.get_unwritten_value_args())
        except UnableToDetermineAccessRangeError:
            self.bad_subscripts[arg_name].append(expr)
            return

        # {{{ check that the access' dimensionality matches previously seen accesses

        if self.access_maps[arg_name]:
            other_access_map = next(iter(self.access_maps[arg_name].values()))

            if (other_access_map.dim(dim_type.set)
                    != access_map.dim(dim_type.set)):
                raise RuntimeError(
                        "error while determining shape of argument '%s': "
                        "varying number of indices encountered"
                        % arg_name)

        # }}}

        if self.access_maps[arg_name][inames] is None:
            self.access_maps[arg_name][inames] = access_map
        else:
            self.access_maps[arg_name][inames] |= access_map

    def map_linear_subscript(self, expr, inames):
        self.rec(expr.index, inames)

        if expr.aggregate.name in self._var_names:
            self.bad_subscripts[expr.aggregate.name].append(expr)

    def map_reduction(self, expr, inames):
        return WalkMapper.map_reduction(self, expr, inames | set(expr.inames))

    def map_type_cast(self, expr, inames):
        return self.rec(expr.child, inames)

    def map_sub_array_ref(self, expr, inames):
        arg_name = expr.subscript.aggregate.name
        if arg_name not in self._var_names:
            return

        if arg_name in self.bad_subscripts:
            return

        total_inames = inames | {iname.name for iname in expr.swept_inames}
        assert total_inames not in self.access_maps[arg_name]

        self.rec(expr.subscript, total_inames)

        # {{{ project out swept_inames as within inames they are swept locally

        amap = self.access_maps[arg_name].pop(total_inames)
        for iname in expr.swept_inames:
            dt, pos = amap.get_var_dict()[iname.name]
            amap = amap.project_out(dt, pos, 1)

        # }}}

        if self.access_maps[arg_name][inames] is None:
            self.access_maps[arg_name][inames] = amap
        else:
            self.access_maps[arg_name][inames] |= amap


class AccessRangeMapper:
    """**IMPORTANT**

    Using this class *will likely* lead to performance bottlenecks.

    To avoid performance issues, rewrite your code to use
    BatchedAccessMapMapper if at all possible.

    For *n* variables and *m* expressions, calling this class to compute the
    access ranges will take *O(mn)* time for traversing the expressions.

    BatchedAccessMapMapper does the same traversal in *O(m + n)* time.
    """

    def __init__(self, kernel, var_name, overestimate=None):
        self.var_name = var_name
        self.inner_mapper = BatchedAccessMapMapper(
                kernel, [var_name], overestimate)

    def __call__(self, expr, inames):
        return self.inner_mapper(expr, inames)

    @property
    def access_range(self):
        return self.inner_mapper.get_access_range(self.var_name)

    @property
    def bad_subscripts(self):
        return self.inner_mapper.bad_subscripts[self.var_name]

# }}}


# {{{ check if access ranges overlap

class AccessRangeOverlapChecker:
    """Used for checking for overlap between access ranges of instructions."""

    def __init__(self, kernel):
        self.kernel = kernel

    @cached_property
    def vars(self):
        return (self.kernel.get_written_variables()
                | self.kernel.get_read_variables())

    @memoize_method
    def _get_access_ranges(self, insn_id, access_dir):
        insn = self.kernel.id_to_insn[insn_id]

        exprs = list(insn.assignees)
        if access_dir == "any":
            exprs.append(insn.expression)
            exprs.extend(insn.predicates)

        from collections import defaultdict
        aranges = defaultdict(lambda: False)

        arm = BatchedAccessMapMapper(self.kernel, self.vars, overestimate=True)

        for expr in exprs:
            arm(expr, insn.within_inames)

        for name in arm.access_maps:
            if arm.bad_subscripts[name]:
                aranges[name] = True
                continue
            aranges[name] = arm.get_access_range(name)

        return aranges

    def _get_access_range_for_var(self, insn_id, access_dir, var_name):
        assert access_dir in ["w", "any"]

        insn = self.kernel.id_to_insn[insn_id]
        # Access range checks only apply to assignment-style instructions. For
        # non-assignments, we rely on read/write dependency information.
        from loopy.kernel.instruction import MultiAssignmentBase
        if not isinstance(insn, MultiAssignmentBase):
            if access_dir == "any":
                return var_name in insn.dependency_names()
            else:
                return var_name in insn.assignee_var_names()

        return self._get_access_ranges(insn_id, access_dir)[var_name]

    def do_access_ranges_overlap_conservative(
                self, insn1, insn1_dir, insn2, insn2_dir, var_name):
        """Determine whether the access ranges to *var_name* in the two
        given instructions overlap. This determination is made 'conservatively',
        i.e. if precise information is unavailable, it is concluded that the
        ranges overlap.

        :arg insn1_dir: either ``"w"`` or ``"any"``, to indicate which
            type of access is desired--writing or any
        :arg insn2_dir: either ``"w"`` or ``"any"``
        :returns: a :class:`bool`
        """

        insn1_arange = self._get_access_range_for_var(insn1, insn1_dir, var_name)
        insn2_arange = self._get_access_range_for_var(insn2, insn2_dir, var_name)

        if insn1_arange is False or insn2_arange is False:
            return False
        if insn1_arange is True or insn2_arange is True:
            return True

        return not (insn1_arange & insn2_arange).is_empty()

# }}}


# {{{ is_expression_equal

def is_expression_equal(a, b):
    if a == b:
        return True

    if isinstance(a, p.Expression) or isinstance(b, p.Expression):
        if a is None or b is None:
            return False

        maybe_zero = a - b
        from pymbolic import distribute

        d_result = distribute(maybe_zero)
        return d_result == 0

    else:
        return False


def is_tuple_of_expressions_equal(a, b):
    if a is None or b is None:
        if a is None and b is None:
            return True
        return False

    if not isinstance(a, tuple):
        a = (a,)

    if not isinstance(b, tuple):
        b = (b,)

    if len(a) != len(b):
        return False

    return all(
        is_expression_equal(ai, bi)
        for ai, bi in zip(a, b))

# }}}

# vim: foldmethod=marker<|MERGE_RESOLUTION|>--- conflicted
+++ resolved
@@ -101,12 +101,8 @@
 
 .. autoclass:: TypeCast
 .. autoclass:: TaggedVariable
-<<<<<<< HEAD
-
 .. autoclass:: TaggedExpression
 
-=======
->>>>>>> 2cf9a07d
 .. autoclass:: Reduction
 .. autoclass:: LinearSubscript
 
@@ -135,17 +131,12 @@
 
 # {{{ mappers with support for loopy-specific primitives
 
-<<<<<<< HEAD
-class IdentityMapperMixin:
-    def map_tagged_expression(self, expr, *args, **kwargs):
+class IdentityMapperMixin(Mapper[ExpressionT, P]):
+    def map_tagged_expression(self, expr: TaggedExpression, *args, **kwargs):
         new_expr = self.rec(expr.expr, *args, **kwargs)
         return TaggedExpression(expr.tags, new_expr)
 
-    def map_literal(self, expr, *args, **kwargs):
-=======
-class IdentityMapperMixin(Mapper[ExpressionT, P]):
     def map_literal(self, expr: Literal, *args, **kwargs):
->>>>>>> 2cf9a07d
         return expr
 
     def map_array_literal(self, expr: ArrayLiteral, *args, **kwargs):
@@ -352,15 +343,11 @@
     pass
 
 
-<<<<<<< HEAD
-class StringifyMapper(StringifyMapperBase):
+class StringifyMapper(StringifyMapperBase[[]]):
     def map_tagged_expression(self, expr, *args):
         from pymbolic.mapper.stringifier import PREC_NONE
         return f"TaggedExpression({expr.tags}, {self.rec(expr.expr, PREC_NONE)}"
 
-=======
-class StringifyMapper(StringifyMapperBase[[]]):
->>>>>>> 2cf9a07d
     def map_literal(self, expr, *args):
         return expr.s
 
@@ -716,7 +703,7 @@
         return TaggedVariable(name, tags)
 
 
-<<<<<<< HEAD
+@p.expr_dataclass(init=False)
 class TaggedExpression(LoopyExpressionBase):
     """
     Represents a frozenset of tags attached to an :attr:`expr`.
@@ -751,9 +738,7 @@
     mapper_method = intern("map_tagged_expression")
 
 
-=======
 @p.expr_dataclass(init=False)
->>>>>>> 2cf9a07d
 class Reduction(LoopyExpressionBase):
     """
     Represents a reduction operation on :attr:`expr` across :attr:`inames`.
