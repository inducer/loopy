--- conflicted
+++ resolved
@@ -572,7 +572,7 @@
 
     logger.info("%s: timing run" % (test_prog.name))
 
-    timing_rounds = warmup_rounds
+    timing_rounds = max(warmup_rounds, 1)
 
     while True:
         from time import time
@@ -580,16 +580,12 @@
 
         evt_start = cl.enqueue_marker(queue)
 
-<<<<<<< HEAD
         for i in range(timing_rounds):
             if not AUTO_TEST_SKIP_RUN:
                 evt, _ = test_prog(queue, **args)
                 events.append(evt)
             else:
                 events.append(cl.enqueue_marker(queue))
-=======
-        timing_rounds = max(warmup_rounds, 1)
->>>>>>> 31ab95c1
 
         evt_end = cl.enqueue_marker(queue)
 
