from __future__ import division

__copyright__ = "Copyright (C) 2012 Andreas Kloeckner"

__license__ = """
Permission is hereby granted, free of charge, to any person obtaining a copy
of this software and associated documentation files (the "Software"), to deal
in the Software without restriction, including without limitation the rights
to use, copy, modify, merge, publish, distribute, sublicense, and/or sell
copies of the Software, and to permit persons to whom the Software is
furnished to do so, subject to the following conditions:

The above copyright notice and this permission notice shall be included in
all copies or substantial portions of the Software.

THE SOFTWARE IS PROVIDED "AS IS", WITHOUT WARRANTY OF ANY KIND, EXPRESS OR
IMPLIED, INCLUDING BUT NOT LIMITED TO THE WARRANTIES OF MERCHANTABILITY,
FITNESS FOR A PARTICULAR PURPOSE AND NONINFRINGEMENT. IN NO EVENT SHALL THE
AUTHORS OR COPYRIGHT HOLDERS BE LIABLE FOR ANY CLAIM, DAMAGES OR OTHER
LIABILITY, WHETHER IN AN ACTION OF CONTRACT, TORT OR OTHERWISE, ARISING FROM,
OUT OF OR IN CONNECTION WITH THE SOFTWARE OR THE USE OR OTHER DEALINGS IN
THE SOFTWARE.
"""


from pytools import MovedFunctionDeprecationWrapper


# {{{ warnings

class LoopyWarningBase(UserWarning):
    pass


class LoopyWarning(LoopyWarningBase):
    pass


class LoopyAdvisory(LoopyWarningBase):
    pass


class ParameterFinderWarning(LoopyWarning):
    pass


class WriteRaceConditionWarning(LoopyWarning):
    pass

# }}}


def warn_with_kernel(kernel, id, text, type=LoopyWarning):
    from fnmatch import fnmatchcase
    for sw in kernel.silenced_warnings:
        if fnmatchcase(id, sw):
            return

    text += (" (add '%s' to silenced_warnings kernel attribute to disable)"
            % id)

    from warnings import warn
    warn("in kernel %s: %s" % (kernel.name, text), type, stacklevel=2)


warn = MovedFunctionDeprecationWrapper(warn_with_kernel)


# {{{ errors

class LoopyError(RuntimeError):
    pass


class CannotBranchDomainTree(LoopyError):
    pass


class TypeInferenceFailure(LoopyError):
    pass


class AutomaticTestFailure(LoopyError):
    pass


class StaticValueFindingError(LoopyError):
    pass


class DependencyTypeInferenceFailure(TypeInferenceFailure):
    pass


class MissingBarrierError(LoopyError):
    pass


class MissingDefinitionError(LoopyError):
    pass


class UnscheduledInstructionError(LoopyError):
    pass


class ReductionIsNotTriangularError(LoopyError):
    pass


<<<<<<< HEAD
class UnableToConvertToAffineExpression(LoopyError):
=======
class LoopyTypeError(LoopyError):
    pass


class ExpressionNotAffineError(LoopyError):
    pass


class ExpressionToAffineConversionError(LoopyError):
    pass


class VariableAccessNotOrdered(LoopyError):
    pass


class DependencyCycleFound(LoopyError):
>>>>>>> e308d029
    pass

# }}}


# vim: foldmethod=marker<|MERGE_RESOLUTION|>--- conflicted
+++ resolved
@@ -108,9 +108,6 @@
     pass
 
 
-<<<<<<< HEAD
-class UnableToConvertToAffineExpression(LoopyError):
-=======
 class LoopyTypeError(LoopyError):
     pass
 
@@ -128,7 +125,6 @@
 
 
 class DependencyCycleFound(LoopyError):
->>>>>>> e308d029
     pass
 
 # }}}
