__copyright__ = "Copyright (C) 2012 Andreas Kloeckner"

__license__ = """
Permission is hereby granted, free of charge, to any person obtaining a copy
of this software and associated documentation files (the "Software"), to deal
in the Software without restriction, including without limitation the rights
to use, copy, modify, merge, publish, distribute, sublicense, and/or sell
copies of the Software, and to permit persons to whom the Software is
furnished to do so, subject to the following conditions:

The above copyright notice and this permission notice shall be included in
all copies or substantial portions of the Software.

THE SOFTWARE IS PROVIDED "AS IS", WITHOUT WARRANTY OF ANY KIND, EXPRESS OR
IMPLIED, INCLUDING BUT NOT LIMITED TO THE WARRANTIES OF MERCHANTABILITY,
FITNESS FOR A PARTICULAR PURPOSE AND NONINFRINGEMENT. IN NO EVENT SHALL THE
AUTHORS OR COPYRIGHT HOLDERS BE LIABLE FOR ANY CLAIM, DAMAGES OR OTHER
LIABILITY, WHETHER IN AN ACTION OF CONTRACT, TORT OR OTHERWISE, ARISING FROM,
OUT OF OR IN CONNECTION WITH THE SOFTWARE OR THE USE OR OTHER DEALINGS IN
THE SOFTWARE.
"""


import islpy as isl
from islpy import dim_type

from loopy.symbolic import (
        RuleAwareIdentityMapper, RuleAwareSubstitutionMapper,
        SubstitutionRuleMappingContext)
from loopy.diagnostic import LoopyError


__doc__ = """
.. currentmodule:: loopy

.. autofunction:: split_iname

.. autofunction:: chunk_iname

.. autofunction:: join_inames

.. autofunction:: untag_inames

.. autofunction:: tag_inames

.. autofunction:: duplicate_inames

.. autofunction:: get_iname_duplication_options

.. autofunction:: has_schedulable_iname_nesting

.. autofunction:: prioritize_loops

.. autofunction:: rename_iname

.. autofunction:: remove_unused_inames

.. autofunction:: split_reduction_inward

.. autofunction:: split_reduction_outward

.. autofunction:: affine_map_inames

.. autofunction:: find_unused_axis_tag

.. autofunction:: make_reduction_inames_unique

.. autofunction:: add_inames_to_insn

.. autofunction:: map_domain

.. autofunction:: add_inames_for_unused_hw_axes

"""


# {{{ set loop priority

def set_loop_priority(kernel, loop_priority):
    from warnings import warn
    warn("set_loop_priority is deprecated. Use prioritize_loops instead. "
         "Attention: A call to set_loop_priority will overwrite any previously "
         "set priorities!", DeprecationWarning, stacklevel=2)

    if isinstance(loop_priority, str):
        loop_priority = tuple(s.strip()
                              for s in loop_priority.split(",") if s.strip())
    loop_priority = tuple(loop_priority)

    return kernel.copy(loop_priority=frozenset([loop_priority]))


def prioritize_loops(kernel, loop_priority):
    """Indicates the textual order in which loops should be entered in the
    kernel code. Note that this priority has an advisory role only. If the
    kernel logically requires a different nesting, priority is ignored.
    Priority is only considered if loop nesting is ambiguous.

    prioritize_loops can be used multiple times. If you do so, each given
    *loop_priority* specifies a scheduling constraint. The constraints from
    all calls to prioritize_loops together establish a partial order on the
    inames (see https://en.wikipedia.org/wiki/Partially_ordered_set).

    :arg: an iterable of inames, or, for brevity, a comma-separated string of
        inames
    """
    if isinstance(loop_priority, str):
        loop_priority = tuple(s.strip()
                              for s in loop_priority.split(",") if s.strip())
    loop_priority = tuple(loop_priority)

    return kernel.copy(loop_priority=kernel.loop_priority.union([loop_priority]))

# }}}


# {{{ split/chunk inames

# {{{ backend

class _InameSplitter(RuleAwareIdentityMapper):
    def __init__(self, rule_mapping_context, within,
            iname_to_split, outer_iname, inner_iname, replacement_index):
        super().__init__(rule_mapping_context)

        self.within = within

        self.iname_to_split = iname_to_split
        self.outer_iname = outer_iname
        self.inner_iname = inner_iname

        self.replacement_index = replacement_index

    def map_reduction(self, expr, expn_state):
        if (self.iname_to_split in expr.inames
                and self.iname_to_split not in expn_state.arg_context
                and self.within(
                    expn_state.kernel,
                    expn_state.instruction)):
            new_inames = list(expr.inames)
            new_inames.remove(self.iname_to_split)
            new_inames.extend([self.outer_iname, self.inner_iname])

            from loopy.symbolic import Reduction
            return Reduction(expr.operation, tuple(new_inames),
                        self.rec(expr.expr, expn_state),
                        expr.allow_simultaneous)
        else:
            return super().map_reduction(expr, expn_state)

    def map_variable(self, expr, expn_state):
        if (expr.name == self.iname_to_split
                and self.iname_to_split not in expn_state.arg_context
                and self.within(
                    expn_state.kernel,
                    expn_state.instruction)):
            return self.replacement_index
        else:
            return super().map_variable(expr, expn_state)


def _split_iname_in_set(s, iname_to_split, inner_iname, outer_iname, fixed_length,
        fixed_length_is_inner):
    var_dict = s.get_var_dict()

    if iname_to_split not in var_dict:
        return s

    orig_dim_type, _ = var_dict[iname_to_split]
    # orig_dim_type may be set or param (the latter if the iname is
    # used as a parameter in a subdomain).

    # NB: dup_iname_to_split is not a globally valid identifier: only unique
    # wrt the set s.
    from pytools import generate_unique_names
    for dup_iname_to_split in generate_unique_names(f"dup_{iname_to_split}"):
        if dup_iname_to_split not in var_dict:
            break

    from loopy.isl_helpers import duplicate_axes
    s = duplicate_axes(s, (iname_to_split,), (dup_iname_to_split,))

    outer_var_nr = s.dim(orig_dim_type)
    inner_var_nr = s.dim(orig_dim_type)+1

    s = s.add_dims(orig_dim_type, 2)
    s = s.set_dim_name(orig_dim_type, outer_var_nr, outer_iname)
    s = s.set_dim_name(orig_dim_type, inner_var_nr, inner_iname)

    from loopy.isl_helpers import make_slab

    if fixed_length_is_inner:
        fixed_iname, var_length_iname = inner_iname, outer_iname
    else:
        fixed_iname, var_length_iname = outer_iname, inner_iname

    space = s.get_space()
    s = s & (
            make_slab(space, fixed_iname, 0, fixed_length)
            # name = fixed_iname + fixed_length*var_length_iname
            .add_constraint(isl.Constraint.eq_from_names(
                space, {
                    dup_iname_to_split: 1,
                    fixed_iname: -1,
                    var_length_iname: -fixed_length})))

    dup_iname_dim_type, dup_name_idx = space.get_var_dict()[dup_iname_to_split]
    s = s.project_out(dup_iname_dim_type, dup_name_idx, 1)

    return s


def _split_iname_backend(kernel, iname_to_split,
        fixed_length, fixed_length_is_inner,
        make_new_loop_index,
        outer_iname=None, inner_iname=None,
        outer_tag=None, inner_tag=None,
        slabs=(0, 0), do_tagged_check=True,
        within=None):
    """
    :arg within: If not None, limit the action of the transformation to
        matching contexts.  See :func:`loopy.match.parse_stack_match`
        for syntax.
    """

    from loopy.match import parse_match
    within = parse_match(within)

    # {{{ return the same kernel if no kernel matches

    if not any(within(kernel, insn) for insn in kernel.instructions):
        return kernel

    # }}}

    existing_tags = kernel.iname_tags(iname_to_split)
    from loopy.kernel.data import ForceSequentialTag, filter_iname_tags_by_type
    if (do_tagged_check and existing_tags
            and not filter_iname_tags_by_type(existing_tags, ForceSequentialTag)):
        raise LoopyError(f"cannot split already tagged iname '{iname_to_split}'")

    if iname_to_split not in kernel.all_inames():
        raise ValueError(
                f"cannot split loop for unknown variable '{iname_to_split}'")

    applied_iname_rewrites = kernel.applied_iname_rewrites[:]

    vng = kernel.get_var_name_generator()

    if outer_iname is None:
        outer_iname = vng(iname_to_split+"_outer")
    if inner_iname is None:
        inner_iname = vng(iname_to_split+"_inner")

    new_domains = [
            _split_iname_in_set(dom, iname_to_split, inner_iname, outer_iname,
                fixed_length, fixed_length_is_inner)
            for dom in kernel.domains]

    # {{{ Split iname in dependencies

    from loopy.transform.instruction import map_dependency_maps
    from loopy.schedule.checker.schedule import BEFORE_MARK
    from loopy.schedule.checker.utils import (
        convert_map_to_set,
        remove_dim_by_name,
    )
    dt = isl.dim_type

    def _split_iname_in_depender(dep):

        # If iname is not present in dep, return unmodified dep
        if iname_to_split not in dep.get_var_names(dt.out):
            return dep

        # Temporarily convert map to set for processing
        set_from_map, n_in_dims, n_out_dims = convert_map_to_set(dep)

        # Split iname
        set_from_map = _split_iname_in_set(
            set_from_map, iname_to_split, inner_iname, outer_iname,
            fixed_length, fixed_length_is_inner)

        # Dim order: [old_inames' ..., old_inames ..., i_outer, i_inner]

        # Convert set back to map
        map_from_set = isl.Map.from_domain(set_from_map)
        # Move original out dims + 2 new dims:
        map_from_set = map_from_set.move_dims(
            dt.out, 0, dt.in_, n_in_dims, n_out_dims+2)

        # Remove iname that was split:
        map_from_set = remove_dim_by_name(
            map_from_set, dt.out, iname_to_split)

        return map_from_set

    def _split_iname_in_dependee(dep):

        iname_to_split_marked = iname_to_split+BEFORE_MARK

        # If iname is not present in dep, return unmodified dep
        if iname_to_split_marked not in dep.get_var_names(dt.in_):
            return dep

        # Temporarily convert map to set for processing
        set_from_map, n_in_dims, n_out_dims = convert_map_to_set(dep)

        # Split iname'
        set_from_map = _split_iname_in_set(
            set_from_map, iname_to_split_marked,
            inner_iname+BEFORE_MARK, outer_iname+BEFORE_MARK,
            fixed_length, fixed_length_is_inner)

        # Dim order: [old_inames' ..., old_inames ..., i_outer', i_inner']

        # Convert set back to map
        map_from_set = isl.Map.from_domain(set_from_map)
        # Move original out dims new dims:
        map_from_set = map_from_set.move_dims(
            dt.out, 0, dt.in_, n_in_dims, n_out_dims)

        # Remove iname that was split:
        map_from_set = remove_dim_by_name(
            map_from_set, dt.in_, iname_to_split_marked)

        return map_from_set

    # TODO figure out proper way to create false match condition
    false_id_match = "not id:*"
    kernel = map_dependency_maps(
        kernel, _split_iname_in_depender,
        stmt_match_depender=within, stmt_match_dependee=false_id_match)
    kernel = map_dependency_maps(
        kernel, _split_iname_in_dependee,
        stmt_match_depender=false_id_match, stmt_match_dependee=within)

    # }}}

    from pymbolic import var
    inner = var(inner_iname)
    outer = var(outer_iname)
    new_loop_index = make_new_loop_index(inner, outer)

    subst_map = {var(iname_to_split): new_loop_index}
    applied_iname_rewrites.append(subst_map)

    # {{{ update within_inames

    new_insns = []
    for insn in kernel.instructions:
        if iname_to_split in insn.within_inames and (
                within(kernel, insn)):
            new_within_inames = (
                    (insn.within_inames.copy()
                    - frozenset([iname_to_split]))
                    | frozenset([outer_iname, inner_iname]))
            insn = insn.copy(
                within_inames=new_within_inames)

        new_insns.append(insn)

    # }}}

    iname_slab_increments = kernel.iname_slab_increments.copy()
    iname_slab_increments[outer_iname] = slabs

    new_priorities = []
    for prio in kernel.loop_priority:
        new_prio = ()
        for prio_iname in prio:
            if prio_iname == iname_to_split:
                new_prio = new_prio + (outer_iname, inner_iname)
            else:
                new_prio = new_prio + (prio_iname,)
        new_priorities.append(new_prio)

    kernel = kernel.copy(
            domains=new_domains,
            iname_slab_increments=iname_slab_increments,
            instructions=new_insns,
            applied_iname_rewrites=applied_iname_rewrites,
            loop_priority=frozenset(new_priorities))

    rule_mapping_context = SubstitutionRuleMappingContext(
            kernel.substitutions, kernel.get_var_name_generator())
    ins = _InameSplitter(rule_mapping_context, within,
            iname_to_split, outer_iname, inner_iname, new_loop_index)

    from loopy.kernel.instruction import MultiAssignmentBase

    def check_insn_has_iname(kernel, insn, *args):
        return (not isinstance(insn, MultiAssignmentBase)
                or iname_to_split in insn.dependency_names()
                or iname_to_split in insn.reduction_inames())

    kernel = ins.map_kernel(kernel, within=check_insn_has_iname,
                            map_tvs=False, map_args=False)
    kernel = rule_mapping_context.finish_kernel(kernel)

    for existing_tag in existing_tags:
        kernel = tag_inames(kernel,
                {outer_iname: existing_tag, inner_iname: existing_tag})

    kernel = tag_inames(kernel, {outer_iname: outer_tag, inner_iname: inner_tag})
    kernel = remove_unused_inames(kernel, [iname_to_split])

    return kernel

# }}}


# {{{ split iname

def split_iname(kernel, split_iname, inner_length,
        *,
        outer_iname=None, inner_iname=None,
        outer_tag=None, inner_tag=None,
        slabs=(0, 0), do_tagged_check=True,
        within=None):
    """Split *split_iname* into two inames (an 'inner' one and an 'outer' one)
    so that ``split_iname == inner + outer*inner_length`` and *inner* is of
    constant length *inner_length*.

    :arg outer_iname: The new iname to use for the 'inner' (fixed-length)
        loop. Defaults to a name derived from ``split_iname + "_outer"``
    :arg inner_iname: The new iname to use for the 'inner' (fixed-length)
        loop. Defaults to a name derived from ``split_iname + "_inner"``
    :arg inner_length: a positive integer
    :arg slabs:
        A tuple ``(head_it_count, tail_it_count)`` indicating the
        number of leading/trailing iterations of *outer_iname*
        for which separate code should be generated.
    :arg outer_tag: The iname tag (see :ref:`iname-tags`) to apply to
        *outer_iname*.
    :arg inner_tag: The iname tag (see :ref:`iname-tags`) to apply to
        *inner_iname*.
    :arg within: a stack match as understood by
        :func:`loopy.match.parse_match`.
    """
    def make_new_loop_index(inner, outer):
        return inner + outer*inner_length

    return _split_iname_backend(kernel, split_iname,
            fixed_length=inner_length, fixed_length_is_inner=True,
            make_new_loop_index=make_new_loop_index,
            outer_iname=outer_iname, inner_iname=inner_iname,
            outer_tag=outer_tag, inner_tag=inner_tag,
            slabs=slabs, do_tagged_check=do_tagged_check,
            within=within)

# }}}


# {{{ chunk iname

def chunk_iname(kernel, split_iname, num_chunks,
        outer_iname=None, inner_iname=None,
        outer_tag=None, inner_tag=None,
        slabs=(0, 0), do_tagged_check=True,
        within=None):
    """
    Split *split_iname* into two inames (an 'inner' one and an 'outer' one)
    so that ``split_iname == inner + outer*chunk_length`` and *outer* is of
    fixed length *num_chunks*.

    :arg within: a stack match as understood by
        :func:`loopy.match.parse_stack_match`.

    .. versionadded:: 2016.2
    """

    size = kernel.get_iname_bounds(split_iname).size
    k0 = isl.Aff.zero_on_domain(size.domain().space)
    chunk_ceil = size.div(k0+num_chunks).ceil()
    chunk_floor = size.div(k0+num_chunks).floor()
    chunk_diff = chunk_ceil - chunk_floor
    chunk_mod = size.mod_val(num_chunks)

    from loopy.symbolic import pw_aff_to_expr
    from pymbolic.primitives import Min

    def make_new_loop_index(inner, outer):
        # These two expressions are equivalent. Benchmarking between the
        # two was inconclusive, although one is shorter.

        if 0:
            # Triggers isl issues in check pass.
            return (
                    inner +
                    pw_aff_to_expr(chunk_floor) * outer
                    +
                    pw_aff_to_expr(chunk_diff) * Min(
                        (outer, pw_aff_to_expr(chunk_mod))))
        else:
            return (
                    inner +
                    pw_aff_to_expr(chunk_ceil) * Min(
                        (outer, pw_aff_to_expr(chunk_mod)))
                    +
                    pw_aff_to_expr(chunk_floor) * (
                        outer - Min((outer, pw_aff_to_expr(chunk_mod)))))

    # {{{ check that iname is a box iname

    # Since the linearization used in the constraint used to map the domain
    # does not match the linearization in make_new_loop_index, we can't really
    # tolerate if the iname in question has constraints that make it non-boxy,
    # since these sub-indices would end up in the wrong spot.

    for dom in kernel.domains:
        var_dict = dom.get_var_dict()
        if split_iname not in var_dict:
            continue

        dt, idx = var_dict[split_iname]
        assert dt == dim_type.set

        aff_zero = isl.Aff.zero_on_domain(dom.space)
        aff_split_iname = aff_zero.set_coefficient_val(dim_type.in_, idx, 1)
        aligned_size = isl.align_spaces(size, aff_zero)
        box_dom = (
                dom
                .eliminate(dt, idx, 1)
                & aff_zero.le_set(aff_split_iname)
                & aff_split_iname.lt_set(aligned_size)
                )

        if not (
                box_dom <= dom
                and
                dom <= box_dom):
            raise LoopyError("domain '%s' is not box-shape about iname "
                    "'%s', cannot use chunk_iname()"
                    % (dom, split_iname))

    # }}}

    return _split_iname_backend(kernel, split_iname,
            fixed_length=num_chunks, fixed_length_is_inner=False,
            make_new_loop_index=make_new_loop_index,
            outer_iname=outer_iname, inner_iname=inner_iname,
            outer_tag=outer_tag, inner_tag=inner_tag,
            slabs=slabs, do_tagged_check=do_tagged_check,
            within=within)

# }}}

# }}}


# {{{ join inames

class _InameJoiner(RuleAwareSubstitutionMapper):
    def __init__(self, rule_mapping_context, within, subst_func,
            joined_inames, new_iname):
        super().__init__(rule_mapping_context,
                subst_func, within)

        self.joined_inames = set(joined_inames)
        self.new_iname = new_iname

    def map_reduction(self, expr, expn_state):
        expr_inames = set(expr.inames)
        overlap = (self.joined_inames & expr_inames
                - set(expn_state.arg_context))
        if overlap and self.within(
                expn_state.kernel,
                expn_state.instruction,
                expn_state.stack):
            if overlap != expr_inames:
                raise LoopyError(
                        "Cannot join inames '%s' if there is a reduction "
                        "that does not use all of the inames being joined. "
                        "(Found one with just '%s'.)"
                        % (
                            ", ".join(self.joined_inames),
                            ", ".join(expr_inames)))

            new_inames = expr_inames - self.joined_inames
            new_inames.add(self.new_iname)

            from loopy.symbolic import Reduction
            return Reduction(expr.operation, tuple(new_inames),
                        self.rec(expr.expr, expn_state),
                        expr.allow_simultaneous)
        else:
            return super().map_reduction(expr, expn_state)


def join_inames(kernel, inames, new_iname=None, tag=None, within=None):
    """In a sense, the inverse of :func:`split_iname`. Takes in inames,
    finds their bounds (all but the first have to be bounded), and combines
    them into a single loop via analogs of ``new_iname = i0 * LEN(i1) + i1``.
    The old inames are re-obtained via the appropriate division/modulo
    operations.

    :arg inames: a sequence of inames, fastest varying last
    :arg within: a stack match as understood by
        :func:`loopy.match.parse_stack_match`.
    """

    from loopy.match import parse_match
    within = parse_match(within)

    # {{{ return the same kernel if no kernel matches

    if not any(within(kernel, insn) for insn in kernel.instructions):
        return kernel

    # }}}

    # now fastest varying first
    inames = inames[::-1]

    if new_iname is None:
        new_iname = kernel.get_var_name_generator()("_and_".join(inames))

    from loopy.kernel.tools import DomainChanger
    domch = DomainChanger(kernel, frozenset(inames))
    for iname in inames:
        if kernel.get_home_domain_index(iname) != domch.leaf_domain_index:
            raise LoopyError("iname '%s' is not 'at home' in the "
                    "join's leaf domain" % iname)

    new_domain = domch.domain
    new_dim_idx = new_domain.dim(dim_type.set)
    new_domain = new_domain.add_dims(dim_type.set, 1)
    new_domain = new_domain.set_dim_name(dim_type.set, new_dim_idx, new_iname)

    joint_aff = zero = isl.Aff.zero_on_domain(new_domain.space)
    subst_dict = {}
    base_divisor = 1

    from pymbolic import var

    for i, iname in enumerate(inames):
        iname_dt, iname_idx = zero.get_space().get_var_dict()[iname]
        iname_aff = zero.add_coefficient_val(iname_dt, iname_idx, 1)

        joint_aff = joint_aff + base_divisor*iname_aff

        bounds = kernel.get_iname_bounds(iname, constants_only=True)

        from loopy.isl_helpers import (
                static_max_of_pw_aff, static_value_of_pw_aff)
        from loopy.symbolic import pw_aff_to_expr

        length = int(pw_aff_to_expr(
            static_max_of_pw_aff(bounds.size, constants_only=True)))

        try:
            lower_bound_aff = static_value_of_pw_aff(
                    bounds.lower_bound_pw_aff.coalesce(),
                    constants_only=False)
        except Exception as e:
            raise type(e)("while finding lower bound of '%s': " % iname)

        my_val = var(new_iname) // base_divisor
        if i+1 < len(inames):
            my_val %= length
        my_val += pw_aff_to_expr(lower_bound_aff)
        subst_dict[iname] = my_val

        base_divisor *= length

    from loopy.isl_helpers import iname_rel_aff
    new_domain = new_domain.add_constraint(
            isl.Constraint.equality_from_aff(
                iname_rel_aff(new_domain.get_space(), new_iname, "==", joint_aff)))

    for i, iname in enumerate(inames):
        iname_to_dim = new_domain.get_space().get_var_dict()
        iname_dt, iname_idx = iname_to_dim[iname]

        if within is None:
            new_domain = new_domain.project_out(iname_dt, iname_idx, 1)

    def subst_within_inames(fid):
        result = set()
        for iname in fid:
            if iname in inames:
                result.add(new_iname)
            else:
                result.add(iname)

        return frozenset(result)

    new_insns = [
            insn.copy(
                within_inames=subst_within_inames(insn.within_inames))
            for insn in kernel.instructions]

    kernel = (kernel
            .copy(
                instructions=new_insns,
                domains=domch.get_domains_with(new_domain),
                applied_iname_rewrites=kernel.applied_iname_rewrites + [subst_dict]
                ))

    from loopy.match import parse_stack_match
    within = parse_stack_match(within)

    from pymbolic.mapper.substitutor import make_subst_func
    rule_mapping_context = SubstitutionRuleMappingContext(
            kernel.substitutions, kernel.get_var_name_generator())
    ijoin = _InameJoiner(rule_mapping_context, within,
            make_subst_func(subst_dict),
            inames, new_iname)

    kernel = rule_mapping_context.finish_kernel(
            ijoin.map_kernel(kernel))

    if tag is not None:
        kernel = tag_inames(kernel, {new_iname: tag})

    return kernel

# }}}


# {{{ untag inames

def untag_inames(kernel, iname_to_untag, tag_type):
    """
    Remove tags on *iname_to_untag* which matches *tag_type*.

    :arg iname_to_untag: iname as string.
    :arg tag_type: a subclass of :class:`loopy.kernel.data.IndexTag`.

    .. versionadded:: 2018.1
    """
    from loopy.kernel.data import filter_iname_tags_by_type
    tags_to_remove = filter_iname_tags_by_type(
            kernel.inames[iname_to_untag].tags, tag_type)
    new_inames = kernel.inames.copy()
    new_inames[iname_to_untag] = kernel.inames[iname_to_untag].without_tags(
            tags_to_remove, verify_existence=False)

    return kernel.copy(inames=new_inames)

# }}}


# {{{ tag inames

def tag_inames(kernel, iname_to_tag, force=False, ignore_nonexistent=False):
    """Tag an iname

    :arg iname_to_tag: a list of tuples ``(iname, new_tag)``. *new_tag* is given
        as an instance of a subclass of :class:`loopy.kernel.data.IndexTag` or an
        iterable of which, or as a string as shown in :ref:`iname-tags`. May also
        be a dictionary for backwards compatibility. *iname* may also be a wildcard
        using ``*`` and ``?``.

    .. versionchanged:: 2016.3

        Added wildcards.

    .. versionchanged:: 2018.1

        Added iterable of tags
    """

    if isinstance(iname_to_tag, str):
        def parse_kv(s):
            colon_index = s.find(":")
            if colon_index == -1:
                raise ValueError("tag decl '%s' has no colon" % s)

            return (s[:colon_index].strip(), s[colon_index+1:].strip())

        iname_to_tag = [
                parse_kv(s) for s in iname_to_tag.split(",")
                if s.strip()]

    if not iname_to_tag:
        return kernel

    # convert dict to list of tuples
    if isinstance(iname_to_tag, dict):
        iname_to_tag = list(iname_to_tag.items())

    # flatten iterables of tags for each iname

    try:
        from collections.abc import Iterable
    except ImportError:
        from collections import Iterable  # pylint:disable=no-name-in-module

    unpack_iname_to_tag = []
    for iname, tags in iname_to_tag:
        if isinstance(tags, Iterable) and not isinstance(tags, str):
            for tag in tags:
                unpack_iname_to_tag.append((iname, tag))
        else:
            unpack_iname_to_tag.append((iname, tags))
    iname_to_tag = unpack_iname_to_tag

    from loopy.kernel.data import parse_tag as inner_parse_tag

    def parse_tag(tag):
        if isinstance(tag, str):
            if tag.startswith("like."):
                tags = kernel.iname_tags(tag[5:])
                if len(tags) == 0:
                    return None
                if len(tags) == 1:
                    return tags[0]
                else:
                    raise LoopyError("cannot use like for multiple tags (for now)")
            elif tag == "unused.g":
                return find_unused_axis_tag(kernel, "g")
            elif tag == "unused.l":
                return find_unused_axis_tag(kernel, "l")

        return inner_parse_tag(tag)

    iname_to_tag = [(iname, parse_tag(tag)) for iname, tag in iname_to_tag]

    # {{{ globbing

    all_inames = kernel.all_inames()

    from loopy.match import re_from_glob
    new_iname_to_tag = {}
    for iname, new_tag in iname_to_tag:
        if "*" in iname or "?" in iname:
            match_re = re_from_glob(iname)
            for sub_iname in all_inames:
                if match_re.match(sub_iname):
                    new_iname_to_tag[sub_iname] = new_tag

        else:
            if iname not in all_inames:
                if ignore_nonexistent:
                    continue
                else:
                    raise LoopyError("iname '%s' does not exist" % iname)

            new_iname_to_tag[iname] = new_tag

    iname_to_tag = new_iname_to_tag
    del new_iname_to_tag

    # }}}

    knl_inames = kernel.inames.copy()
    for name, new_tag in iname_to_tag.items():
        if not new_tag:
            continue

        if name not in kernel.all_inames():
            raise ValueError("cannot tag '%s'--not known" % name)

        knl_inames[name] = knl_inames[name].tagged(new_tag)

    return kernel.copy(inames=knl_inames)

# }}}


# {{{ duplicate inames

class _InameDuplicator(RuleAwareIdentityMapper):
    def __init__(self, rule_mapping_context,
            old_to_new, within):
        super().__init__(rule_mapping_context)

        self.old_to_new = old_to_new
        self.old_inames_set = set(old_to_new.keys())
        self.within = within

    def map_reduction(self, expr, expn_state):
        if (set(expr.inames) & self.old_inames_set
                and self.within(
                    expn_state.kernel,
                    expn_state.instruction,
                    expn_state.stack)):
            new_inames = tuple(
                    self.old_to_new.get(iname, iname)
                    if iname not in expn_state.arg_context
                    else iname
                    for iname in expr.inames)

            from loopy.symbolic import Reduction
            return Reduction(expr.operation, new_inames,
                        self.rec(expr.expr, expn_state),
                        expr.allow_simultaneous)
        else:
            return super().map_reduction(expr, expn_state)

    def map_variable(self, expr, expn_state):
        new_name = self.old_to_new.get(expr.name)

        if (new_name is None
                or expr.name in expn_state.arg_context
                or not self.within(
                    expn_state.kernel,
                    expn_state.instruction,
                    expn_state.stack)):
            return super().map_variable(expr, expn_state)
        else:
            from pymbolic import var
            return var(new_name)

    def map_instruction(self, kernel, insn):
        if not self.within(kernel, insn, ()):
            return insn

        new_fid = frozenset(
                self.old_to_new.get(iname, iname)
                for iname in insn.within_inames)
        return insn.copy(within_inames=new_fid)


def duplicate_inames(kernel, inames, within, new_inames=None, suffix=None,
        tags={}):
    """
    :arg within: a stack match as understood by
        :func:`loopy.match.parse_stack_match`.
    """

    # {{{ normalize arguments, find unique new_inames

    if isinstance(inames, str):
        inames = [iname.strip() for iname in inames.split(",")]

    if isinstance(new_inames, str):
        new_inames = [iname.strip() for iname in new_inames.split(",")]

    from loopy.match import parse_stack_match
    within_sm = parse_stack_match(within)

    if new_inames is None:
        new_inames = [None] * len(inames)

    if len(new_inames) != len(inames):
        raise ValueError("new_inames must have the same number of entries as inames")

    name_gen = kernel.get_var_name_generator()

    # Generate new iname names
    for i, iname in enumerate(inames):
        new_iname = new_inames[i]

        if new_iname is None:
            new_iname = iname

            if suffix is not None:
                new_iname += suffix

            new_iname = name_gen(new_iname)

        else:
            if name_gen.is_name_conflicting(new_iname):
                raise ValueError("new iname '%s' conflicts with existing names"
                        % new_iname)

            name_gen.add_name(new_iname)

        new_inames[i] = new_iname

    # }}}

    # {{{ duplicate the inames in domains

    for old_iname, new_iname in zip(inames, new_inames):
        from loopy.kernel.tools import DomainChanger
        domch = DomainChanger(kernel, frozenset([old_iname]))

        from loopy.isl_helpers import duplicate_axes
        kernel = kernel.copy(
                domains=domch.get_domains_with(
                    duplicate_axes(domch.domain, [old_iname], [new_iname])))

        # {{{ *Rename* iname in dependencies

        from loopy.transform.instruction import map_dependency_maps
        from loopy.schedule.checker.schedule import BEFORE_MARK
        dt = isl.dim_type
        old_iname_p = old_iname+BEFORE_MARK
        new_iname_p = new_iname+BEFORE_MARK

        def _rename_iname_in_dep_out(dep):
            # update iname in out-dim
            out_idx = dep.find_dim_by_name(dt.out, old_iname)
            if out_idx != -1:
                dep = dep.set_dim_name(dt.out, out_idx, new_iname)
            return dep

        def _rename_iname_in_dep_in(dep):
            # update iname in in-dim
            in_idx = dep.find_dim_by_name(dt.in_, old_iname_p)
            if in_idx != -1:
                dep = dep.set_dim_name(dt.in_, in_idx, new_iname_p)
            return dep

        # TODO figure out proper way to match none
        # TODO figure out match vs stack_match
        false_id_match = "not id:*"
        kernel = map_dependency_maps(
            kernel, _rename_iname_in_dep_out,
            stmt_match_depender=within, stmt_match_dependee=false_id_match)
        kernel = map_dependency_maps(
            kernel, _rename_iname_in_dep_in,
            stmt_match_depender=false_id_match, stmt_match_dependee=within)

        # }}}

    # }}}

    # {{{ change the inames in the code

    rule_mapping_context = SubstitutionRuleMappingContext(
            kernel.substitutions, name_gen)
    indup = _InameDuplicator(rule_mapping_context,
            old_to_new=dict(list(zip(inames, new_inames))),
            within=within_sm)

    kernel = rule_mapping_context.finish_kernel(
            indup.map_kernel(kernel, within=within_sm))

    # }}}

    # {{{ realize tags

    for old_iname, new_iname in zip(inames, new_inames):
        new_tag = tags.get(old_iname)
        if new_tag is not None:
            kernel = tag_inames(kernel, {new_iname: new_tag})

    # }}}

    return kernel

# }}}


# {{{ iname duplication for schedulability

def _get_iname_duplication_options(insn_iname_sets, old_common_inames=frozenset([])):
    # Remove common inames of the current insn_iname_sets, as they are not relevant
    # for splitting.
    common = frozenset([]).union(*insn_iname_sets).intersection(*insn_iname_sets)

    # If common inames were found, we reduce the problem and go into recursion
    if common:
        # Remove the common inames from the instruction dependencies
        insn_iname_sets = (
            frozenset(iname_set - common for iname_set in insn_iname_sets)
            -
            frozenset([frozenset([])]))
        # Join the common inames with those previously found
        common = common.union(old_common_inames)

        # Go into recursion
        yield from _get_iname_duplication_options(insn_iname_sets, common)
        # Do not yield anything beyond here!
        return

    # Try finding a partitioning of the remaining inames, such that all instructions
    # use only inames from one of the disjoint sets from the partitioning.
    def join_sets_if_not_disjoint(sets):
        for s1 in sets:
            for s2 in sets:
                if s1 != s2 and s1 & s2:
                    return (
                        (sets - frozenset([s1, s2]))
                        | frozenset([s1 | s2])
                        ), False

        return sets, True

    partitioning = insn_iname_sets
    stop = False
    while not stop:
        partitioning, stop = join_sets_if_not_disjoint(partitioning)

    # If a partitioning was found we recursively apply this algorithm to the
    # subproblems
    if len(partitioning) > 1:
        for part in partitioning:
            working_set = frozenset(s for s in insn_iname_sets if s <= part)
            yield from _get_iname_duplication_options(working_set,
                                                         old_common_inames)
    # If exactly one set was found, an iname duplication is necessary
    elif len(partitioning) == 1:
        inames, = partitioning

        # There are splitting options for all inames
        for iname in inames:
            iname_insns = frozenset(
                    insn
                    for insn in insn_iname_sets
                    if frozenset([iname]) <= insn)

            import itertools as it
            # For a given iname, the set of instructions containing this iname
            # is inspected.  For each element of the power set without the
            # empty and the full set, one duplication option is generated.
            for insns_to_dup in it.chain.from_iterable(
                    it.combinations(iname_insns, i)
                    for i in range(1, len(iname_insns))):
                yield (
                    iname,
                    tuple(insn | old_common_inames for insn in insns_to_dup))

    # If partitioning was empty, we have recursed successfully and yield nothing


def get_iname_duplication_options(kernel, use_boostable_into=None):
    """List options for duplication of inames, if necessary for schedulability

    :returns: a generator listing all options to duplicate inames, if duplication
        of an iname is necessary to ensure the schedulability of the kernel.
        Duplication options are returned as tuples (iname, within) as
        understood by :func:`duplicate_inames`. There is no guarantee, that the
        transformed kernel will be schedulable, because multiple duplications
        of iname may be necessary.

    Some kernels require the duplication of inames in order to be schedulable, as the
    forced iname dependencies define an over-determined problem to the scheduler.
    Consider the following minimal example::

        knl = lp.make_kernel(["{[i,j]:0<=i,j<n}"],
                             \"\"\"
                             mat1[i,j] = mat1[i,j] + 1 {inames=i:j, id=i1}
                             mat2[j] = mat2[j] + 1 {inames=j, id=i2}
                             mat3[i] = mat3[i] + 1 {inames=i, id=i3}
                             \"\"\")

    In the example, there are four possibilities to resolve the problem:
    * duplicating i in instruction i3
    * duplicating i in instruction i1 and i3
    * duplicating j in instruction i2
    * duplicating i in instruction i2 and i3

    Use :func:`has_schedulable_iname_nesting` to decide whether an iname needs to be
    duplicated in a given kernel.
    """
    if use_boostable_into:
        raise LoopyError("'use_boostable_into=True' is no longer supported.")

    if use_boostable_into is False:
        from warnings import warn
        warn("passing 'use_boostable_into=False' to 'get_iname_duplication_options'"
                " is deprecated. The argument will go away in 2021.",
                DeprecationWarning, stacklevel=2)

    from loopy.kernel.data import ConcurrentTag

    concurrent_inames = {
            iname
            for iname in kernel.all_inames()
            if kernel.iname_tags_of_type(iname, ConcurrentTag)}

    # First we extract the minimal necessary information from the kernel
    insn_iname_sets = (
        frozenset(
            insn.within_inames - concurrent_inames
            for insn in kernel.instructions)
        -
        frozenset([frozenset([])]))

    # Get the duplication options as a tuple of iname and a set
    for iname, insns in _get_iname_duplication_options(insn_iname_sets):
        # Check whether this iname has a parallel tag and discard it if so
        if kernel.iname_tags_of_type(iname, ConcurrentTag):
            continue

        # Reconstruct an object that may be passed to the within parameter of
        # loopy.duplicate_inames
        from loopy.match import Id, Or
        within = Or(tuple(
            Id(insn.id) for insn in kernel.instructions
            if insn.within_inames in insns))

        # Only yield the result if an instruction matched.
        if within.children:
            yield iname, within


def has_schedulable_iname_nesting(kernel):
    """
    :returns: a :class:`bool` indicating whether this kernel needs
        an iname duplication in order to be schedulable.
    """
    return not bool(next(get_iname_duplication_options(kernel), False))

# }}}


# {{{ rename_inames

def rename_iname(kernel, old_iname, new_iname, existing_ok=False, within=None):
    """
    :arg within: a stack match as understood by
        :func:`loopy.match.parse_stack_match`.
    :arg existing_ok: execute even if *new_iname* already exists
    """

    var_name_gen = kernel.get_var_name_generator()

    # FIXME: Distinguish existing iname vs. existing other variable
    does_exist = var_name_gen.is_name_conflicting(new_iname)

    if old_iname not in kernel.all_inames():
        raise LoopyError("old iname '%s' does not exist" % old_iname)

    if does_exist and not existing_ok:
        raise LoopyError("iname '%s' conflicts with an existing identifier"
                "--cannot rename" % new_iname)

    if does_exist:
        # {{{ check that the domains match up

        dom = kernel.get_inames_domain(frozenset((old_iname, new_iname)))

        var_dict = dom.get_var_dict()
        _, old_idx = var_dict[old_iname]
        _, new_idx = var_dict[new_iname]

        par_idx = dom.dim(dim_type.param)
        dom_old = dom.move_dims(
                dim_type.param, par_idx, dim_type.set, old_idx, 1)
        dom_old = dom_old.move_dims(
                dim_type.set, dom_old.dim(dim_type.set), dim_type.param, par_idx, 1)
        dom_old = dom_old.project_out(
                dim_type.set, new_idx if new_idx < old_idx else new_idx - 1, 1)

        par_idx = dom.dim(dim_type.param)
        dom_new = dom.move_dims(
                dim_type.param, par_idx, dim_type.set, new_idx, 1)
        dom_new = dom_new.move_dims(
                dim_type.set, dom_new.dim(dim_type.set), dim_type.param, par_idx, 1)
        dom_new = dom_new.project_out(
                dim_type.set, old_idx if old_idx < new_idx else old_idx - 1, 1)

        if not (dom_old <= dom_new and dom_new <= dom_old):
            raise LoopyError(
                    "inames {old} and {new} do not iterate over the same domain"
                    .format(old=old_iname, new=new_iname))

        # }}}

        from pymbolic import var
        subst_dict = {old_iname: var(new_iname)}

        from loopy.match import parse_stack_match
        within = parse_stack_match(within)

        from pymbolic.mapper.substitutor import make_subst_func
        rule_mapping_context = SubstitutionRuleMappingContext(
                kernel.substitutions, var_name_gen)
        smap = RuleAwareSubstitutionMapper(rule_mapping_context,
                        make_subst_func(subst_dict), within)

        kernel = rule_mapping_context.finish_kernel(
                smap.map_kernel(kernel))

        new_instructions = []
        for insn in kernel.instructions:
            if (old_iname in insn.within_inames
                    and within(kernel, insn, ())):
                insn = insn.copy(
                        within_inames=(
                            (insn.within_inames - frozenset([old_iname]))
                            | frozenset([new_iname])))

            new_instructions.append(insn)

        kernel = kernel.copy(instructions=new_instructions)

    else:
        kernel = duplicate_inames(
                kernel, [old_iname], within=within, new_inames=[new_iname])

    kernel = remove_unused_inames(kernel, [old_iname])

    return kernel

# }}}


# {{{ remove unused inames

def get_used_inames(kernel):
    import loopy as lp
    exp_kernel = lp.expand_subst(kernel)

    used_inames = set()
    for insn in exp_kernel.instructions:
        used_inames.update(
                insn.within_inames
                | insn.reduction_inames())

    return used_inames


def remove_vars_from_set(s, remove_vars):
    from copy import deepcopy
    new_s = deepcopy(s)
    for var in remove_vars:
        try:
            dt, idx = s.get_var_dict()[var]
        except KeyError:
            continue
        else:
            new_s = new_s.project_out(dt, idx, 1)
    return new_s


def remove_unused_inames(kernel, inames=None):
    """Delete those among *inames* that are unused, i.e. project them
    out of the domain. If these inames pose implicit restrictions on
    other inames, these restrictions will persist as existentially
    quantified variables.

    :arg inames: may be an iterable of inames or a string of comma-separated inames.
    """

    # {{{ normalize arguments

    if inames is None:
        inames = kernel.all_inames()
    elif isinstance(inames, str):
        inames = inames.split(",")

    # }}}

    # {{{ check which inames are unused

    unused_inames = set(inames) - get_used_inames(kernel)

    # }}}

    # {{{ remove them

    new_domains = []
    for dom in kernel.domains:
        new_domains.append(remove_vars_from_set(dom, unused_inames))

    kernel = kernel.copy(domains=new_domains)

    # }}}

    # {{{ Remove inames from deps

    from loopy.transform.instruction import map_dependency_maps
    from loopy.schedule.checker.schedule import BEFORE_MARK
    from loopy.schedule.checker.utils import append_mark_to_strings
    unused_inames_marked = append_mark_to_strings(unused_inames, BEFORE_MARK)

    def _remove_iname_from_dep(dep):
        return remove_vars_from_set(
            remove_vars_from_set(dep, unused_inames), unused_inames_marked)

    kernel = map_dependency_maps(kernel, _remove_iname_from_dep)

    # }}}

    return kernel


def remove_any_newly_unused_inames(transformation_func):
    from functools import wraps

    @wraps(transformation_func)
    def wrapper(kernel, *args, **kwargs):

        # check for remove_unused_inames argument, default: True
        remove_newly_unused_inames = kwargs.pop("remove_newly_unused_inames", True)

        if remove_newly_unused_inames:
            # call transform
            transformed_kernel = transformation_func(kernel, *args, **kwargs)

            if transformed_kernel is kernel:
                return kernel

            # determine which inames were already unused
            inames_already_unused = kernel.all_inames() - get_used_inames(kernel)

            # Remove inames that are unused due to transform
            return remove_unused_inames(
                transformed_kernel,
                transformed_kernel.all_inames()-inames_already_unused)
        else:
            # call transform
            return transformation_func(kernel, *args, **kwargs)

    return wrapper

# }}}


# {{{ split_reduction

class _ReductionSplitter(RuleAwareIdentityMapper):
    def __init__(self, rule_mapping_context, within, inames, direction):
        super().__init__(
                rule_mapping_context)

        self.within = within
        self.inames = inames
        self.direction = direction

    def map_reduction(self, expr, expn_state):
        if set(expr.inames) & set(expn_state.arg_context):
            # FIXME
            raise NotImplementedError()

        if (self.inames <= set(expr.inames)
                and self.within(
                    expn_state.kernel,
                    expn_state.instruction,
                    expn_state.stack)):
            leftover_inames = set(expr.inames) - self.inames

            from loopy.symbolic import Reduction
            if self.direction == "in":
                return Reduction(expr.operation, tuple(leftover_inames),
                        Reduction(expr.operation, tuple(self.inames),
                            self.rec(expr.expr, expn_state),
                            expr.allow_simultaneous),
                        expr.allow_simultaneous)
            elif self.direction == "out":
                return Reduction(expr.operation, tuple(self.inames),
                        Reduction(expr.operation, tuple(leftover_inames),
                            self.rec(expr.expr, expn_state),
                            expr.allow_simultaneous),
                        expr.allow_simultaneous)
            else:
                assert False
        else:
            return super().map_reduction(expr, expn_state)


def _split_reduction(kernel, inames, direction, within=None):
    if direction not in ["in", "out"]:
        raise ValueError("invalid value for 'direction': %s" % direction)

    if isinstance(inames, str):
        inames = inames.split(",")
    inames = set(inames)

    if not (inames <= kernel.all_inames()):
        raise LoopyError("Unknown inames: {}.".format(inames-kernel.all_inames()))

    from loopy.match import parse_stack_match
    within = parse_stack_match(within)

    rule_mapping_context = SubstitutionRuleMappingContext(
            kernel.substitutions, kernel.get_var_name_generator())
    rsplit = _ReductionSplitter(rule_mapping_context,
            within, inames, direction)
    return rule_mapping_context.finish_kernel(
            rsplit.map_kernel(kernel))


def split_reduction_inward(kernel, inames, within=None):
    """Takes a reduction of the form::

        sum([i,j,k], ...)

    and splits it into two nested reductions::

        sum([j,k], sum([i], ...))

    In this case, *inames* would have been ``"i"`` indicating that
    the iname ``i`` should be made the iname governing the inner reduction.

    :arg inames: A list of inames, or a comma-separated string that can
        be parsed into those
    """

    return _split_reduction(kernel, inames, "in", within)


def split_reduction_outward(kernel, inames, within=None):
    """Takes a reduction of the form::

        sum([i,j,k], ...)

    and splits it into two nested reductions::

        sum([i], sum([j,k], ...))

    In this case, *inames* would have been ``"i"`` indicating that
    the iname ``i`` should be made the iname governing the outer reduction.

    :arg inames: A list of inames, or a comma-separated string that can
        be parsed into those
    """

    return _split_reduction(kernel, inames, "out", within)

# }}}


# {{{ affine map inames

def affine_map_inames(kernel, old_inames, new_inames, equations):
    """Return a new *kernel* where the affine transform
    specified by *equations* has been applied to the inames.

    :arg old_inames: A list of inames to be replaced by affine transforms
        of their values.
        May also be a string of comma-separated inames.

    :arg new_inames: A list of new inames that are not yet used in *kernel*,
        but have their values established in terms of *old_inames* by
        *equations*.
        May also be a string of comma-separated inames.
    :arg equations: A list of equations estabilishing a relationship
        between *old_inames* and *new_inames*. Each equation may be
        a tuple ``(lhs, rhs)`` of expressions or a string, with left and
        right hand side of the equation separated by ``=``.
    """

    # {{{ check and parse arguments

    if isinstance(new_inames, str):
        new_inames = new_inames.split(",")
        new_inames = [iname.strip() for iname in new_inames]
    if isinstance(old_inames, str):
        old_inames = old_inames.split(",")
        old_inames = [iname.strip() for iname in old_inames]
    if isinstance(equations, str):
        equations = [equations]

    import re
    eqn_re = re.compile(r"^([^=]+)=([^=]+)$")

    def parse_equation(eqn):
        if isinstance(eqn, str):
            eqn_match = eqn_re.match(eqn)
            if not eqn_match:
                raise ValueError("invalid equation: %s" % eqn)

            from loopy.symbolic import parse
            lhs = parse(eqn_match.group(1))
            rhs = parse(eqn_match.group(2))
            return (lhs, rhs)
        elif isinstance(eqn, tuple):
            if len(eqn) != 2:
                raise ValueError("unexpected length of equation tuple, "
                        "got %d, should be 2" % len(eqn))
            return eqn
        else:
            raise ValueError("unexpected type of equation"
                    "got %d, should be string or tuple"
                    % type(eqn).__name__)

    equations = [parse_equation(eqn) for eqn in equations]

    all_vars = kernel.all_variable_names()
    for iname in new_inames:
        if iname in all_vars:
            raise LoopyError("new iname '%s' is already used in kernel"
                    % iname)

    for iname in old_inames:
        if iname not in kernel.all_inames():
            raise LoopyError("old iname '%s' not known" % iname)

    # }}}

    # {{{ substitute iname use

    from pymbolic.algorithm import solve_affine_equations_for
    old_inames_to_expr = solve_affine_equations_for(old_inames, equations)

    subst_dict = {
            v.name: expr
            for v, expr in old_inames_to_expr.items()}

    var_name_gen = kernel.get_var_name_generator()

    from pymbolic.mapper.substitutor import make_subst_func
    from loopy.match import parse_stack_match

    rule_mapping_context = SubstitutionRuleMappingContext(
            kernel.substitutions, var_name_gen)
    old_to_new = RuleAwareSubstitutionMapper(rule_mapping_context,
            make_subst_func(subst_dict), within=parse_stack_match(None))

    kernel = (
            rule_mapping_context.finish_kernel(
                old_to_new.map_kernel(kernel))
            .copy(
                applied_iname_rewrites=kernel.applied_iname_rewrites + [subst_dict]
                ))

    # }}}

    # {{{ change domains

    new_inames_set = frozenset(new_inames)
    old_inames_set = frozenset(old_inames)

    new_domains = []
    for idom, dom in enumerate(kernel.domains):
        dom_var_dict = dom.get_var_dict()
        old_iname_overlap = [
                iname
                for iname in old_inames
                if iname in dom_var_dict]

        if not old_iname_overlap:
            new_domains.append(dom)
            continue

        from loopy.symbolic import get_dependencies
        dom_new_inames = set()
        dom_old_inames = set()

        # mapping for new inames to dim_types
        new_iname_dim_types = {}

        dom_equations = []
        for iname in old_iname_overlap:
            for ieqn, (lhs, rhs) in enumerate(equations):
                eqn_deps = get_dependencies(lhs) | get_dependencies(rhs)
                if iname in eqn_deps:
                    dom_new_inames.update(eqn_deps & new_inames_set)
                    dom_old_inames.update(eqn_deps & old_inames_set)

                if dom_old_inames:
                    dom_equations.append((lhs, rhs))

                this_eqn_old_iname_dim_types = {
                        dom_var_dict[old_iname][0]
                        for old_iname in eqn_deps & old_inames_set}

                if this_eqn_old_iname_dim_types:
                    if len(this_eqn_old_iname_dim_types) > 1:
                        raise ValueError("inames '%s' (from equation %d (0-based)) "
                                "in domain %d (0-based) are not "
                                "of a uniform dim_type"
                                % (", ".join(eqn_deps & old_inames_set), ieqn, idom))

                    this_eqn_new_iname_dim_type, = this_eqn_old_iname_dim_types

                    for new_iname in eqn_deps & new_inames_set:
                        if new_iname in new_iname_dim_types:
                            if (this_eqn_new_iname_dim_type
                                    != new_iname_dim_types[new_iname]):
                                raise ValueError("dim_type disagreement for "
                                        "iname '%s' (from equation %d (0-based)) "
                                        "in domain %d (0-based)"
                                        % (new_iname, ieqn, idom))
                        else:
                            new_iname_dim_types[new_iname] = \
                                    this_eqn_new_iname_dim_type

        if not dom_old_inames <= set(dom_var_dict):
            raise ValueError("domain %d (0-based) does not know about "
                    "all old inames (specifically '%s') needed to define new inames"
                    % (idom, ", ".join(dom_old_inames - set(dom_var_dict))))

        # add inames to domain with correct dim_types
        dom_new_inames = list(dom_new_inames)
        for iname in dom_new_inames:
            dt = new_iname_dim_types[iname]
            iname_idx = dom.dim(dt)
            dom = dom.add_dims(dt, 1)
            dom = dom.set_dim_name(dt, iname_idx, iname)

        # add equations
        from loopy.symbolic import aff_from_expr
        for lhs, rhs in dom_equations:
            dom = dom.add_constraint(
                    isl.Constraint.equality_from_aff(
                        aff_from_expr(dom.space, rhs - lhs)))

        # project out old inames
        for iname in dom_old_inames:
            dt, idx = dom.get_var_dict()[iname]
            dom = dom.project_out(dt, idx, 1)

        new_domains.append(dom)

    # }}}

    # {{{ switch iname refs in instructions

    def fix_iname_set(insn_id, inames):
        if old_inames_set <= inames:
            return (inames - old_inames_set) | new_inames_set
        elif old_inames_set & inames:
            raise LoopyError("instruction '%s' uses only a part (%s), not all, "
                    "of the old inames"
                    % (insn_id, ", ".join(old_inames_set & inames)))
        else:
            return inames

    new_instructions = [
            insn.copy(within_inames=fix_iname_set(
                insn.id, insn.within_inames))
            for insn in kernel.instructions]

    # }}}

    return kernel.copy(domains=new_domains, instructions=new_instructions)

# }}}


# {{{ find unused axes

def find_unused_axis_tag(kernel, kind, insn_match=None):
    """For one of the hardware-parallel execution tags, find an unused
    axis.

    :arg insn_match: An instruction match as understood by
        :func:`loopy.match.parse_match`.
    :arg kind: may be "l" or "g", or the corresponding tag class name

    :returns: an :class:`loopy.kernel.data.GroupIndexTag` or
        :class:`loopy.kernel.data.LocalIndexTag` that is not being used within
        the instructions matched by *insn_match*.
    """
    used_axes = set()

    from loopy.kernel.data import GroupIndexTag, LocalIndexTag

    if isinstance(kind, str):
        found = False
        for cls in [GroupIndexTag, LocalIndexTag]:
            if kind == cls.print_name:
                kind = cls
                found = True
                break

        if not found:
            raise LoopyError("invlaid tag kind: %s" % kind)

    from loopy.match import parse_match
    match = parse_match(insn_match)
    insns = [insn for insn in kernel.instructions if match(kernel, insn)]

    for insn in insns:
        for iname in insn.within_inames:
            if kernel.iname_tags_of_type(iname, kind):
                used_axes.add(kind.axis)

    i = 0
    while i in used_axes:
        i += 1

    return kind(i)

# }}}


# {{{ separate_loop_head_tail_slab

# undocumented, because not super-useful
def separate_loop_head_tail_slab(kernel, iname, head_it_count, tail_it_count):
    """Mark *iname* so that the separate code is generated for
    the lower *head_it_count* and the upper *tail_it_count*
    iterations of the loop on *iname*.
    """

    iname_slab_increments = kernel.iname_slab_increments.copy()
    iname_slab_increments[iname] = (head_it_count, tail_it_count)

    return kernel.copy(iname_slab_increments=iname_slab_increments)

# }}}


# {{{ make_reduction_inames_unique

class _ReductionInameUniquifier(RuleAwareIdentityMapper):
    def __init__(self, rule_mapping_context, inames, within):
        super().__init__(rule_mapping_context)

        self.inames = inames
        self.old_to_new = []
        self.within = within

        self.iname_to_red_count = {}
        self.iname_to_nonsimultaneous_red_count = {}

    def map_reduction(self, expr, expn_state):
        within = self.within(
                    expn_state.kernel,
                    expn_state.instruction,
                    expn_state.stack)

        for iname in expr.inames:
            self.iname_to_red_count[iname] = (
                    self.iname_to_red_count.get(iname, 0) + 1)
            if not expr.allow_simultaneous:
                self.iname_to_nonsimultaneous_red_count[iname] = (
                    self.iname_to_nonsimultaneous_red_count.get(iname, 0) + 1)

        if within and not expr.allow_simultaneous:
            subst_dict = {}

            from pymbolic import var

            new_inames = []
            for iname in expr.inames:
                if (
                        not (self.inames is None or iname in self.inames)
                        or
                        self.iname_to_red_count[iname] <= 1):
                    new_inames.append(iname)
                    continue

                new_iname = self.rule_mapping_context.make_unique_var_name(iname)
                subst_dict[iname] = var(new_iname)
                self.old_to_new.append((iname, new_iname))
                new_inames.append(new_iname)

            from loopy.symbolic import SubstitutionMapper
            from pymbolic.mapper.substitutor import make_subst_func

            from loopy.symbolic import Reduction
            return Reduction(expr.operation, tuple(new_inames),
                    self.rec(
                        SubstitutionMapper(make_subst_func(subst_dict))(
                            expr.expr),
                        expn_state),
                    expr.allow_simultaneous)
        else:
            return super().map_reduction(
                    expr, expn_state)


def make_reduction_inames_unique(kernel, inames=None, within=None):
    """
    :arg inames: if not *None*, only apply to these inames
    :arg within: a stack match as understood by
        :func:`loopy.match.parse_stack_match`.

    .. versionadded:: 2016.2
    """

    name_gen = kernel.get_var_name_generator()

    from loopy.match import parse_stack_match
    within = parse_stack_match(within)

    # {{{ change kernel

    rule_mapping_context = SubstitutionRuleMappingContext(
            kernel.substitutions, name_gen)
    r_uniq = _ReductionInameUniquifier(rule_mapping_context,
            inames, within=within)

    kernel = rule_mapping_context.finish_kernel(
            r_uniq.map_kernel(kernel))

    # }}}

    # {{{ duplicate the inames

    for old_iname, new_iname in r_uniq.old_to_new:
        from loopy.kernel.tools import DomainChanger
        domch = DomainChanger(kernel, frozenset([old_iname]))

        from loopy.isl_helpers import duplicate_axes
        kernel = kernel.copy(
                domains=domch.get_domains_with(
                    duplicate_axes(domch.domain, [old_iname], [new_iname])))

    # }}}

    return kernel

# }}}


# {{{ add_inames_to_insn

def add_inames_to_insn(kernel, inames, insn_match):
    """
    :arg inames: a frozenset of inames that will be added to the
        instructions matched by *insn_match*, or a comma-separated
        string that parses to such a tuple.
    :arg insn_match: An instruction match as understood by
        :func:`loopy.match.parse_match`.

    :returns: an :class:`loopy.kernel.data.GroupIndexTag` or
        :class:`loopy.kernel.data.LocalIndexTag` that is not being used within
        the instructions matched by *insn_match*.

    .. versionadded:: 2016.3
    """

    if isinstance(inames, str):
        inames = frozenset(s.strip() for s in inames.split(","))

    if not isinstance(inames, frozenset):
        raise TypeError("'inames' must be a frozenset")

    from loopy.match import parse_match
    match = parse_match(insn_match)

    new_instructions = []

    for insn in kernel.instructions:
        if match(kernel, insn):
            new_instructions.append(
                    insn.copy(within_inames=insn.within_inames | inames))
        else:
            new_instructions.append(insn)

    return kernel.copy(instructions=new_instructions)

# }}}


# {{{ map_domain

class _MapDomainMapper(RuleAwareIdentityMapper):
    def __init__(self, rule_mapping_context, within, new_inames, substitutions):
        super(_MapDomainMapper, self).__init__(rule_mapping_context)

        self.within = within

        self.old_inames = frozenset(substitutions)
        self.new_inames = new_inames

        self.substitutions = substitutions

    def map_reduction(self, expr, expn_state):
        red_overlap = frozenset(expr.inames) & self.old_inames
        arg_ctx_overlap = frozenset(expn_state.arg_context) & self.old_inames
        if (red_overlap
                and self.within(
                    expn_state.kernel,
                    expn_state.instruction)):
            if len(red_overlap) != len(self.old_inames):
                raise LoopyError("reduction '%s' involves a part "
                        "of the map domain inames. Reductions must "
                        "either involve all or none of the map domain "
                        "inames." % str(expr))

            if arg_ctx_overlap:
                if arg_ctx_overlap == red_overlap:
                    # All variables are shadowed by context, that's OK.
                    return super(_MapDomainMapper, self).map_reduction(
                            expr, expn_state)
                else:
                    raise LoopyError("reduction '%s' has"
                            "some of the reduction variables affected "
                            "by the map_domain shadowed by context. "
                            "Either all or none must be shadowed."
                            % str(expr))

            new_inames = list(expr.inames)
            for old_iname in self.old_inames:
                new_inames.remove(old_iname)
            new_inames.extend(self.new_inames)

            from loopy.symbolic import Reduction
            return Reduction(expr.operation, tuple(new_inames),
                        self.rec(expr.expr, expn_state),
                        expr.allow_simultaneous)
        else:
            return super(_MapDomainMapper, self).map_reduction(expr, expn_state)

    def map_variable(self, expr, expn_state):
        if (expr.name in self.old_inames
                and expr.name not in expn_state.arg_context
                and self.within(
                    expn_state.kernel,
                    expn_state.instruction)):
            return self.substitutions[expr.name]
        else:
            return super(_MapDomainMapper, self).map_variable(expr, expn_state)


def _find_aff_subst_from_map(iname, isl_map):
    if not isinstance(isl_map, isl.BasicMap):
        raise RuntimeError("isl_map must be a BasicMap")

    dt, dim_idx = isl_map.get_var_dict()[iname]

    assert dt == dim_type.in_

    # Force isl to solve for only this iname on its side of the map, by
    # projecting out all other "in" variables.
    isl_map = isl_map.project_out(dt, dim_idx+1, isl_map.dim(dt)-(dim_idx+1))
    isl_map = isl_map.project_out(dt, 0, dim_idx)
    dim_idx = 0

    # Convert map to set to avoid "domain of affine expression should be a set".
    # The old "in" variable will be the last of the out_dims.
    new_dim_idx = isl_map.dim(dim_type.out)
    isl_map = isl_map.move_dims(
            dim_type.out, isl_map.dim(dim_type.out),
            dt, dim_idx, 1)
    isl_map = isl_map.range()  # now a set
    dt = dim_type.set
    dim_idx = new_dim_idx
    del new_dim_idx

    for cns in isl_map.get_constraints():
        if cns.is_equality() and cns.involves_dims(dt, dim_idx, 1):
            coeff = cns.get_coefficient_val(dt, dim_idx)
            cns_zeroed = cns.set_coefficient_val(dt, dim_idx, 0)
            if cns_zeroed.involves_dims(dt, dim_idx, 1):
                # not suitable, constraint still involves dim, perhaps in a div
                continue

            if coeff.is_one():
                return -cns_zeroed.get_aff()
            elif coeff.is_negone():
                return cns_zeroed.get_aff()
            else:
                # not suitable, coefficient does not have unit coefficient
                continue

    raise LoopyError("no suitable equation for '%s' found" % iname)


# TODO swap dt and dim_type

def map_domain(kernel, isl_map, within=None, rename_after={}):
    # FIXME: Express _split_iname_backend in terms of this
    #   Missing/deleted for now:
    #     - slab processing
    #     - priorities processing
    # FIXME: Process priorities
    # FIXME: Express affine_map_inames in terms of this, deprecate
    # FIXME: Document

    # FIXME: Support within
    # FIXME: Right now, this requires all inames in a domain (or none) to
    # be mapped. That makes this awkward to use.

    # {{{ within processing (disabled for now)
    if within is not None:
        raise NotImplementedError("within")

    from loopy.match import parse_match
    within = parse_match(within)

    # {{{ return the same kernel if no kernel matches

    if not any(within(kernel, insn) for insn in kernel.instructions):
        return kernel

    # }}}

    # }}}

    if not isl_map.is_bijective():
        raise LoopyError("isl_map must be bijective")

    new_inames = frozenset(isl_map.get_var_dict(dim_type.out))
    old_inames = frozenset(isl_map.get_var_dict(dim_type.in_))

    # {{{ solve for representation of old inames in terms of new

    substitutions = {}
    var_substitutions = {}
    applied_iname_rewrites = kernel.applied_iname_rewrites[:]

    from loopy.symbolic import aff_to_expr
    from pymbolic import var
    for iname in old_inames:
        substitutions[iname] = aff_to_expr(
                _find_aff_subst_from_map(iname, isl_map))
        var_substitutions[var(iname)] = aff_to_expr(
                _find_aff_subst_from_map(iname, isl_map))

    applied_iname_rewrites.append(var_substitutions)
    del var_substitutions

    # }}}

<<<<<<< HEAD
    def _check_overlap_condition_for_domain(s, transform_map_in_names):
=======
    from loopy.schedule.checker.utils import (
        add_and_name_isl_dims,
    )

    def process_set(s):
>>>>>>> 7c546990
        var_dict = s.get_var_dict()

        overlap = transform_map_in_names & frozenset(var_dict)

        if overlap and len(overlap) != len(transform_map_in_names):
            raise LoopyError("loop domain '%s' involves a part "
                    "of the map domain inames. Domains must "
                    "either involve all or none of the map domain "
                    "inames." % s)

<<<<<<< HEAD
        return overlap

    def process_set(s):

        overlap = _check_overlap_condition_for_domain(s, old_inames)
        if not overlap:
            # inames in s are not present in transform map, don't change s
            return s
=======
        from loopy.schedule.checker.utils import (
            find_and_rename_dim,
            add_eq_isl_constraint_from_names,
        )
>>>>>>> 7c546990

        # {{{ align dims of isl_map and s

        # FIXME: Make this less gross
        # FIXME: Make an exported/documented interface of this in islpy
        from islpy import _align_dim_type

        map_with_s_domain = isl.Map.from_domain(s)

        # {{{ deal with dims missing from transform map (isl_map)

        # If dims in s are missing from transform map, they need to be added
        # so that intersect_domain doesn't remove them.
        # Order doesn't matter here because dims will be aligned in the next step.
        dims_missing_from_transform_map = list(
            set(s.get_var_names(dim_type.set)) -
            set(isl_map.get_var_names(dim_type.in_)))
        augmented_isl_map = add_and_name_isl_dims(
            isl_map, dim_type.in_, dims_missing_from_transform_map)

        # We want these missing inames to map to themselves so that the transform
        # has no effect on them. Unfortunatley isl will break if the
        # names of the out dims aren't unique, so we will temporariliy rename them
        # and then change the names back afterward.

        # FIXME: need better way to make sure proxy dim names are unique
        dims_missing_from_transform_map_proxies = [
            d+"__prox" for d in dims_missing_from_transform_map]
        assert not set(dims_missing_from_transform_map_proxies) & set(
            augmented_isl_map.get_var_dict().keys())

        augmented_isl_map = add_and_name_isl_dims(
            augmented_isl_map, dim_type.out, dims_missing_from_transform_map_proxies)

        # Set proxy iname equal to real iname
        for proxy_iname, real_iname in zip(
                dims_missing_from_transform_map_proxies,
                dims_missing_from_transform_map):
            augmented_isl_map = add_eq_isl_constraint_from_names(
                augmented_isl_map, proxy_iname, real_iname)

        # }}}

        dim_types = [dim_type.param, dim_type.in_, dim_type.out]
        s_names = [
                map_with_s_domain.get_dim_name(dt, i)
                for dt in dim_types
                for i in range(map_with_s_domain.dim(dt))
                ]
        map_names = [
                augmented_isl_map.get_dim_name(dt, i)
                for dt in dim_types
                for i in range(augmented_isl_map.dim(dt))
                ]

        # (order doesn't matter in s_names/map_names,
        # _align_dim_type just converts these to sets
        # to determine which names are in both the obj and template,
        # not sure why this isn't just handled inside _align_dim_type)
        aligned_map = _align_dim_type(
                dim_type.param,
                augmented_isl_map, map_with_s_domain, False,
                map_names, s_names)
        aligned_map = _align_dim_type(
                dim_type.in_,
                aligned_map, map_with_s_domain, False,
                map_names, s_names)

        # }}}

        new_s = aligned_map.intersect_domain(s).range()

        # Now rename the proxy dims back to their original names
        for proxy_iname, real_iname in zip(
                dims_missing_from_transform_map_proxies,
                dims_missing_from_transform_map):
            new_s = find_and_rename_dim(
                new_s, [dim_type.set], proxy_iname, real_iname)

        return new_s

        # FIXME: Revive _project_out_only_if_all_instructions_in_within

    new_domains = [process_set(dom) for dom in kernel.domains]

    # {{{ update dependencies

    # Prep transform map to be applied to dependency
    from loopy.transform.instruction import map_dependency_maps
    from loopy.schedule.checker.utils import (
        insert_and_name_isl_dims,
        add_eq_isl_constraint_from_names,
    )
    from loopy.schedule.checker.schedule import (
        BEFORE_MARK,
        STATEMENT_VAR_NAME,
    )
    dt = isl.dim_type

    # Create version of transform map with before marks
    # (for aligning when applying map to domains of dependees)
    from loopy.schedule.checker.utils import (
        append_mark_to_isl_map_var_names,
    )
    dep_transform_map_marked = append_mark_to_isl_map_var_names(
        isl_map, dt.in_, BEFORE_MARK)

    # Insert 'statement' dim into transform maps
    # (mark the 'in' statement in BOTH cases)

    # NOTE: dims must all be named correctly for the alignment to work, but dim names
    # must also be unique, so the output statement var name can't match the input
    # statement var name, which means in order to have the map keep the statement
    # dim unchanged, (map statement_var -> statement_var), we have to change its
    # name and then change it back afterward.

    # (TODO: create a function that makes it easier to apply a transform map
    # (tgt.apply_domain/tgt.apply_range) when the input dims of the transform map
    # are a *subset* of the domain/range of the tgt, in which case the extra dims
    # remain unchanged.)

    dep_transform_map_marked = insert_and_name_isl_dims(
        dep_transform_map_marked, dt.in_, [STATEMENT_VAR_NAME+BEFORE_MARK], 0)
    dep_transform_map_marked = insert_and_name_isl_dims(
        dep_transform_map_marked, dt.out, [STATEMENT_VAR_NAME], 0)
    # Add stmt = stmt' constraint
    dep_transform_map_marked = add_eq_isl_constraint_from_names(
        dep_transform_map_marked, STATEMENT_VAR_NAME, STATEMENT_VAR_NAME+BEFORE_MARK)

    # Temporarily rename stmt in 'out' dim for reason described above
    temp_stmt_var = STATEMENT_VAR_NAME+"__"
    dep_transform_map = insert_and_name_isl_dims(
        isl_map, dt.in_, [STATEMENT_VAR_NAME], 0)
    dep_transform_map = insert_and_name_isl_dims(
        dep_transform_map, dt.out, [temp_stmt_var], 0)
    # Add stmt = temp_stmt_var constraint
    dep_transform_map = add_eq_isl_constraint_from_names(
        dep_transform_map, STATEMENT_VAR_NAME, temp_stmt_var)

    def _apply_transform_map_to_depender(dep_map):

        # Check overlap condition
        overlap = _check_overlap_condition_for_domain(dep_map.range(), old_inames)

        if not overlap:
            # Inames in s are not present in depender, don't change dep_map
            return dep_map
        else:

            # Align 'in_' dim of transform map with 'out' dim of dep
            # (since 'out' dim of dep is unmarked, use unmarked dep_transform_map)
            from loopy.schedule.checker.utils import reorder_dims_by_name
            dep_transform_map_aligned = reorder_dims_by_name(
                dep_transform_map, dt.in_, dep_map.get_var_names(dt.out))

            # Apply transform map to dep output dims
            transformed_dep_map = dep_map.apply_range(dep_transform_map_aligned)

            # Now we've renamed statement var, so fix it (assume statement dim is 0)
            return transformed_dep_map.set_dim_name(dt.out, 0, STATEMENT_VAR_NAME)

    old_inames_marked = frozenset(old_iname+BEFORE_MARK for old_iname in old_inames)

    def _apply_transform_map_to_dependee(dep_map):

        # Check overlap condition
        overlap = _check_overlap_condition_for_domain(
            dep_map.domain(), old_inames_marked)

        if not overlap:
            # Inames in s are not present in dependee, don't change dep_map
            return dep_map
        else:

            # Align 'in_' dim of transform map with 'in_' dim of dep
            # (since 'in_' dim of dep is marked, use dep_transform_map_marked)
            from loopy.schedule.checker.utils import reorder_dims_by_name
            dep_transform_map_aligned = reorder_dims_by_name(
                dep_transform_map_marked, dt.in_, dep_map.get_var_names(dt.in_))

            # Apply transform map to dep input dims (and re-insert BEFORE_MARK)
            transformed_dep_map = dep_map.apply_domain(dep_transform_map_aligned)

            # Now re-add the before marks
            return append_mark_to_isl_map_var_names(
                transformed_dep_map, dt.in_, BEFORE_MARK)

    # TODO figure out proper way to create false match condition
    false_id_match = "not id:*"
    kernel = map_dependency_maps(
        kernel, _apply_transform_map_to_depender,
        stmt_match_depender=within, stmt_match_dependee=false_id_match)
    kernel = map_dependency_maps(
        kernel, _apply_transform_map_to_dependee,
        stmt_match_depender=false_id_match, stmt_match_dependee=within)

    # }}}

    # {{{ update within_inames

    new_insns = []
    for insn in kernel.instructions:
        overlap = old_inames & insn.within_inames
        if overlap and within(kernel, insn):
            if len(overlap) != len(old_inames):
                raise LoopyError("instruction '%s' is within only a part "
                        "of the map domain inames. Instructions must "
                        "either be within all or none of the map domain "
                        "inames." % insn.id)

            insn = insn.copy(
                    within_inames=(insn.within_inames - old_inames) | new_inames)
        else:
            # leave insn unmodified
            pass

        new_insns.append(insn)

    # }}}

    kernel = kernel.copy(
            domains=new_domains,
            instructions=new_insns,
            applied_iname_rewrites=applied_iname_rewrites)

    rule_mapping_context = SubstitutionRuleMappingContext(
            kernel.substitutions, kernel.get_var_name_generator())
    ins = _MapDomainMapper(rule_mapping_context, within,
            new_inames, substitutions)

    kernel = ins.map_kernel(kernel)
    kernel = rule_mapping_context.finish_kernel(kernel)

    # {{{ Rename inames according to rename_after dict

    # This renaming option exists because various isl operations fail when map
    # dim names are not unique, so even if someone wants their transformation
    # map to keep one of the inames unchanged, they must give it a new name
    # in their map, e.g., "[x, t] -> [x_, t_outer, t_inner] : x_ = x ..." (see
    # test_map_domain_vs_split_iname()). Currently, they can't
    # simply exclude that iname from the transformation map because, as stated
    # in the error above, all domains must either involve all or none of the
    # transform map domain inames. This renaming option lets them, e.g. switch
    # an iname back to its original name.

    # TODO come up with better solution for this
    for old_iname, new_iname in rename_after.items():
        kernel = rename_iname(kernel, old_iname, new_iname, within=within)

    # }}}

    return kernel

# }}}


# {{{ add_inames_for_unused_hw_axes

def add_inames_for_unused_hw_axes(kernel, within=None):
    """
    Returns a kernel with inames added to each instruction
    corresponding to any hardware-parallel iname tags
    (:class:`loopy.kernel.data.GroupIndexTag`,
    :class:`loopy.kernel.data.LocalIndexTag`) unused
    in the instruction but used elsewhere in the kernel.

    Current limitations:

    * Only one iname in the kernel may be tagged with each of the unused hw axes.
    * Occurence of an ``l.auto`` tag when an instruction is missing one of the
      local hw axes.

    :arg within: An instruction match as understood by
        :func:`loopy.match.parse_match`.
    """
    from loopy.kernel.data import (LocalIndexTag, GroupIndexTag,
            AutoFitLocalIndexTag)

    n_local_axes = max([tag.axis
        for iname in kernel.inames.values()
        for tag in iname.tags
        if isinstance(tag, LocalIndexTag)],
        default=-1) + 1

    n_group_axes = max([tag.axis
        for iname in kernel.inames.values()
        for tag in iname.tags
        if isinstance(tag, GroupIndexTag)],
        default=-1) + 1

    contains_auto_local_tag = any([isinstance(tag, AutoFitLocalIndexTag)
        for iname in kernel.inames.values()
        for tag in iname.tags])

    if contains_auto_local_tag:
        raise LoopyError("Kernels containing l.auto tags are invalid"
                " arguments.")

    # {{{ fill axes_to_inames

    # local_axes_to_inames: ith entry contains the iname tagged with l.i or None
    # if multiple inames are tagged with l.i
    local_axes_to_inames = []
    # group_axes_to_inames: ith entry contains the iname tagged with g.i or None
    # if multiple inames are tagged with g.i
    group_axes_to_inames = []

    for i in range(n_local_axes):
        ith_local_axes_tag = LocalIndexTag(i)
        inames = [name
                for name, iname in kernel.inames.items()
                if ith_local_axes_tag in iname.tags]
        if not inames:
            raise LoopyError(f"Unused local hw axes {i}.")

        local_axes_to_inames.append(inames[0] if len(inames) == 1 else None)

    for i in range(n_group_axes):
        ith_group_axes_tag = GroupIndexTag(i)
        inames = [name
                for name, iname in kernel.inames.items()
                if ith_group_axes_tag in iname.tags]
        if not inames:
            raise LoopyError(f"Unused group hw axes {i}.")

        group_axes_to_inames.append(inames[0] if len(inames) == 1 else None)

    # }}}

    from loopy.match import parse_match
    within = parse_match(within)

    new_insns = []

    for insn in kernel.instructions:
        if within(kernel, insn):
            within_tags = frozenset().union(*(kernel.inames[iname].tags
                for iname in insn.within_inames))
            missing_local_axes = [i for i in range(n_local_axes)
                    if LocalIndexTag(i) not in within_tags]
            missing_group_axes = [i for i in range(n_group_axes)
                    if GroupIndexTag(i) not in within_tags]

            for axis in missing_local_axes:
                iname = local_axes_to_inames[axis]
                if iname:
                    insn = insn.copy(within_inames=insn.within_inames |
                            frozenset([iname]))
                else:
                    raise LoopyError("Multiple inames tagged with l.%d while"
                            " adding unused local hw axes to instruction '%s'."
                            % (axis, insn.id))

            for axis in missing_group_axes:
                iname = group_axes_to_inames[axis]
                if iname is not None:
                    insn = insn.copy(within_inames=insn.within_inames |
                            frozenset([iname]))
                else:
                    raise LoopyError("Multiple inames tagged with g.%d while"
                            " adding unused group hw axes to instruction '%s'."
                            % (axis, insn.id))

        new_insns.append(insn)

    return kernel.copy(instructions=new_insns)

# }}}

# vim: foldmethod=marker<|MERGE_RESOLUTION|>--- conflicted
+++ resolved
@@ -2077,15 +2077,7 @@
 
     # }}}
 
-<<<<<<< HEAD
     def _check_overlap_condition_for_domain(s, transform_map_in_names):
-=======
-    from loopy.schedule.checker.utils import (
-        add_and_name_isl_dims,
-    )
-
-    def process_set(s):
->>>>>>> 7c546990
         var_dict = s.get_var_dict()
 
         overlap = transform_map_in_names & frozenset(var_dict)
@@ -2096,8 +2088,11 @@
                     "either involve all or none of the map domain "
                     "inames." % s)
 
-<<<<<<< HEAD
         return overlap
+
+    from loopy.schedule.checker.utils import (
+        add_and_name_isl_dims,
+    )
 
     def process_set(s):
 
@@ -2105,12 +2100,11 @@
         if not overlap:
             # inames in s are not present in transform map, don't change s
             return s
-=======
+
         from loopy.schedule.checker.utils import (
             find_and_rename_dim,
             add_eq_isl_constraint_from_names,
         )
->>>>>>> 7c546990
 
         # {{{ align dims of isl_map and s
 
