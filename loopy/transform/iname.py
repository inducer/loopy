__copyright__ = "Copyright (C) 2012 Andreas Kloeckner"

__license__ = """
Permission is hereby granted, free of charge, to any person obtaining a copy
of this software and associated documentation files (the "Software"), to deal
in the Software without restriction, including without limitation the rights
to use, copy, modify, merge, publish, distribute, sublicense, and/or sell
copies of the Software, and to permit persons to whom the Software is
furnished to do so, subject to the following conditions:

The above copyright notice and this permission notice shall be included in
all copies or substantial portions of the Software.

THE SOFTWARE IS PROVIDED "AS IS", WITHOUT WARRANTY OF ANY KIND, EXPRESS OR
IMPLIED, INCLUDING BUT NOT LIMITED TO THE WARRANTIES OF MERCHANTABILITY,
FITNESS FOR A PARTICULAR PURPOSE AND NONINFRINGEMENT. IN NO EVENT SHALL THE
AUTHORS OR COPYRIGHT HOLDERS BE LIABLE FOR ANY CLAIM, DAMAGES OR OTHER
LIABILITY, WHETHER IN AN ACTION OF CONTRACT, TORT OR OTHERWISE, ARISING FROM,
OUT OF OR IN CONNECTION WITH THE SOFTWARE OR THE USE OR OTHER DEALINGS IN
THE SOFTWARE.
"""


import islpy as isl
from islpy import dim_type

from loopy.symbolic import (
        RuleAwareIdentityMapper, RuleAwareSubstitutionMapper,
        SubstitutionRuleMappingContext)
from loopy.diagnostic import LoopyError

from loopy.translation_unit import (TranslationUnit,
                                    for_each_kernel)
from loopy.kernel import LoopKernel
from loopy.kernel.function_interface import CallableKernel


__doc__ = """
.. currentmodule:: loopy

.. autofunction:: split_iname

.. autofunction:: chunk_iname

.. autofunction:: join_inames

.. autofunction:: untag_inames

.. autofunction:: tag_inames

.. autofunction:: duplicate_inames

.. autofunction:: get_iname_duplication_options

.. autofunction:: has_schedulable_iname_nesting

.. autofunction:: prioritize_loops

.. autofunction:: rename_iname

.. autofunction:: remove_unused_inames

.. autofunction:: split_reduction_inward

.. autofunction:: split_reduction_outward

.. autofunction:: affine_map_inames

.. autofunction:: find_unused_axis_tag

.. autofunction:: make_reduction_inames_unique

.. autofunction:: add_inames_to_insn

.. autofunction:: map_domain

.. autofunction:: add_inames_for_unused_hw_axes

"""


# {{{ set loop priority

@for_each_kernel
def set_loop_priority(kernel, loop_priority):
    from warnings import warn
    warn("set_loop_priority is deprecated. Use prioritize_loops instead. "
         "Attention: A call to set_loop_priority will overwrite any previously "
         "set priorities!", DeprecationWarning, stacklevel=2)

    if isinstance(loop_priority, str):
        loop_priority = tuple(s.strip()
                              for s in loop_priority.split(",") if s.strip())
    loop_priority = tuple(loop_priority)

    return kernel.copy(loop_priority=frozenset([loop_priority]))


@for_each_kernel
def prioritize_loops(kernel, loop_priority):
    """Indicates the textual order in which loops should be entered in the
    kernel code. Note that this priority has an advisory role only. If the
    kernel logically requires a different nesting, priority is ignored.
    Priority is only considered if loop nesting is ambiguous.

    prioritize_loops can be used multiple times. If you do so, each given
    *loop_priority* specifies a scheduling constraint. The constraints from
    all calls to prioritize_loops together establish a partial order on the
    inames (see https://en.wikipedia.org/wiki/Partially_ordered_set).

    :arg: an iterable of inames, or, for brevity, a comma-separated string of
        inames
    """

    assert isinstance(kernel, LoopKernel)
    if isinstance(loop_priority, str):
        loop_priority = tuple(s.strip()
                              for s in loop_priority.split(",") if s.strip())
    loop_priority = tuple(loop_priority)

    return kernel.copy(loop_priority=kernel.loop_priority.union([loop_priority]))

# }}}


# {{{ split/chunk inames

# {{{ backend

class _InameSplitter(RuleAwareIdentityMapper):
    def __init__(self, rule_mapping_context, within,
            iname_to_split, outer_iname, inner_iname, replacement_index):
        super().__init__(rule_mapping_context)

        self.within = within

        self.iname_to_split = iname_to_split
        self.outer_iname = outer_iname
        self.inner_iname = inner_iname

        self.replacement_index = replacement_index

    def map_reduction(self, expr, expn_state):
        if (self.iname_to_split in expr.inames
                and self.iname_to_split not in expn_state.arg_context
                and self.within(
                    expn_state.kernel,
                    expn_state.instruction)):
            new_inames = list(expr.inames)
            new_inames.remove(self.iname_to_split)
            new_inames.extend([self.outer_iname, self.inner_iname])

            from loopy.symbolic import Reduction
            return Reduction(expr.operation, tuple(new_inames),
                        self.rec(expr.expr, expn_state),
                        expr.allow_simultaneous)
        else:
            return super().map_reduction(expr, expn_state)

    def map_variable(self, expr, expn_state):
        if (expr.name == self.iname_to_split
                and self.iname_to_split not in expn_state.arg_context
                and self.within(
                    expn_state.kernel,
                    expn_state.instruction)):
            return self.replacement_index
        else:
            return super().map_variable(expr, expn_state)


def _split_iname_in_set(s, iname_to_split, inner_iname, outer_iname, fixed_length,
        fixed_length_is_inner):
    var_dict = s.get_var_dict()

    if iname_to_split not in var_dict:
        return s

    orig_dim_type, _ = var_dict[iname_to_split]
    # orig_dim_type may be set or param (the latter if the iname is
    # used as a parameter in a subdomain).

    # NB: dup_iname_to_split is not a globally valid identifier: only unique
    # wrt the set s.
    from pytools import generate_unique_names
    for dup_iname_to_split in generate_unique_names(f"dup_{iname_to_split}"):
        if dup_iname_to_split not in var_dict:
            break

    from loopy.isl_helpers import duplicate_axes
    s = duplicate_axes(s, (iname_to_split,), (dup_iname_to_split,))

    outer_var_nr = s.dim(orig_dim_type)
    inner_var_nr = s.dim(orig_dim_type)+1

    s = s.add_dims(orig_dim_type, 2)
    s = s.set_dim_name(orig_dim_type, outer_var_nr, outer_iname)
    s = s.set_dim_name(orig_dim_type, inner_var_nr, inner_iname)

    from loopy.isl_helpers import make_slab

    if fixed_length_is_inner:
        fixed_iname, var_length_iname = inner_iname, outer_iname
    else:
        fixed_iname, var_length_iname = outer_iname, inner_iname

    space = s.get_space()
    s = s & (
            make_slab(space, fixed_iname, 0, fixed_length)
            # name = fixed_iname + fixed_length*var_length_iname
            .add_constraint(isl.Constraint.eq_from_names(
                space, {
                    dup_iname_to_split: 1,
                    fixed_iname: -1,
                    var_length_iname: -fixed_length})))

    dup_iname_dim_type, dup_name_idx = space.get_var_dict()[dup_iname_to_split]
    s = s.project_out(dup_iname_dim_type, dup_name_idx, 1)

    return s


def _split_iname_backend(kernel, iname_to_split,
        fixed_length, fixed_length_is_inner,
        make_new_loop_index,
        outer_iname=None, inner_iname=None,
        outer_tag=None, inner_tag=None,
        slabs=(0, 0), do_tagged_check=True,
        within=None):
    """
    :arg within: If not None, limit the action of the transformation to
        matching contexts.  See :func:`loopy.match.parse_stack_match`
        for syntax.
    """

    from loopy.match import parse_match
    within = parse_match(within)

    # {{{ return the same kernel if no kernel matches

    if not any(within(kernel, insn) for insn in kernel.instructions):
        return kernel

    # }}}

    # Split inames do not inherit tags from their 'parent' inames.
    # FIXME: They *should* receive a tag that indicates that they descend from
    # an iname tagged in a certain way.
    from loopy.kernel.data import InameImplementationTag
    existing_tags = [tag
            for tag in kernel.iname_tags(iname_to_split)
            if isinstance(tag, InameImplementationTag)]
    from loopy.kernel.data import ForceSequentialTag, filter_iname_tags_by_type
    if (do_tagged_check and existing_tags
            and not filter_iname_tags_by_type(existing_tags, ForceSequentialTag)):
        raise LoopyError(f"cannot split already tagged iname '{iname_to_split}'")

    if iname_to_split not in kernel.all_inames():
        raise ValueError(
                f"cannot split loop for unknown variable '{iname_to_split}'")

    applied_iname_rewrites = kernel.applied_iname_rewrites[:]

    vng = kernel.get_var_name_generator()

    if outer_iname is None:
        outer_iname = vng(iname_to_split+"_outer")
    if inner_iname is None:
        inner_iname = vng(iname_to_split+"_inner")

    new_domains = [
            _split_iname_in_set(dom, iname_to_split, inner_iname, outer_iname,
                fixed_length, fixed_length_is_inner)
            for dom in kernel.domains]

    from pymbolic import var
    inner = var(inner_iname)
    outer = var(outer_iname)
    new_loop_index = make_new_loop_index(inner, outer)

    subst_map = {var(iname_to_split): new_loop_index}
    applied_iname_rewrites.append(subst_map)

    # {{{ update within_inames

    new_insns = []
    for insn in kernel.instructions:
        if iname_to_split in insn.within_inames and (
                within(kernel, insn)):
            new_within_inames = (
                    (insn.within_inames.copy()
                    - frozenset([iname_to_split]))
                    | frozenset([outer_iname, inner_iname]))
            insn = insn.copy(
                within_inames=new_within_inames)

        new_insns.append(insn)

    # }}}

    iname_slab_increments = kernel.iname_slab_increments.copy()
    iname_slab_increments[outer_iname] = slabs

    new_priorities = []
    for prio in kernel.loop_priority:
        new_prio = ()
        for prio_iname in prio:
            if prio_iname == iname_to_split:
                new_prio = new_prio + (outer_iname, inner_iname)
            else:
                new_prio = new_prio + (prio_iname,)
        new_priorities.append(new_prio)

    kernel = kernel.copy(
            domains=new_domains,
            iname_slab_increments=iname_slab_increments,
            instructions=new_insns,
            applied_iname_rewrites=applied_iname_rewrites,
            loop_priority=frozenset(new_priorities))

    rule_mapping_context = SubstitutionRuleMappingContext(
            kernel.substitutions, vng)
    ins = _InameSplitter(rule_mapping_context, within,
            iname_to_split, outer_iname, inner_iname, new_loop_index)

    from loopy.kernel.instruction import MultiAssignmentBase

    def check_insn_has_iname(kernel, insn, *args):
        return (not isinstance(insn, MultiAssignmentBase)
                or iname_to_split in insn.dependency_names()
                or iname_to_split in insn.reduction_inames())

    kernel = ins.map_kernel(kernel, within=check_insn_has_iname,
                            map_tvs=False, map_args=False)
    kernel = rule_mapping_context.finish_kernel(kernel)

    for existing_tag in existing_tags:
        kernel = tag_inames(kernel,
                {outer_iname: existing_tag, inner_iname: existing_tag})

    kernel = tag_inames(kernel, {outer_iname: outer_tag, inner_iname: inner_tag})
    kernel = remove_unused_inames(kernel, [iname_to_split])

    return kernel

# }}}


# {{{ split iname

@for_each_kernel
def split_iname(kernel, split_iname, inner_length,
        *,
        outer_iname=None, inner_iname=None,
        outer_tag=None, inner_tag=None,
        slabs=(0, 0), do_tagged_check=True,
        within=None):
    """Split *split_iname* into two inames (an 'inner' one and an 'outer' one)
    so that ``split_iname == inner + outer*inner_length`` and *inner* is of
    constant length *inner_length*.

    :arg outer_iname: The new iname to use for the 'inner' (fixed-length)
        loop. Defaults to a name derived from ``split_iname + "_outer"``
    :arg inner_iname: The new iname to use for the 'inner' (fixed-length)
        loop. Defaults to a name derived from ``split_iname + "_inner"``
    :arg inner_length: a positive integer
    :arg slabs:
        A tuple ``(head_it_count, tail_it_count)`` indicating the
        number of leading/trailing iterations of *outer_iname*
        for which separate code should be generated.
    :arg outer_tag: The iname tag (see :ref:`iname-tags`) to apply to
        *outer_iname*.
    :arg inner_tag: The iname tag (see :ref:`iname-tags`) to apply to
        *inner_iname*.
    :arg within: a stack match as understood by
        :func:`loopy.match.parse_match`.

    Split inames do not inherit tags from their 'parent' inames.
    """
    assert isinstance(kernel, LoopKernel)

    def make_new_loop_index(inner, outer):
        return inner + outer*inner_length

    return _split_iname_backend(kernel, split_iname,
            fixed_length=inner_length, fixed_length_is_inner=True,
            make_new_loop_index=make_new_loop_index,
            outer_iname=outer_iname, inner_iname=inner_iname,
            outer_tag=outer_tag, inner_tag=inner_tag,
            slabs=slabs, do_tagged_check=do_tagged_check,
            within=within)

# }}}


# {{{ chunk iname

@for_each_kernel
def chunk_iname(kernel, split_iname, num_chunks,
        outer_iname=None, inner_iname=None,
        outer_tag=None, inner_tag=None,
        slabs=(0, 0), do_tagged_check=True,
        within=None):
    """
    Split *split_iname* into two inames (an 'inner' one and an 'outer' one)
    so that ``split_iname == inner + outer*chunk_length`` and *outer* is of
    fixed length *num_chunks*.

    :arg within: a stack match as understood by
        :func:`loopy.match.parse_stack_match`.

    Split inames do not inherit tags from their 'parent' inames.

    .. versionadded:: 2016.2
    """

    size = kernel.get_iname_bounds(split_iname).size
    k0 = isl.Aff.zero_on_domain(size.domain().space)
    chunk_ceil = size.div(k0+num_chunks).ceil()
    chunk_floor = size.div(k0+num_chunks).floor()
    chunk_diff = chunk_ceil - chunk_floor
    chunk_mod = size.mod_val(num_chunks)

    from loopy.symbolic import pw_aff_to_expr
    from pymbolic.primitives import Min

    def make_new_loop_index(inner, outer):
        # These two expressions are equivalent. Benchmarking between the
        # two was inconclusive, although one is shorter.

        if 0:
            # Triggers isl issues in check pass.
            return (
                    inner +
                    pw_aff_to_expr(chunk_floor) * outer
                    +
                    pw_aff_to_expr(chunk_diff) * Min(
                        (outer, pw_aff_to_expr(chunk_mod))))
        else:
            return (
                    inner +
                    pw_aff_to_expr(chunk_ceil) * Min(
                        (outer, pw_aff_to_expr(chunk_mod)))
                    +
                    pw_aff_to_expr(chunk_floor) * (
                        outer - Min((outer, pw_aff_to_expr(chunk_mod)))))

    # {{{ check that iname is a box iname

    # Since the linearization used in the constraint used to map the domain
    # does not match the linearization in make_new_loop_index, we can't really
    # tolerate if the iname in question has constraints that make it non-boxy,
    # since these sub-indices would end up in the wrong spot.

    for dom in kernel.domains:
        var_dict = dom.get_var_dict()
        if split_iname not in var_dict:
            continue

        dt, idx = var_dict[split_iname]
        assert dt == dim_type.set

        aff_zero = isl.Aff.zero_on_domain(dom.space)
        aff_split_iname = aff_zero.set_coefficient_val(dim_type.in_, idx, 1)
        aligned_size = isl.align_spaces(size, aff_zero)
        box_dom = (
                dom
                .eliminate(dt, idx, 1)
                & aff_zero.le_set(aff_split_iname)
                & aff_split_iname.lt_set(aligned_size)
                )

        if not (
                box_dom <= dom
                and
                dom <= box_dom):
            raise LoopyError("domain '%s' is not box-shape about iname "
                    "'%s', cannot use chunk_iname()"
                    % (dom, split_iname))

    # }}}

    return _split_iname_backend(kernel, split_iname,
            fixed_length=num_chunks, fixed_length_is_inner=False,
            make_new_loop_index=make_new_loop_index,
            outer_iname=outer_iname, inner_iname=inner_iname,
            outer_tag=outer_tag, inner_tag=inner_tag,
            slabs=slabs, do_tagged_check=do_tagged_check,
            within=within)

# }}}

# }}}


# {{{ join inames

class _InameJoiner(RuleAwareSubstitutionMapper):
    def __init__(self, rule_mapping_context, within, subst_func,
            joined_inames, new_iname):
        super().__init__(rule_mapping_context,
                subst_func, within)

        self.joined_inames = set(joined_inames)
        self.new_iname = new_iname

    def map_reduction(self, expr, expn_state):
        expr_inames = set(expr.inames)
        overlap = (self.joined_inames & expr_inames
                - set(expn_state.arg_context))
        if overlap and self.within(
                expn_state.kernel,
                expn_state.instruction,
                expn_state.stack):
            if overlap != expr_inames:
                raise LoopyError(
                        "Cannot join inames '%s' if there is a reduction "
                        "that does not use all of the inames being joined. "
                        "(Found one with just '%s'.)"
                        % (
                            ", ".join(self.joined_inames),
                            ", ".join(expr_inames)))

            new_inames = expr_inames - self.joined_inames
            new_inames.add(self.new_iname)

            from loopy.symbolic import Reduction
            return Reduction(expr.operation, tuple(new_inames),
                        self.rec(expr.expr, expn_state),
                        expr.allow_simultaneous)
        else:
            return super().map_reduction(expr, expn_state)


@for_each_kernel
def join_inames(kernel, inames, new_iname=None, tag=None, within=None):
    """In a sense, the inverse of :func:`split_iname`. Takes in inames,
    finds their bounds (all but the first have to be bounded), and combines
    them into a single loop via analogs of ``new_iname = i0 * LEN(i1) + i1``.
    The old inames are re-obtained via the appropriate division/modulo
    operations.

    :arg inames: a sequence of inames, fastest varying last
    :arg within: a stack match as understood by
        :func:`loopy.match.parse_stack_match`.
    """

    from loopy.match import parse_match
    within = parse_match(within)

    # {{{ return the same kernel if no kernel matches

    if not any(within(kernel, insn) for insn in kernel.instructions):
        return kernel

    # }}}

    # now fastest varying first
    inames = inames[::-1]

    if new_iname is None:
        new_iname = kernel.get_var_name_generator()("_and_".join(inames))

    from loopy.kernel.tools import DomainChanger
    domch = DomainChanger(kernel, frozenset(inames))
    for iname in inames:
        if kernel.get_home_domain_index(iname) != domch.leaf_domain_index:
            raise LoopyError("iname '%s' is not 'at home' in the "
                    "join's leaf domain" % iname)

    new_domain = domch.domain
    new_dim_idx = new_domain.dim(dim_type.set)
    new_domain = new_domain.add_dims(dim_type.set, 1)
    new_domain = new_domain.set_dim_name(dim_type.set, new_dim_idx, new_iname)

    joint_aff = zero = isl.Aff.zero_on_domain(new_domain.space)
    subst_dict = {}
    base_divisor = 1

    from pymbolic import var

    for i, iname in enumerate(inames):
        iname_dt, iname_idx = zero.get_space().get_var_dict()[iname]
        iname_aff = zero.add_coefficient_val(iname_dt, iname_idx, 1)

        joint_aff = joint_aff + base_divisor*iname_aff

        bounds = kernel.get_iname_bounds(iname, constants_only=True)

        from loopy.isl_helpers import (
                static_max_of_pw_aff, static_value_of_pw_aff)
        from loopy.symbolic import pw_aff_to_expr

        length = int(pw_aff_to_expr(
            static_max_of_pw_aff(bounds.size, constants_only=True)))

        try:
            lower_bound_aff = static_value_of_pw_aff(
                    bounds.lower_bound_pw_aff.coalesce(),
                    constants_only=False)
        except Exception as e:
            raise type(e)("while finding lower bound of '%s': " % iname)

        my_val = var(new_iname) // base_divisor
        if i+1 < len(inames):
            my_val %= length
        my_val += pw_aff_to_expr(lower_bound_aff)
        subst_dict[iname] = my_val

        base_divisor *= length

    from loopy.isl_helpers import iname_rel_aff
    new_domain = new_domain.add_constraint(
            isl.Constraint.equality_from_aff(
                iname_rel_aff(new_domain.get_space(), new_iname, "==", joint_aff)))

    for iname in inames:
        iname_to_dim = new_domain.get_space().get_var_dict()
        iname_dt, iname_idx = iname_to_dim[iname]

        if within is None:
            new_domain = new_domain.project_out(iname_dt, iname_idx, 1)

    def subst_within_inames(fid):
        result = set()
        for iname in fid:
            if iname in inames:
                result.add(new_iname)
            else:
                result.add(iname)

        return frozenset(result)

    new_insns = [
            insn.copy(
                within_inames=subst_within_inames(insn.within_inames)) if
            within(kernel, insn) else insn for insn in kernel.instructions]

    kernel = (kernel
            .copy(
                instructions=new_insns,
                domains=domch.get_domains_with(new_domain),
                applied_iname_rewrites=kernel.applied_iname_rewrites + [subst_dict]
                ))

    from loopy.match import parse_stack_match
    within = parse_stack_match(within)

    from pymbolic.mapper.substitutor import make_subst_func
    rule_mapping_context = SubstitutionRuleMappingContext(
            kernel.substitutions, kernel.get_var_name_generator())
    ijoin = _InameJoiner(rule_mapping_context, within,
            make_subst_func(subst_dict),
            inames, new_iname)

    kernel = rule_mapping_context.finish_kernel(
            ijoin.map_kernel(kernel))

    if tag is not None:
        kernel = tag_inames(kernel, {new_iname: tag})

    return remove_unused_inames(kernel, inames)

# }}}


# {{{ untag inames

def untag_inames(kernel, iname_to_untag, tag_type):
    """
    Remove tags on *iname_to_untag* which matches *tag_type*.

    :arg iname_to_untag: iname as string.
    :arg tag_type: a subclass of :class:`pytools.tag.Tag`, for example a
        subclass of :class:`loopy.kernel.data.InameImplementationTag`.

    .. versionadded:: 2018.1
    """
    from loopy.kernel.data import filter_iname_tags_by_type
    tags_to_remove = filter_iname_tags_by_type(
            kernel.inames[iname_to_untag].tags, tag_type)
    new_inames = kernel.inames.copy()
    new_inames[iname_to_untag] = kernel.inames[iname_to_untag].without_tags(
            tags_to_remove, verify_existence=False)

    return kernel.copy(inames=new_inames)

# }}}


# {{{ tag inames

@for_each_kernel
def tag_inames(kernel, iname_to_tag, force=False,
        ignore_nonexistent=False):
    """Tag an iname

    :arg iname_to_tag: a list of tuples ``(iname, new_tag)``. *new_tag* is given
        as an instance of a subclass of :class:`pytools.tag.Tag`, for example a
        subclass of :class:`loopy.kernel.data.InameImplementationTag`.
        May also be iterable of which, or as a string as shown in
        :ref:`iname-tags`. May also be a dictionary for backwards
        compatibility. *iname* may also be a wildcard using ``*`` and ``?``.

    .. versionchanged:: 2016.3

        Added wildcards.

    .. versionchanged:: 2018.1

        Added iterable of tags
    """

    if isinstance(iname_to_tag, str):
        def parse_kv(s):
            colon_index = s.find(":")
            if colon_index == -1:
                raise ValueError("tag decl '%s' has no colon" % s)

            return (s[:colon_index].strip(), s[colon_index+1:].strip())

        iname_to_tag = [
                parse_kv(s) for s in iname_to_tag.split(",")
                if s.strip()]

    if not iname_to_tag:
        return kernel

    # convert dict to list of tuples
    if isinstance(iname_to_tag, dict):
        iname_to_tag = list(iname_to_tag.items())

    # flatten iterables of tags for each iname

    try:
        from collections.abc import Iterable
    except ImportError:
        from collections import Iterable  # pylint:disable=no-name-in-module

    unpack_iname_to_tag = []
    for iname, tags in iname_to_tag:
        if isinstance(tags, Iterable) and not isinstance(tags, str):
            for tag in tags:
                unpack_iname_to_tag.append((iname, tag))
        else:
            unpack_iname_to_tag.append((iname, tags))
    iname_to_tag = unpack_iname_to_tag

    from loopy.kernel.data import parse_tag as inner_parse_tag

    def parse_tag(tag):
        if isinstance(tag, str):
            if tag.startswith("like."):
                tags = kernel.iname_tags(tag[5:])
                if len(tags) == 0:
                    return None
                if len(tags) == 1:
                    return tags[0]
                else:
                    raise LoopyError("cannot use like for multiple tags (for now)")
            elif tag == "unused.g":
                return find_unused_axis_tag(kernel, "g")
            elif tag == "unused.l":
                return find_unused_axis_tag(kernel, "l")

        return inner_parse_tag(tag)

    iname_to_tag = [(iname, parse_tag(tag)) for iname, tag in iname_to_tag]

    # {{{ globbing

    all_inames = kernel.all_inames()

    from loopy.match import re_from_glob
    new_iname_to_tag = {}
    for iname, new_tag in iname_to_tag:
        if "*" in iname or "?" in iname:
            match_re = re_from_glob(iname)
            for sub_iname in all_inames:
                if match_re.match(sub_iname):
                    new_iname_to_tag[sub_iname] = new_tag

        else:
            if iname not in all_inames:
                if ignore_nonexistent:
                    continue
                else:
                    raise LoopyError("iname '%s' does not exist" % iname)

            new_iname_to_tag[iname] = new_tag

    iname_to_tag = new_iname_to_tag
    del new_iname_to_tag

    # }}}

    knl_inames = kernel.inames.copy()
    for name, new_tag in iname_to_tag.items():
        if not new_tag:
            continue

        if name not in kernel.all_inames():
            raise ValueError("cannot tag '%s'--not known" % name)

        knl_inames[name] = knl_inames[name].tagged(new_tag)

    return kernel.copy(inames=knl_inames)

# }}}


# {{{ duplicate inames

class _InameDuplicator(RuleAwareIdentityMapper):
    def __init__(self, rule_mapping_context,
            old_to_new, within):
        super().__init__(rule_mapping_context)

        self.old_to_new = old_to_new
        self.old_inames_set = set(old_to_new.keys())
        self.within = within

    def map_reduction(self, expr, expn_state):
        if (set(expr.inames) & self.old_inames_set
                and self.within(
                    expn_state.kernel,
                    expn_state.instruction,
                    expn_state.stack)):
            new_inames = tuple(
                    self.old_to_new.get(iname, iname)
                    if iname not in expn_state.arg_context
                    else iname
                    for iname in expr.inames)

            from loopy.symbolic import Reduction
            return Reduction(expr.operation, new_inames,
                        self.rec(expr.expr, expn_state),
                        expr.allow_simultaneous)
        else:
            return super().map_reduction(expr, expn_state)

    def map_variable(self, expr, expn_state):
        new_name = self.old_to_new.get(expr.name)

        if (new_name is None
                or expr.name in expn_state.arg_context
                or not self.within(
                    expn_state.kernel,
                    expn_state.instruction,
                    expn_state.stack)):
            return super().map_variable(expr, expn_state)
        else:
            from pymbolic import var
            return var(new_name)

    def map_instruction(self, kernel, insn):
        if not self.within(kernel, insn, ()):
            return insn

        new_fid = frozenset(
                self.old_to_new.get(iname, iname)
                for iname in insn.within_inames)
        return insn.copy(within_inames=new_fid)


@for_each_kernel
def duplicate_inames(kernel, inames, within, new_inames=None, suffix=None,
        tags=None):
    """
    :arg within: a stack match as understood by
        :func:`loopy.match.parse_stack_match`.
    """
    if tags is None:
        tags = {}

    # {{{ normalize arguments, find unique new_inames

    if isinstance(inames, str):
        inames = [iname.strip() for iname in inames.split(",")]

    if isinstance(new_inames, str):
        new_inames = [iname.strip() for iname in new_inames.split(",")]

    from loopy.match import parse_stack_match
    within = parse_stack_match(within)

    if new_inames is None:
        new_inames = [None] * len(inames)

    if len(new_inames) != len(inames):
        raise ValueError("new_inames must have the same number of entries as inames")

    name_gen = kernel.get_var_name_generator()

    for i, iname in enumerate(inames):
        new_iname = new_inames[i]

        if new_iname is None:
            new_iname = iname

            if suffix is not None:
                new_iname += suffix

            new_iname = name_gen(new_iname)

        else:
            if name_gen.is_name_conflicting(new_iname):
                raise ValueError("new iname '%s' conflicts with existing names"
                        % new_iname)

            name_gen.add_name(new_iname)

        new_inames[i] = new_iname

    # }}}

    # {{{ duplicate the inames

    for old_iname, new_iname in zip(inames, new_inames):
        from loopy.kernel.tools import DomainChanger
        domch = DomainChanger(kernel, frozenset([old_iname]))

        from loopy.isl_helpers import duplicate_axes
        kernel = kernel.copy(
                domains=domch.get_domains_with(
                    duplicate_axes(domch.domain, [old_iname], [new_iname])))

    # }}}

    # {{{ change the inames in the code

    rule_mapping_context = SubstitutionRuleMappingContext(
            kernel.substitutions, name_gen)
    indup = _InameDuplicator(rule_mapping_context,
            old_to_new=dict(list(zip(inames, new_inames))),
            within=within)

    kernel = rule_mapping_context.finish_kernel(
            indup.map_kernel(kernel, within=within))

    # }}}

    # {{{ realize tags

    for old_iname, new_iname in zip(inames, new_inames):
        new_tag = tags.get(old_iname)
        if new_tag is not None:
            kernel = tag_inames(kernel, {new_iname: new_tag})

    # }}}

    return kernel

# }}}


# {{{ iname duplication for schedulability

def _get_iname_duplication_options(insn_iname_sets, old_common_inames=frozenset([])):
    # Remove common inames of the current insn_iname_sets, as they are not relevant
    # for splitting.
    common = frozenset([]).union(*insn_iname_sets).intersection(*insn_iname_sets)

    # If common inames were found, we reduce the problem and go into recursion
    if common:
        # Remove the common inames from the instruction dependencies
        insn_iname_sets = (
            frozenset(iname_set - common for iname_set in insn_iname_sets)
            -
            frozenset([frozenset([])]))
        # Join the common inames with those previously found
        common = common.union(old_common_inames)

        # Go into recursion
        yield from _get_iname_duplication_options(insn_iname_sets, common)
        # Do not yield anything beyond here!
        return

    # Try finding a partitioning of the remaining inames, such that all instructions
    # use only inames from one of the disjoint sets from the partitioning.
    def join_sets_if_not_disjoint(sets):
        for s1 in sets:
            for s2 in sets:
                if s1 != s2 and s1 & s2:
                    return (
                        (sets - frozenset([s1, s2]))
                        | frozenset([s1 | s2])
                        ), False

        return sets, True

    partitioning = insn_iname_sets
    stop = False
    while not stop:
        partitioning, stop = join_sets_if_not_disjoint(partitioning)

    # If a partitioning was found we recursively apply this algorithm to the
    # subproblems
    if len(partitioning) > 1:
        for part in partitioning:
            working_set = frozenset(s for s in insn_iname_sets if s <= part)
            yield from _get_iname_duplication_options(working_set,
                                                         old_common_inames)
    # If exactly one set was found, an iname duplication is necessary
    elif len(partitioning) == 1:
        inames, = partitioning

        # There are splitting options for all inames
        for iname in inames:
            iname_insns = frozenset(
                    insn
                    for insn in insn_iname_sets
                    if frozenset([iname]) <= insn)

            import itertools as it
            # For a given iname, the set of instructions containing this iname
            # is inspected.  For each element of the power set without the
            # empty and the full set, one duplication option is generated.
            for insns_to_dup in it.chain.from_iterable(
                    it.combinations(iname_insns, i)
                    for i in range(1, len(iname_insns))):
                yield (
                    iname,
                    tuple(insn | old_common_inames for insn in insns_to_dup))

    # If partitioning was empty, we have recursed successfully and yield nothing


def get_iname_duplication_options(kernel, use_boostable_into=None):
    """List options for duplication of inames, if necessary for schedulability

    :returns: a generator listing all options to duplicate inames, if duplication
        of an iname is necessary to ensure the schedulability of the kernel.
        Duplication options are returned as tuples (iname, within) as
        understood by :func:`duplicate_inames`. There is no guarantee, that the
        transformed kernel will be schedulable, because multiple duplications
        of iname may be necessary.

    Some kernels require the duplication of inames in order to be schedulable, as the
    forced iname dependencies define an over-determined problem to the scheduler.
    Consider the following minimal example::

        knl = lp.make_kernel(["{[i,j]:0<=i,j<n}"],
                             \"\"\"
                             mat1[i,j] = mat1[i,j] + 1 {inames=i:j, id=i1}
                             mat2[j] = mat2[j] + 1 {inames=j, id=i2}
                             mat3[i] = mat3[i] + 1 {inames=i, id=i3}
                             \"\"\")

    In the example, there are four possibilities to resolve the problem:
    * duplicating i in instruction i3
    * duplicating i in instruction i1 and i3
    * duplicating j in instruction i2
    * duplicating i in instruction i2 and i3

    Use :func:`has_schedulable_iname_nesting` to decide whether an iname needs to be
    duplicated in a given kernel.
    """
    if isinstance(kernel, TranslationUnit):
        if len([clbl for clbl in kernel.callables_table.values() if
                isinstance(clbl, CallableKernel)]) == 1:
            kernel = kernel[list(kernel.entrypoints)[0]]

    assert isinstance(kernel, LoopKernel)

    if use_boostable_into:
        raise LoopyError("'use_boostable_into=True' is no longer supported.")

    if use_boostable_into is False:
        from warnings import warn
        warn("passing 'use_boostable_into=False' to 'get_iname_duplication_options'"
                " is deprecated. The argument will go away in 2021.",
                DeprecationWarning, stacklevel=2)

    from loopy.kernel.data import ConcurrentTag

    concurrent_inames = {
            iname
            for iname in kernel.all_inames()
            if kernel.iname_tags_of_type(iname, ConcurrentTag)}

    # First we extract the minimal necessary information from the kernel
    insn_iname_sets = (
        frozenset(
            insn.within_inames - concurrent_inames
            for insn in kernel.instructions)
        -
        frozenset([frozenset([])]))

    # Get the duplication options as a tuple of iname and a set
    for iname, insns in _get_iname_duplication_options(insn_iname_sets):
        # Check whether this iname has a parallel tag and discard it if so
        if kernel.iname_tags_of_type(iname, ConcurrentTag):
            continue

        # Reconstruct an object that may be passed to the within parameter of
        # loopy.duplicate_inames
        from loopy.match import Id, Or
        within = Or(tuple(
            Id(insn.id) for insn in kernel.instructions
            if insn.within_inames in insns))

        # Only yield the result if an instruction matched.
        if within.children:
            yield iname, within


def has_schedulable_iname_nesting(kernel):
    """
    :returns: a :class:`bool` indicating whether this kernel needs
        an iname duplication in order to be schedulable.
    """
    if isinstance(kernel, TranslationUnit):
        if len([clbl for clbl in kernel.callables_table.values() if
                isinstance(clbl, CallableKernel)]) == 1:
            kernel = kernel[list(kernel.entrypoints)[0]]
    return not bool(next(get_iname_duplication_options(kernel), False))

# }}}


# {{{ rename_inames

@for_each_kernel
def rename_iname(kernel, old_iname, new_iname, existing_ok=False, within=None):
    """
    :arg within: a stack match as understood by
        :func:`loopy.match.parse_stack_match`.
    :arg existing_ok: execute even if *new_iname* already exists
    """

    var_name_gen = kernel.get_var_name_generator()

    # FIXME: Distinguish existing iname vs. existing other variable
    does_exist = var_name_gen.is_name_conflicting(new_iname)

    if old_iname not in kernel.all_inames():
        raise LoopyError("old iname '%s' does not exist" % old_iname)

    if does_exist and not existing_ok:
        raise LoopyError("iname '%s' conflicts with an existing identifier"
                "--cannot rename" % new_iname)

    if does_exist:
        # {{{ check that the domains match up

        dom = kernel.get_inames_domain(frozenset((old_iname, new_iname)))

        var_dict = dom.get_var_dict()
        _, old_idx = var_dict[old_iname]
        _, new_idx = var_dict[new_iname]

        par_idx = dom.dim(dim_type.param)
        dom_old = dom.move_dims(
                dim_type.param, par_idx, dim_type.set, old_idx, 1)
        dom_old = dom_old.move_dims(
                dim_type.set, dom_old.dim(dim_type.set), dim_type.param, par_idx, 1)
        dom_old = dom_old.project_out(
                dim_type.set, new_idx if new_idx < old_idx else new_idx - 1, 1)

        par_idx = dom.dim(dim_type.param)
        dom_new = dom.move_dims(
                dim_type.param, par_idx, dim_type.set, new_idx, 1)
        dom_new = dom_new.move_dims(
                dim_type.set, dom_new.dim(dim_type.set), dim_type.param, par_idx, 1)
        dom_new = dom_new.project_out(
                dim_type.set, old_idx if old_idx < new_idx else old_idx - 1, 1)

        if not (dom_old <= dom_new and dom_new <= dom_old):
            raise LoopyError(
                    "inames {old} and {new} do not iterate over the same domain"
                    .format(old=old_iname, new=new_iname))

        # }}}

        from pymbolic import var
        subst_dict = {old_iname: var(new_iname)}

        from loopy.match import parse_stack_match
        within = parse_stack_match(within)

        from pymbolic.mapper.substitutor import make_subst_func
        rule_mapping_context = SubstitutionRuleMappingContext(
                kernel.substitutions, var_name_gen)
        smap = RuleAwareSubstitutionMapper(rule_mapping_context,
                        make_subst_func(subst_dict), within)

        kernel = rule_mapping_context.finish_kernel(
                smap.map_kernel(kernel))

        new_instructions = []
        for insn in kernel.instructions:
            if (old_iname in insn.within_inames
                    and within(kernel, insn, ())):
                insn = insn.copy(
                        within_inames=(
                            (insn.within_inames - frozenset([old_iname]))
                            | frozenset([new_iname])))

            new_instructions.append(insn)

        kernel = kernel.copy(instructions=new_instructions)

    else:
        kernel = duplicate_inames(
                kernel, [old_iname], within=within, new_inames=[new_iname])

    kernel = remove_unused_inames(kernel, [old_iname])

    return kernel

# }}}


# {{{ remove unused inames

def get_used_inames(kernel):
    import loopy as lp
    exp_kernel = lp.expand_subst(kernel)

    used_inames = set()
    for insn in exp_kernel.instructions:
        used_inames.update(
                insn.within_inames
                | insn.reduction_inames()
                | insn.sub_array_ref_inames())

    return used_inames


@for_each_kernel
def remove_unused_inames(kernel, inames=None):
    """Delete those among *inames* that are unused, i.e. project them
    out of the domain. If these inames pose implicit restrictions on
    other inames, these restrictions will persist as existentially
    quantified variables.

    :arg inames: may be an iterable of inames or a string of comma-separated inames.
    """

    # {{{ normalize arguments

    if inames is None:
        inames = kernel.all_inames()
    elif isinstance(inames, str):
        inames = inames.split(",")

    # }}}

    # {{{ check which inames are unused

    unused_inames = set(inames) - get_used_inames(kernel)

    # }}}

    # {{{ remove them

    domains = kernel.domains
    for iname in unused_inames:
        new_domains = []

        for dom in domains:
            try:
                dt, idx = dom.get_var_dict()[iname]
            except KeyError:
                pass
            else:
                dom = dom.project_out(dt, idx, 1)
            new_domains.append(dom)

        domains = new_domains

    kernel = kernel.copy(domains=domains)

    # }}}

    return kernel


def remove_any_newly_unused_inames(transformation_func):
    from functools import wraps

    @wraps(transformation_func)
    def wrapper(kernel, *args, **kwargs):

        # check for remove_unused_inames argument, default: True
        remove_newly_unused_inames = kwargs.pop("remove_newly_unused_inames", True)

        if remove_newly_unused_inames:
            # call transform
            transformed_kernel = transformation_func(kernel, *args, **kwargs)

            if transformed_kernel is kernel:
                return kernel

            # determine which inames were already unused
            inames_already_unused = kernel.all_inames() - get_used_inames(kernel)

            # Remove inames that are unused due to transform
            return remove_unused_inames(
                transformed_kernel,
                transformed_kernel.all_inames()-inames_already_unused)
        else:
            # call transform
            return transformation_func(kernel, *args, **kwargs)

    return wrapper

# }}}


# {{{ split_reduction

class _ReductionSplitter(RuleAwareIdentityMapper):
    def __init__(self, rule_mapping_context, within, inames, direction):
        super().__init__(
                rule_mapping_context)

        self.within = within
        self.inames = inames
        self.direction = direction

    def map_reduction(self, expr, expn_state):
        if set(expr.inames) & set(expn_state.arg_context):
            # FIXME
            raise NotImplementedError()

        if (self.inames <= set(expr.inames)
                and self.within(
                    expn_state.kernel,
                    expn_state.instruction,
                    expn_state.stack)):
            leftover_inames = set(expr.inames) - self.inames

            from loopy.symbolic import Reduction
            if self.direction == "in":
                return Reduction(expr.operation, tuple(leftover_inames),
                        Reduction(expr.operation, tuple(self.inames),
                            self.rec(expr.expr, expn_state),
                            expr.allow_simultaneous),
                        expr.allow_simultaneous)
            elif self.direction == "out":
                return Reduction(expr.operation, tuple(self.inames),
                        Reduction(expr.operation, tuple(leftover_inames),
                            self.rec(expr.expr, expn_state),
                            expr.allow_simultaneous),
                        expr.allow_simultaneous)
            else:
                raise AssertionError()
        else:
            return super().map_reduction(expr, expn_state)


def _split_reduction(kernel, inames, direction, within=None):
    if direction not in ["in", "out"]:
        raise ValueError("invalid value for 'direction': %s" % direction)

    if isinstance(inames, str):
        inames = inames.split(",")
    inames = set(inames)

    if not (inames <= kernel.all_inames()):
        raise LoopyError("Unknown inames: {}.".format(inames-kernel.all_inames()))

    from loopy.match import parse_stack_match
    within = parse_stack_match(within)

    rule_mapping_context = SubstitutionRuleMappingContext(
            kernel.substitutions, kernel.get_var_name_generator())
    rsplit = _ReductionSplitter(rule_mapping_context,
            within, inames, direction)
    return rule_mapping_context.finish_kernel(
            rsplit.map_kernel(kernel))


@for_each_kernel
def split_reduction_inward(kernel, inames, within=None):
    """Takes a reduction of the form::

        sum([i,j,k], ...)

    and splits it into two nested reductions::

        sum([j,k], sum([i], ...))

    In this case, *inames* would have been ``"i"`` indicating that
    the iname ``i`` should be made the iname governing the inner reduction.

    :arg inames: A list of inames, or a comma-separated string that can
        be parsed into those
    """

    return _split_reduction(kernel, inames, "in", within)


@for_each_kernel
def split_reduction_outward(kernel, inames, within=None):
    """Takes a reduction of the form::

        sum([i,j,k], ...)

    and splits it into two nested reductions::

        sum([i], sum([j,k], ...))

    In this case, *inames* would have been ``"i"`` indicating that
    the iname ``i`` should be made the iname governing the outer reduction.

    :arg inames: A list of inames, or a comma-separated string that can
        be parsed into those
    """

    return _split_reduction(kernel, inames, "out", within)

# }}}


# {{{ affine map inames

@for_each_kernel
def affine_map_inames(kernel, old_inames, new_inames, equations):
    """Return a new *kernel* where the affine transform
    specified by *equations* has been applied to the inames.

    :arg old_inames: A list of inames to be replaced by affine transforms
        of their values.
        May also be a string of comma-separated inames.

    :arg new_inames: A list of new inames that are not yet used in *kernel*,
        but have their values established in terms of *old_inames* by
        *equations*.
        May also be a string of comma-separated inames.
    :arg equations: A list of equations estabilishing a relationship
        between *old_inames* and *new_inames*. Each equation may be
        a tuple ``(lhs, rhs)`` of expressions or a string, with left and
        right hand side of the equation separated by ``=``.
    """

    # {{{ check and parse arguments

    if isinstance(new_inames, str):
        new_inames = new_inames.split(",")
        new_inames = [iname.strip() for iname in new_inames]
    if isinstance(old_inames, str):
        old_inames = old_inames.split(",")
        old_inames = [iname.strip() for iname in old_inames]
    if isinstance(equations, str):
        equations = [equations]

    import re
    eqn_re = re.compile(r"^([^=]+)=([^=]+)$")

    def parse_equation(eqn):
        if isinstance(eqn, str):
            eqn_match = eqn_re.match(eqn)
            if not eqn_match:
                raise ValueError("invalid equation: %s" % eqn)

            from loopy.symbolic import parse
            lhs = parse(eqn_match.group(1))
            rhs = parse(eqn_match.group(2))
            return (lhs, rhs)
        elif isinstance(eqn, tuple):
            if len(eqn) != 2:
                raise ValueError("unexpected length of equation tuple, "
                        "got %d, should be 2" % len(eqn))
            return eqn
        else:
            raise ValueError("unexpected type of equation"
                    "got %d, should be string or tuple"
                    % type(eqn).__name__)

    equations = [parse_equation(eqn) for eqn in equations]

    all_vars = kernel.all_variable_names()
    for iname in new_inames:
        if iname in all_vars:
            raise LoopyError("new iname '%s' is already used in kernel"
                    % iname)

    for iname in old_inames:
        if iname not in kernel.all_inames():
            raise LoopyError("old iname '%s' not known" % iname)

    # }}}

    # {{{ substitute iname use

    from pymbolic.algorithm import solve_affine_equations_for
    old_inames_to_expr = solve_affine_equations_for(old_inames, equations)

    subst_dict = {
            v.name: expr
            for v, expr in old_inames_to_expr.items()}

    var_name_gen = kernel.get_var_name_generator()

    from pymbolic.mapper.substitutor import make_subst_func
    from loopy.match import parse_stack_match

    rule_mapping_context = SubstitutionRuleMappingContext(
            kernel.substitutions, var_name_gen)
    old_to_new = RuleAwareSubstitutionMapper(rule_mapping_context,
            make_subst_func(subst_dict), within=parse_stack_match(None))

    kernel = (
            rule_mapping_context.finish_kernel(
                old_to_new.map_kernel(kernel))
            .copy(
                applied_iname_rewrites=kernel.applied_iname_rewrites + [subst_dict]
                ))

    # }}}

    # {{{ change domains

    new_inames_set = frozenset(new_inames)
    old_inames_set = frozenset(old_inames)

    new_domains = []
    for idom, dom in enumerate(kernel.domains):
        dom_var_dict = dom.get_var_dict()
        old_iname_overlap = [
                iname
                for iname in old_inames
                if iname in dom_var_dict]

        if not old_iname_overlap:
            new_domains.append(dom)
            continue

        from loopy.symbolic import get_dependencies
        dom_new_inames = set()
        dom_old_inames = set()

        # mapping for new inames to dim_types
        new_iname_dim_types = {}

        dom_equations = []
        for iname in old_iname_overlap:
            for ieqn, (lhs, rhs) in enumerate(equations):
                eqn_deps = get_dependencies(lhs) | get_dependencies(rhs)
                if iname in eqn_deps:
                    dom_new_inames.update(eqn_deps & new_inames_set)
                    dom_old_inames.update(eqn_deps & old_inames_set)

                if dom_old_inames:
                    dom_equations.append((lhs, rhs))

                this_eqn_old_iname_dim_types = {
                        dom_var_dict[old_iname][0]
                        for old_iname in eqn_deps & old_inames_set}

                if this_eqn_old_iname_dim_types:
                    if len(this_eqn_old_iname_dim_types) > 1:
                        raise ValueError("inames '%s' (from equation %d (0-based)) "
                                "in domain %d (0-based) are not "
                                "of a uniform dim_type"
                                % (", ".join(eqn_deps & old_inames_set), ieqn, idom))

                    this_eqn_new_iname_dim_type, = this_eqn_old_iname_dim_types

                    for new_iname in eqn_deps & new_inames_set:
                        if new_iname in new_iname_dim_types:
                            if (this_eqn_new_iname_dim_type
                                    != new_iname_dim_types[new_iname]):
                                raise ValueError("dim_type disagreement for "
                                        "iname '%s' (from equation %d (0-based)) "
                                        "in domain %d (0-based)"
                                        % (new_iname, ieqn, idom))
                        else:
                            new_iname_dim_types[new_iname] = \
                                    this_eqn_new_iname_dim_type

        if not dom_old_inames <= set(dom_var_dict):
            raise ValueError("domain %d (0-based) does not know about "
                    "all old inames (specifically '%s') needed to define new inames"
                    % (idom, ", ".join(dom_old_inames - set(dom_var_dict))))

        # add inames to domain with correct dim_types
        dom_new_inames = list(dom_new_inames)
        for iname in dom_new_inames:
            dt = new_iname_dim_types[iname]
            iname_idx = dom.dim(dt)
            dom = dom.add_dims(dt, 1)
            dom = dom.set_dim_name(dt, iname_idx, iname)

        # add equations
        from loopy.symbolic import aff_from_expr
        for lhs, rhs in dom_equations:
            dom = dom.add_constraint(
                    isl.Constraint.equality_from_aff(
                        aff_from_expr(dom.space, rhs - lhs)))

        # project out old inames
        for iname in dom_old_inames:
            dt, idx = dom.get_var_dict()[iname]
            dom = dom.project_out(dt, idx, 1)

        new_domains.append(dom)

    # }}}

    # {{{ switch iname refs in instructions

    def fix_iname_set(insn_id, inames):
        if old_inames_set <= inames:
            return (inames - old_inames_set) | new_inames_set
        elif old_inames_set & inames:
            raise LoopyError("instruction '%s' uses only a part (%s), not all, "
                    "of the old inames"
                    % (insn_id, ", ".join(old_inames_set & inames)))
        else:
            return inames

    new_instructions = [
            insn.copy(within_inames=fix_iname_set(
                insn.id, insn.within_inames))
            for insn in kernel.instructions]

    # }}}

    return kernel.copy(domains=new_domains, instructions=new_instructions)

# }}}


# {{{ find unused axes

def find_unused_axis_tag(kernel, kind, insn_match=None):
    """For one of the hardware-parallel execution tags, find an unused
    axis.

    :arg insn_match: An instruction match as understood by
        :func:`loopy.match.parse_match`.
    :arg kind: may be "l" or "g", or the corresponding tag class name

    :returns: an :class:`loopy.kernel.data.GroupInameTag` or
        :class:`loopy.kernel.data.LocalInameTag` that is not being used within
        the instructions matched by *insn_match*.
    """
    used_axes = set()

    from loopy.kernel.data import GroupInameTag, LocalInameTag

    if isinstance(kind, str):
        found = False
        for cls in [GroupInameTag, LocalInameTag]:
            if kind == cls.print_name:
                kind = cls
                found = True
                break

        if not found:
            raise LoopyError("invlaid tag kind: %s" % kind)

    from loopy.match import parse_match
    match = parse_match(insn_match)
    insns = [insn for insn in kernel.instructions if match(kernel, insn)]

    for insn in insns:
        for iname in insn.within_inames:
            if kernel.iname_tags_of_type(iname, kind):
                used_axes.add(kind.axis)

    i = 0
    while i in used_axes:
        i += 1

    return kind(i)

# }}}


# {{{ separate_loop_head_tail_slab

# undocumented, because not super-useful
def separate_loop_head_tail_slab(kernel, iname, head_it_count, tail_it_count):
    """Mark *iname* so that the separate code is generated for
    the lower *head_it_count* and the upper *tail_it_count*
    iterations of the loop on *iname*.
    """

    iname_slab_increments = kernel.iname_slab_increments.copy()
    iname_slab_increments[iname] = (head_it_count, tail_it_count)

    return kernel.copy(iname_slab_increments=iname_slab_increments)

# }}}


# {{{ make_reduction_inames_unique

class _ReductionInameUniquifier(RuleAwareIdentityMapper):
    def __init__(self, rule_mapping_context, inames, within):
        super().__init__(rule_mapping_context)

        self.inames = inames
        self.old_to_new = []
        self.within = within

        self.iname_to_red_count = {}
        self.iname_to_nonsimultaneous_red_count = {}

    def map_reduction(self, expr, expn_state):
        within = self.within(
                    expn_state.kernel,
                    expn_state.instruction,
                    expn_state.stack)

        for iname in expr.inames:
            self.iname_to_red_count[iname] = (
                    self.iname_to_red_count.get(iname, 0) + 1)
            if not expr.allow_simultaneous:
                self.iname_to_nonsimultaneous_red_count[iname] = (
                    self.iname_to_nonsimultaneous_red_count.get(iname, 0) + 1)

        if within and not expr.allow_simultaneous:
            subst_dict = {}

            from pymbolic import var

            new_inames = []
            for iname in expr.inames:
                if (
                        not (self.inames is None or iname in self.inames)
                        or
                        self.iname_to_red_count[iname] <= 1):
                    new_inames.append(iname)
                    continue

                new_iname = self.rule_mapping_context.make_unique_var_name(iname)
                subst_dict[iname] = var(new_iname)
                self.old_to_new.append((iname, new_iname))
                new_inames.append(new_iname)

            from loopy.symbolic import SubstitutionMapper
            from pymbolic.mapper.substitutor import make_subst_func

            from loopy.symbolic import Reduction
            return Reduction(expr.operation, tuple(new_inames),
                    self.rec(
                        SubstitutionMapper(make_subst_func(subst_dict))(
                            expr.expr),
                        expn_state),
                    expr.allow_simultaneous)
        else:
            return super().map_reduction(
                    expr, expn_state)


@for_each_kernel
def make_reduction_inames_unique(kernel, inames=None, within=None):
    """
    :arg inames: if not *None*, only apply to these inames
    :arg within: a stack match as understood by
        :func:`loopy.match.parse_stack_match`.

    .. versionadded:: 2016.2
    """

    name_gen = kernel.get_var_name_generator()

    from loopy.match import parse_stack_match
    within = parse_stack_match(within)

    # {{{ change kernel

    rule_mapping_context = SubstitutionRuleMappingContext(
            kernel.substitutions, name_gen)
    r_uniq = _ReductionInameUniquifier(rule_mapping_context,
            inames, within=within)

    kernel = rule_mapping_context.finish_kernel(
            r_uniq.map_kernel(kernel))

    # }}}

    # {{{ duplicate the inames

    for old_iname, new_iname in r_uniq.old_to_new:
        from loopy.kernel.tools import DomainChanger
        domch = DomainChanger(kernel, frozenset([old_iname]))

        from loopy.isl_helpers import duplicate_axes
        kernel = kernel.copy(
                domains=domch.get_domains_with(
                    duplicate_axes(domch.domain, [old_iname], [new_iname])))

    # }}}

    return kernel

# }}}


# {{{ add_inames_to_insn

@for_each_kernel
def add_inames_to_insn(kernel, inames, insn_match):
    """
    :arg inames: a frozenset of inames that will be added to the
        instructions matched by *insn_match*, or a comma-separated
        string that parses to such a tuple.
    :arg insn_match: An instruction match as understood by
        :func:`loopy.match.parse_match`.

    :returns: an :class:`loopy.kernel.data.GroupInameTag` or
        :class:`loopy.kernel.data.LocalInameTag` that is not being used within
        the instructions matched by *insn_match*.

    .. versionadded:: 2016.3
    """

    if isinstance(inames, str):
        inames = frozenset(s.strip() for s in inames.split(","))

    if not isinstance(inames, frozenset):
        raise TypeError("'inames' must be a frozenset")

    from loopy.match import parse_match
    match = parse_match(insn_match)

    new_instructions = []

    for insn in kernel.instructions:
        if match(kernel, insn):
            new_instructions.append(
                    insn.copy(within_inames=insn.within_inames | inames))
        else:
            new_instructions.append(insn)

    return kernel.copy(instructions=new_instructions)

# }}}


<<<<<<< HEAD
# {{{ map_domain

class _MapDomainMapper(RuleAwareIdentityMapper):
    def __init__(self, rule_mapping_context, within, new_inames, substitutions):
        super(_MapDomainMapper, self).__init__(rule_mapping_context)

        self.within = within

        self.old_inames = frozenset(substitutions)
        self.new_inames = new_inames

        self.substitutions = substitutions

    def map_reduction(self, expr, expn_state):
        red_overlap = frozenset(expr.inames) & self.old_inames
        arg_ctx_overlap = frozenset(expn_state.arg_context) & self.old_inames
        if (red_overlap
                and self.within(
                    expn_state.kernel,
                    expn_state.instruction)):
            if len(red_overlap) != len(self.old_inames):
                raise LoopyError("reduction '%s' involves a part "
                        "of the map domain inames. Reductions must "
                        "either involve all or none of the map domain "
                        "inames." % str(expr))

            if arg_ctx_overlap:
                if arg_ctx_overlap == red_overlap:
                    # All variables are shadowed by context, that's OK.
                    return super(_MapDomainMapper, self).map_reduction(
                            expr, expn_state)
                else:
                    raise LoopyError("reduction '%s' has"
                            "some of the reduction variables affected "
                            "by the map_domain shadowed by context. "
                            "Either all or none must be shadowed."
                            % str(expr))

            new_inames = list(expr.inames)
            for old_iname in self.old_inames:
                new_inames.remove(old_iname)
            new_inames.extend(self.new_inames)

            from loopy.symbolic import Reduction
            return Reduction(expr.operation, tuple(new_inames),
                        self.rec(expr.expr, expn_state),
                        expr.allow_simultaneous)
        else:
            return super(_MapDomainMapper, self).map_reduction(expr, expn_state)

    def map_variable(self, expr, expn_state):
        if (expr.name in self.old_inames
                and expr.name not in expn_state.arg_context
                and self.within(
                    expn_state.kernel,
                    expn_state.instruction)):
            return self.substitutions[expr.name]
        else:
            return super(_MapDomainMapper, self).map_variable(expr, expn_state)


def _find_aff_subst_from_map(iname, isl_map):
    if not isinstance(isl_map, isl.BasicMap):
        raise RuntimeError("isl_map must be a BasicMap")

    dt, dim_idx = isl_map.get_var_dict()[iname]

    assert dt == dim_type.in_

    # Force isl to solve for only this iname on its side of the map, by
    # projecting out all other "in" variables.
    isl_map = isl_map.project_out(dt, dim_idx+1, isl_map.dim(dt)-(dim_idx+1))
    isl_map = isl_map.project_out(dt, 0, dim_idx)
    dim_idx = 0

    # Convert map to set to avoid "domain of affine expression should be a set".
    # The old "in" variable will be the last of the out_dims.
    new_dim_idx = isl_map.dim(dim_type.out)
    isl_map = isl_map.move_dims(
            dim_type.out, isl_map.dim(dim_type.out),
            dt, dim_idx, 1)
    isl_map = isl_map.range()  # now a set
    dt = dim_type.set
    dim_idx = new_dim_idx
    del new_dim_idx

    for cns in isl_map.get_constraints():
        if cns.is_equality() and cns.involves_dims(dt, dim_idx, 1):
            coeff = cns.get_coefficient_val(dt, dim_idx)
            cns_zeroed = cns.set_coefficient_val(dt, dim_idx, 0)
            if cns_zeroed.involves_dims(dt, dim_idx, 1):
                # not suitable, constraint still involves dim, perhaps in a div
                continue

            if coeff.is_one():
                return -cns_zeroed.get_aff()
            elif coeff.is_negone():
                return cns_zeroed.get_aff()
            else:
                # not suitable, coefficient does not have unit coefficient
                continue

    raise LoopyError("no suitable equation for '%s' found" % iname)


# TODO swap dt and dim_type

def map_domain(kernel, isl_map, within=None, rename_after={}):
    # FIXME: Express _split_iname_backend in terms of this
    #   Missing/deleted for now:
    #     - slab processing
    #     - priorities processing
    # FIXME: Process priorities
    # FIXME: Express affine_map_inames in terms of this, deprecate
    # FIXME: Document

    # FIXME: Support within
    # FIXME: Right now, this requires all inames in a domain (or none) to
    # be mapped. That makes this awkward to use.

    # {{{ within processing (disabled for now)
    if within is not None:
        raise NotImplementedError("within")

    from loopy.match import parse_match
    within = parse_match(within)

    # {{{ return the same kernel if no kernel matches

    if not any(within(kernel, insn) for insn in kernel.instructions):
        return kernel

    # }}}

    # }}}

    if not isl_map.is_bijective():
        raise LoopyError("isl_map must be bijective")

    new_inames = frozenset(isl_map.get_var_dict(dim_type.out))
    old_inames = frozenset(isl_map.get_var_dict(dim_type.in_))

    # {{{ solve for representation of old inames in terms of new

    substitutions = {}
    var_substitutions = {}
    applied_iname_rewrites = kernel.applied_iname_rewrites[:]

    from loopy.symbolic import aff_to_expr
    from pymbolic import var
    for iname in old_inames:
        substitutions[iname] = aff_to_expr(
                _find_aff_subst_from_map(iname, isl_map))
        var_substitutions[var(iname)] = aff_to_expr(
                _find_aff_subst_from_map(iname, isl_map))

    applied_iname_rewrites.append(var_substitutions)
    del var_substitutions

    # }}}

    from loopy.schedule.checker.utils import (
        add_and_name_isl_dims,
    )

    def process_set(s):
        var_dict = s.get_var_dict()

        overlap = old_inames & frozenset(var_dict)

        if not overlap:
            # inames in s are not present in transform map, don't change s
            return s

        if len(overlap) != len(old_inames):
            raise LoopyError("loop domain '%s' involves a part "
                    "of the map domain inames. Domains must "
                    "either involve all or none of the map domain "
                    "inames." % s)

        from loopy.schedule.checker.utils import (
            find_and_rename_dim,
            add_eq_isl_constraint_from_names,
        )

        # {{{ align dims of isl_map and s

        # FIXME: Make this less gross
        # FIXME: Make an exported/documented interface of this in islpy
        from islpy import _align_dim_type

        map_with_s_domain = isl.Map.from_domain(s)

        # {{{ deal with dims missing from transform map (isl_map)

        # If dims in s are missing from transform map, they need to be added
        # so that intersect_domain doesn't remove them.
        # Order doesn't matter here because dims will be aligned in the next step.
        dims_missing_from_transform_map = list(
            set(s.get_var_names(dim_type.set)) -
            set(isl_map.get_var_names(dim_type.in_)))
        augmented_isl_map = add_and_name_isl_dims(
            isl_map, dim_type.in_, dims_missing_from_transform_map)

        # We want these missing inames to map to themselves so that the transform
        # has no effect on them. Unfortunatley isl will break if the
        # names of the out dims aren't unique, so we will temporariliy rename them
        # and then change the names back afterward.

        # FIXME: need better way to make sure proxy dim names are unique
        dims_missing_from_transform_map_proxies = [
            d+"__prox" for d in dims_missing_from_transform_map]
        assert not set(dims_missing_from_transform_map_proxies) & set(
            augmented_isl_map.get_var_dict().keys())

        augmented_isl_map = add_and_name_isl_dims(
            augmented_isl_map, dim_type.out, dims_missing_from_transform_map_proxies)

        # Set proxy iname equal to real iname
        for proxy_iname, real_iname in zip(
                dims_missing_from_transform_map_proxies,
                dims_missing_from_transform_map):
            augmented_isl_map = add_eq_isl_constraint_from_names(
                augmented_isl_map, proxy_iname, real_iname)

        # }}}

        dim_types = [dim_type.param, dim_type.in_, dim_type.out]
        s_names = [
                map_with_s_domain.get_dim_name(dt, i)
                for dt in dim_types
                for i in range(map_with_s_domain.dim(dt))
                ]
        map_names = [
                augmented_isl_map.get_dim_name(dt, i)
                for dt in dim_types
                for i in range(augmented_isl_map.dim(dt))
                ]

        # (order doesn't matter in s_names/map_names,
        # _align_dim_type just converts these to sets
        # to determine which names are in both the obj and template,
        # not sure why this isn't just handled inside _align_dim_type)
        aligned_map = _align_dim_type(
                dim_type.param,
                augmented_isl_map, map_with_s_domain, False,
                map_names, s_names)
        aligned_map = _align_dim_type(
                dim_type.in_,
                aligned_map, map_with_s_domain, False,
                map_names, s_names)

        # }}}

        new_s = aligned_map.intersect_domain(s).range()

        # Now rename the proxy dims back to their original names
        for proxy_iname, real_iname in zip(
                dims_missing_from_transform_map_proxies,
                dims_missing_from_transform_map):
            new_s = find_and_rename_dim(
                new_s, [dim_type.set], proxy_iname, real_iname)

        return new_s

        # FIXME: Revive _project_out_only_if_all_instructions_in_within

    new_domains = [process_set(dom) for dom in kernel.domains]

    # {{{ update within_inames

    new_insns = []
    for insn in kernel.instructions:
        overlap = old_inames & insn.within_inames
        if overlap and within(kernel, insn):
            if len(overlap) != len(old_inames):
                raise LoopyError("instruction '%s' is within only a part "
                        "of the map domain inames. Instructions must "
                        "either be within all or none of the map domain "
                        "inames." % insn.id)

            insn = insn.copy(
                    within_inames=(insn.within_inames - old_inames) | new_inames)
        else:
            # leave insn unmodified
            pass

        new_insns.append(insn)

    # }}}

    kernel = kernel.copy(
            domains=new_domains,
            instructions=new_insns,
            applied_iname_rewrites=applied_iname_rewrites)

    rule_mapping_context = SubstitutionRuleMappingContext(
            kernel.substitutions, kernel.get_var_name_generator())
    ins = _MapDomainMapper(rule_mapping_context, within,
            new_inames, substitutions)

    kernel = ins.map_kernel(kernel)
    kernel = rule_mapping_context.finish_kernel(kernel)

    # {{{ Rename inames according to rename_after dict

    # This renaming option exists because various isl operations fail when map
    # dim names are not unique, so even if someone wants their transformation
    # map to keep one of the inames unchanged, they must give it a new name
    # in their map, e.g., "[x, t] -> [x_, t_outer, t_inner] : x_ = x ..." (see
    # test_map_domain_vs_split_iname()). Currently, they can't
    # simply exclude that iname from the transformation map because, as stated
    # in the error above, all domains must either involve all or none of the
    # transform map domain inames. This renaming option lets them, e.g. switch
    # an iname back to its original name.

    # TODO come up with better solution for this
    for old_iname, new_iname in rename_after.items():
        kernel = rename_iname(kernel, old_iname, new_iname, within=within)

    # }}}

    return kernel

# }}}


=======
@for_each_kernel
>>>>>>> 1d61ecf3
def add_inames_for_unused_hw_axes(kernel, within=None):
    """
    Returns a kernel with inames added to each instruction
    corresponding to any hardware-parallel iname tags
    (:class:`loopy.kernel.data.GroupInameTag`,
    :class:`loopy.kernel.data.LocalInameTag`) unused
    in the instruction but used elsewhere in the kernel.

    Current limitations:

    * Only one iname in the kernel may be tagged with each of the unused hw axes.
    * Occurence of an ``l.auto`` tag when an instruction is missing one of the
      local hw axes.

    :arg within: An instruction match as understood by
        :func:`loopy.match.parse_match`.
    """
    from loopy.kernel.data import (LocalInameTag, GroupInameTag,
            AutoFitLocalInameTag)

    n_local_axes = max([tag.axis
        for iname in kernel.inames.values()
        for tag in iname.tags
        if isinstance(tag, LocalInameTag)],
        default=-1) + 1

    n_group_axes = max([tag.axis
        for iname in kernel.inames.values()
        for tag in iname.tags
        if isinstance(tag, GroupInameTag)],
        default=-1) + 1

    contains_auto_local_tag = any([isinstance(tag, AutoFitLocalInameTag)
        for iname in kernel.inames.values()
        for tag in iname.tags])

    if contains_auto_local_tag:
        raise LoopyError("Kernels containing l.auto tags are invalid"
                " arguments.")

    # {{{ fill axes_to_inames

    # local_axes_to_inames: ith entry contains the iname tagged with l.i or None
    # if multiple inames are tagged with l.i
    local_axes_to_inames = []
    # group_axes_to_inames: ith entry contains the iname tagged with g.i or None
    # if multiple inames are tagged with g.i
    group_axes_to_inames = []

    for i in range(n_local_axes):
        ith_local_axes_tag = LocalInameTag(i)
        inames = [name
                for name, iname in kernel.inames.items()
                if ith_local_axes_tag in iname.tags]
        if not inames:
            raise LoopyError(f"Unused local hw axes {i}.")

        local_axes_to_inames.append(inames[0] if len(inames) == 1 else None)

    for i in range(n_group_axes):
        ith_group_axes_tag = GroupInameTag(i)
        inames = [name
                for name, iname in kernel.inames.items()
                if ith_group_axes_tag in iname.tags]
        if not inames:
            raise LoopyError(f"Unused group hw axes {i}.")

        group_axes_to_inames.append(inames[0] if len(inames) == 1 else None)

    # }}}

    from loopy.match import parse_match
    within = parse_match(within)

    new_insns = []

    for insn in kernel.instructions:
        if within(kernel, insn):
            within_tags = frozenset().union(*(kernel.inames[iname].tags
                for iname in insn.within_inames))
            missing_local_axes = [i for i in range(n_local_axes)
                    if LocalInameTag(i) not in within_tags]
            missing_group_axes = [i for i in range(n_group_axes)
                    if GroupInameTag(i) not in within_tags]

            for axis in missing_local_axes:
                iname = local_axes_to_inames[axis]
                if iname:
                    insn = insn.copy(within_inames=insn.within_inames |
                            frozenset([iname]))
                else:
                    raise LoopyError("Multiple inames tagged with l.%d while"
                            " adding unused local hw axes to instruction '%s'."
                            % (axis, insn.id))

            for axis in missing_group_axes:
                iname = group_axes_to_inames[axis]
                if iname is not None:
                    insn = insn.copy(within_inames=insn.within_inames |
                            frozenset([iname]))
                else:
                    raise LoopyError("Multiple inames tagged with g.%d while"
                            " adding unused group hw axes to instruction '%s'."
                            % (axis, insn.id))

        new_insns.append(insn)

    return kernel.copy(instructions=new_insns)

# vim: foldmethod=marker<|MERGE_RESOLUTION|>--- conflicted
+++ resolved
@@ -1834,7 +1834,6 @@
 # }}}
 
 
-<<<<<<< HEAD
 # {{{ map_domain
 
 class _MapDomainMapper(RuleAwareIdentityMapper):
@@ -2162,9 +2161,7 @@
 # }}}
 
 
-=======
 @for_each_kernel
->>>>>>> 1d61ecf3
 def add_inames_for_unused_hw_axes(kernel, within=None):
     """
     Returns a kernel with inames added to each instruction
