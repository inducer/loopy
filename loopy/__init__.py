__copyright__ = "Copyright (C) 2012 Andreas Kloeckner"

__license__ = """
Permission is hereby granted, free of charge, to any person obtaining a copy
of this software and associated documentation files (the "Software"), to deal
in the Software without restriction, including without limitation the rights
to use, copy, modify, merge, publish, distribute, sublicense, and/or sell
copies of the Software, and to permit persons to whom the Software is
furnished to do so, subject to the following conditions:

The above copyright notice and this permission notice shall be included in
all copies or substantial portions of the Software.

THE SOFTWARE IS PROVIDED "AS IS", WITHOUT WARRANTY OF ANY KIND, EXPRESS OR
IMPLIED, INCLUDING BUT NOT LIMITED TO THE WARRANTIES OF MERCHANTABILITY,
FITNESS FOR A PARTICULAR PURPOSE AND NONINFRINGEMENT. IN NO EVENT SHALL THE
AUTHORS OR COPYRIGHT HOLDERS BE LIABLE FOR ANY CLAIM, DAMAGES OR OTHER
LIABILITY, WHETHER IN AN ACTION OF CONTRACT, TORT OR OTHERWISE, ARISING FROM,
OUT OF OR IN CONNECTION WITH THE SOFTWARE OR THE USE OR OTHER DEALINGS IN
THE SOFTWARE.
"""


from loopy.symbolic import (
        TaggedVariable, Reduction, LinearSubscript, TypeCast)
from loopy.diagnostic import LoopyError, LoopyWarning
from loopy.translation_unit import for_each_kernel

# {{{ imported user interface

from loopy.kernel.instruction import (
        LegacyStringInstructionTag, UseStreamingStoreTag,
        MemoryOrdering,
        MemoryScope,
        VarAtomicity, OrderedAtomic, AtomicInit, AtomicUpdate,
        InstructionBase,
        MultiAssignmentBase, Assignment,
        CallInstruction, CInstruction, NoOpInstruction, BarrierInstruction)
from loopy.kernel.data import (
        auto,
        KernelArgument,
        ValueArg, ArrayArg, GlobalArg, ConstantArg, ImageArg,
        AddressSpace,
        TemporaryVariable,
        SubstitutionRule,
        CallMangleInfo)
from loopy.kernel.function_interface import (
        CallableKernel, ScalarCallable)
from loopy.translation_unit import (
        TranslationUnit, make_program)

from loopy.kernel import LoopKernel, KernelState
from loopy.kernel.tools import (
        get_dot_dependency_graph,
        show_dependency_graph,
        add_dtypes,
        add_and_infer_dtypes,
        get_global_barrier_order,
        find_most_recent_global_barrier,
        get_subkernels,
        get_subkernel_to_insn_id_map,
        )
from loopy.types import to_loopy_type
from loopy.kernel.creation import make_kernel, UniqueName, make_function
from loopy.library.reduction import register_reduction_parser

# {{{ import transforms

from loopy.version import VERSION, MOST_RECENT_LANGUAGE_VERSION

from loopy.transform.iname import (
        prioritize_loops, untag_inames,
        split_iname, chunk_iname, join_inames, tag_inames, duplicate_inames,
        rename_iname, rename_inames, remove_unused_inames,
        split_reduction_inward, split_reduction_outward,
        affine_map_inames, find_unused_axis_tag,
        make_reduction_inames_unique,
        has_schedulable_iname_nesting, get_iname_duplication_options,
        add_inames_to_insn, add_inames_for_unused_hw_axes, map_domain,
        remove_inames_from_insn, remove_predicates_from_insn)

from loopy.transform.instruction import (
        find_instructions, map_instructions,
        set_instruction_priority, add_dependency,
        remove_instructions,
        replace_instruction_ids,
        tag_instructions,
        add_nosync,
        simplify_indices)

from loopy.transform.data import (
        add_prefetch, change_arg_to_image,
        tag_array_axes, tag_data_axes,
        set_array_axis_names, set_array_dim_names,
        remove_unused_arguments,
        alias_temporaries, set_argument_order,
        rename_argument,
        set_temporary_scope,
        set_temporary_address_space,
        allocate_temporaries_for_base_storage)

from loopy.transform.subst import (extract_subst,
        assignment_to_subst, expand_subst, find_rules_matching,
        find_one_rule_matching)

from loopy.transform.precompute import precompute
from loopy.transform.buffer import buffer_array
from loopy.transform.fusion import fuse_kernels
from loopy.transform.concatenate import concatenate_arrays

from loopy.transform.reindex import reindex_temporary_using_seghir_loechner_scheme

from loopy.transform.arithmetic import (
        fold_constants,
        collect_common_factors_on_increment)

from loopy.transform.padding import (
        split_array_axis, split_array_dim, split_arg_axis,
        find_padding_multiple,
        add_padding)

from loopy.transform.privatize import (privatize_temporaries_with_inames,
        unprivatize_temporaries_with_inames)
from loopy.transform.batch import to_batched
from loopy.transform.parameter import assume, fix_parameters
from loopy.transform.save import save_and_reload_temporaries
from loopy.transform.add_barrier import add_barrier
from loopy.transform.reduction import (
    hoist_invariant_multiplicative_terms_in_sum_reduction,
    extract_multiplicative_terms_in_sum_reduction_as_subst)
from loopy.transform.domain import decouple_domain
from loopy.transform.callable import (register_callable,
        merge, inline_callable_kernel, rename_callable)
from loopy.transform.pack_and_unpack_args import pack_and_unpack_args_for_call

from loopy.transform.realize_reduction import realize_reduction

# }}}

from loopy.type_inference import infer_unknown_types
from loopy.preprocess import (preprocess_kernel,
        preprocess_program, infer_arg_descr)
from loopy.schedule import (
    generate_loop_schedules, get_one_scheduled_kernel,
    get_one_linearized_kernel, linearize)
from loopy.statistics import (ToCountMap, ToCountPolynomialMap, CountGranularity,
        Op, MemAccess, get_op_map, get_mem_access_map,
        get_synchronization_map, gather_access_footprints,
        gather_access_footprint_bytes, Sync)
from loopy.codegen import (
        PreambleInfo,
        generate_code, generate_code_v2, generate_body)
from loopy.codegen.result import (
        GeneratedProgram,
        CodeGenerationResult)
from loopy.options import Options
from loopy.auto_test import auto_test_vs_ref
from loopy.frontend.fortran import (c_preprocess, parse_transformed_fortran,
        parse_fortran)

from loopy.target import TargetBase, ASTBuilderBase
from loopy.target.c import (CFamilyTarget, CTarget, ExecutableCTarget,
                            generate_header, CWithGNULibcTarget,
                            ExecutableCWithGNULibcTarget)
from loopy.target.cuda import CudaTarget
from loopy.target.opencl import OpenCLTarget
from loopy.target.pyopencl import PyOpenCLTarget
from loopy.target.pycuda import PyCudaTarget, PyCudaWithPackedArgsTarget
from loopy.target.ispc import ISPCTarget

from loopy.tools import Optional, t_unit_to_python, memoize_on_disk

<<<<<<< HEAD
from loopy.transform.loop_fusion import (get_kennedy_unweighted_fusion_candidates,
                                         rename_inames_in_batch)
=======
from loopy.target.execution import ExecutorBase
>>>>>>> b34a2bbe


__all__ = [
        "TaggedVariable", "Reduction", "LinearSubscript", "TypeCast",

        "auto",

        "LoopKernel",
        "KernelState",

        "LegacyStringInstructionTag", "UseStreamingStoreTag",
        "MemoryOrdering",
        "MemoryScope",

        "VarAtomicity",
        "OrderedAtomic", "AtomicInit", "AtomicUpdate",
        "InstructionBase",
        "MultiAssignmentBase", "Assignment",
        "CallInstruction", "CInstruction", "NoOpInstruction",
        "BarrierInstruction",

        "ScalarCallable", "CallableKernel",

        "TranslationUnit", "make_program",

        "KernelArgument",
        "ValueArg", "ArrayArg", "GlobalArg", "ConstantArg", "ImageArg",
        "AddressSpace",
        "TemporaryVariable",
        "SubstitutionRule",
        "CallMangleInfo",

        "make_kernel", "UniqueName", "make_function",

        "register_reduction_parser",

        "VERSION", "MOST_RECENT_LANGUAGE_VERSION",

        # {{{ transforms

        "prioritize_loops", "untag_inames",
        "split_iname", "chunk_iname", "join_inames", "tag_inames",
        "duplicate_inames",
        "rename_iname", "rename_inames", "remove_unused_inames",
        "split_reduction_inward", "split_reduction_outward",
        "affine_map_inames", "find_unused_axis_tag",
        "make_reduction_inames_unique",
        "has_schedulable_iname_nesting", "get_iname_duplication_options",
        "add_inames_to_insn", "add_inames_for_unused_hw_axes", "map_domain",
        "remove_inames_from_insn", "remove_predicates_from_insn",

        "add_prefetch", "change_arg_to_image",
        "tag_array_axes", "tag_data_axes",
        "set_array_axis_names", "set_array_dim_names",
        "remove_unused_arguments",
        "alias_temporaries", "set_argument_order",
        "rename_argument", "set_temporary_scope", "set_temporary_address_space",
        "allocate_temporaries_for_base_storage",

        "find_instructions", "map_instructions",
        "set_instruction_priority", "add_dependency",
        "remove_instructions",
        "replace_instruction_ids",
        "tag_instructions",
        "add_nosync",
        "simplify_indices",

        "extract_subst", "expand_subst", "assignment_to_subst",
        "find_rules_matching", "find_one_rule_matching",

        "precompute", "buffer_array",
        "fuse_kernels",
        "concatenate_arrays",

        "fold_constants", "collect_common_factors_on_increment",

        "reindex_temporary_using_seghir_loechner_scheme",

        "split_array_axis", "split_array_dim", "split_arg_axis",
        "find_padding_multiple", "add_padding",

        "privatize_temporaries_with_inames",
        "unprivatize_temporaries_with_inames",

        "to_batched",

        "assume", "fix_parameters",

        "save_and_reload_temporaries",

        "add_barrier",

        "hoist_invariant_multiplicative_terms_in_sum_reduction",
        "extract_multiplicative_terms_in_sum_reduction_as_subst",
        "decouple_domain",

        "register_callable",
        "merge",

        "inline_callable_kernel", "rename_callable",

        "pack_and_unpack_args_for_call",

        "rename_inames_in_batch",
        "get_kennedy_unweighted_fusion_candidates",

        # }}}

        "get_dot_dependency_graph",
        "show_dependency_graph",
        "add_dtypes",
        "add_and_infer_dtypes",
        "get_global_barrier_order",
        "find_most_recent_global_barrier",
        "get_subkernels",
        "get_subkernel_to_insn_id_map",
        "t_unit_to_python",

        "to_loopy_type",

        "infer_unknown_types",

        "preprocess_kernel", "realize_reduction", "preprocess_program",
        "infer_arg_descr",

        "generate_loop_schedules",
        "get_one_scheduled_kernel", "get_one_linearized_kernel",
        "linearize",

        "GeneratedProgram", "CodeGenerationResult",
        "PreambleInfo",
        "generate_code", "generate_code_v2", "generate_body",

        "ToCountMap", "ToCountPolynomialMap", "CountGranularity",
        "Op", "MemAccess", "get_op_map",
        "get_mem_access_map", "get_synchronization_map",
        "gather_access_footprints", "gather_access_footprint_bytes",
        "Sync",

        "auto_test_vs_ref",

        "Options",

        "make_kernel",
        "c_preprocess", "parse_transformed_fortran", "parse_fortran",

        "LoopyError", "LoopyWarning",

        "TargetBase",
        "CFamilyTarget", "CTarget", "ExecutableCTarget", "generate_header",
        "CWithGNULibcTarget", "ExecutableCWithGNULibcTarget",
        "CudaTarget", "OpenCLTarget",
        "PyOpenCLTarget", "ISPCTarget",
        "PyCudaTarget", "PyCudaWithPackedArgsTarget", "ASTBuilderBase",

        "Optional", "memoize_on_disk",

        "ExecutorBase",

        # {{{ from this file

        "register_preamble_generators",
        "register_symbol_manglers",

        "set_caching_enabled",
        "CacheMode",
        "make_copy_kernel",
        "make_einsum",

        # }}}
        ]


try:
    import loopy.relations as relations
except ImportError:
    # catching ImportErrors to avoid making minikanren a hard-dep
    pass
else:
    __all__ += ["relations"]

# }}}


# {{{ set_options

@for_each_kernel
def set_options(kernel, *args, **kwargs):
    """Return a new kernel with the options given as keyword arguments, or from
    a string representation passed in as the first (and only) positional
    argument.

    See also :class:`Options`.
    """
    assert isinstance(kernel, LoopKernel)

    if args and kwargs:
        raise TypeError("cannot pass both positional and keyword arguments")

    new_opt = kernel.options.copy()

    if kwargs:
        from loopy.options import _apply_legacy_map, Options
        kwargs = _apply_legacy_map(Options._legacy_options_map, kwargs)

        for key, val in kwargs.items():
            if not hasattr(new_opt, key):
                raise ValueError("unknown option '%s'" % key)

            setattr(new_opt, key, val)
    else:
        if len(args) != 1:
            raise TypeError("exactly one positional argument is required if "
                    "no keyword args are given")
        arg, = args

        from loopy.options import make_options
        new_opt._update(make_options(arg))

    return kernel.copy(options=new_opt)

# }}}


# {{{ library registration

@for_each_kernel
def register_preamble_generators(kernel: LoopKernel, preamble_generators):
    """
    :arg manglers: list of functions of signature ``(preamble_info)``
        generating tuples ``(sortable_str_identifier, code)``,
        where *preamble_info* is a :class:`PreambleInfo`.

    :returns: *kernel* with *manglers* registered
    """
    from loopy.tools import unpickles_equally

    new_pgens = tuple(kernel.preamble_generators)

    for pgen in preamble_generators:
        if pgen not in new_pgens:
            if not unpickles_equally(pgen):
                raise LoopyError("preamble generator '%s' does not "
                        "compare equally after being upickled "
                        "and would thus disrupt loopy's caches"
                        % pgen)

            new_pgens = (pgen,) + new_pgens

    return kernel.copy(preamble_generators=new_pgens)


@for_each_kernel
def register_symbol_manglers(kernel, manglers):
    from loopy.tools import unpickles_equally

    new_manglers = kernel.symbol_manglers
    for m in manglers:
        if m not in new_manglers:
            if not unpickles_equally(m):
                raise LoopyError("mangler '%s' does not "
                        "compare equally after being upickled "
                        "and would disrupt loopy's caches"
                        % m)

            new_manglers = (m,) + new_manglers

    return kernel.copy(symbol_manglers=new_manglers)

# }}}


# {{{ cache control

import os
CACHING_ENABLED = (
    "LOOPY_NO_CACHE" not in os.environ
    and
    "CG_NO_CACHE" not in os.environ)


def set_caching_enabled(flag):
    """Set whether :mod:`loopy` is allowed to use disk caching for its various
    code generation stages.
    """
    global CACHING_ENABLED
    CACHING_ENABLED = flag


class CacheMode:
    """A context manager for setting whether :mod:`loopy` is allowed to use
    disk caches.
    """

    def __init__(self, new_flag):
        self.new_flag = new_flag

    def __enter__(self):
        global CACHING_ENABLED
        self.previous_mode = CACHING_ENABLED
        CACHING_ENABLED = self.new_flag

    def __exit__(self, exc_type, exc_val, exc_tb):
        global CACHING_ENABLED
        CACHING_ENABLED = self.previous_mode
        del self.previous_mode

# }}}


# {{{ make copy kernel

def make_copy_kernel(new_dim_tags, old_dim_tags=None):
    """Returns a :class:`loopy.TranslationUnit` that changes the data layout
    of a variable (called "input") to the new layout specified by
    *new_dim_tags* from the one specified by *old_dim_tags*.
    *old_dim_tags* defaults to an all-C layout of the same rank
    as the one given by *new_dim_tags*.
    """

    from loopy.kernel.array import (parse_array_dim_tags,
            SeparateArrayArrayDimTag, VectorArrayDimTag)
    new_dim_tags = parse_array_dim_tags(new_dim_tags, n_axes=None)

    rank = len(new_dim_tags)
    if old_dim_tags is None:
        old_dim_tags = parse_array_dim_tags(
                ",".join(rank * ["c"]), n_axes=None)
    elif isinstance(old_dim_tags, str):
        old_dim_tags = parse_array_dim_tags(
                old_dim_tags, n_axes=None)

    indices = ["i%d" % i for i in range(rank)]
    shape = ["n%d" % i for i in range(rank)]
    commad_indices = ", ".join(indices)
    bounds = " and ".join(
            f"0<={ind}<{shape_i}"
            for ind, shape_i in zip(indices, shape))

    set_str = "{{[{}]: {} }}".format(
                commad_indices,
                bounds
                )
    result = make_kernel(set_str,
            "output[%s] = input[%s]"
            % (commad_indices, commad_indices),
            lang_version=MOST_RECENT_LANGUAGE_VERSION,
            default_offset=auto)

    result = tag_array_axes(result, "input", old_dim_tags)
    result = tag_array_axes(result, "output", new_dim_tags)

    unrolled_tags = (SeparateArrayArrayDimTag, VectorArrayDimTag)
    for i in range(rank):
        if (isinstance(new_dim_tags[i], unrolled_tags)
                or isinstance(old_dim_tags[i], unrolled_tags)):
            result = tag_inames(result, {indices[i]: "unr"})

    return result

# }}}


# {{{ einsum

def make_einsum(spec, arg_names, **knl_creation_kwargs):
    r"""Returns a :class:`LoopKernel` for evaluating array-based
    operations using Einstein summation convention.

    :param spec: a string denoting the subscripts for
        summation as a comma-separated list of subscript labels.
        This follows the usual :func:`numpy.einsum` convention.
        Note that the explicit indicator `->` for the precise output
        form is required.
    :param arg_names: a sequence of string types denoting
        the names of the array operands.
    :param \**knl_creation_kwargs: keyword arguments for kernel creation.
        See :func:`make_kernel` for a list of acceptable keyword
        parameters.

    .. note::

        No attempt is being made to reduce the complexity
        of the resulting expression. This should be dealt with
        as part of a separate transformation.
    """
    arg_spec, out_spec = spec.split("->")
    arg_specs = arg_spec.split(",")

    out_spec = out_spec.strip()
    arg_specs = [arg_spec.strip() for arg_spec in arg_specs]

    if len(arg_names) != len(arg_specs):
        raise ValueError(
            f"Number of arg names ({arg_names}) should match the number "
            f"of arg specs: {arg_specs}. Length of arg names is {len(arg_names)}; "
            f"expecting {len(arg_specs)} arg names."
        )

    out_indices = set(out_spec)
    if len(out_indices) != len(out_spec):
        raise ValueError(
            f"Output subscripts '{out_spec}' does not contain all unique indices."
        )

    all_indices = {
        idx
        for argsp in arg_specs
        for idx in argsp} | out_indices

    sum_indices = all_indices - out_indices

    from pymbolic import var
    lhs = var("out")[tuple(var(i) for i in out_spec)]

    rhs = 1
    for arg_name, argsp in zip(arg_names, arg_specs):
        rhs = rhs * var(arg_name)[tuple(var(i) for i in argsp)]

    if sum_indices:
        rhs = Reduction("sum", tuple(var(idx) for idx in sorted(sum_indices)), rhs)

    constraints = " and ".join(
        "0 <= %s < N%s" % (idx, idx)
        for idx in all_indices
        )

    knl_creation_kwargs.setdefault("name", "einsum%dto%d_kernel" % (
            len(all_indices), len(out_indices)))
    knl_creation_kwargs.setdefault("lang_version", MOST_RECENT_LANGUAGE_VERSION)

    return make_kernel("{[%s]: %s}" % (",".join(sorted(all_indices)), constraints),
                       [Assignment(lhs, rhs)],
                       **knl_creation_kwargs)

# }}}


# {{{ default target

_DEFAULT_TARGET = None


def set_default_target(target):
    # deliberately undocumented for now
    global _DEFAULT_TARGET
    _DEFAULT_TARGET = target


def _set_up_default_target():
    try:
        import pyopencl  # noqa
    except ImportError:
        from loopy.target.opencl import OpenCLTarget
        target = OpenCLTarget
    else:
        from loopy.target.pyopencl import PyOpenCLTarget
        target = PyOpenCLTarget

    set_default_target(target)


_set_up_default_target()

# }}}


# vim: foldmethod=marker<|MERGE_RESOLUTION|>--- conflicted
+++ resolved
@@ -170,12 +170,9 @@
 
 from loopy.tools import Optional, t_unit_to_python, memoize_on_disk
 
-<<<<<<< HEAD
 from loopy.transform.loop_fusion import (get_kennedy_unweighted_fusion_candidates,
-                                         rename_inames_in_batch)
-=======
+                                          rename_inames_in_batch)
 from loopy.target.execution import ExecutorBase
->>>>>>> b34a2bbe
 
 
 __all__ = [
