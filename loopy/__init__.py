--- conflicted
+++ resolved
@@ -76,11 +76,7 @@
         affine_map_inames, find_unused_axis_tag,
         make_reduction_inames_unique,
         has_schedulable_iname_nesting, get_iname_duplication_options,
-<<<<<<< HEAD
-        add_inames_to_insn, add_inames_for_unused_hw_axes,  map_domain)
-=======
         add_inames_to_insn, add_inames_for_unused_hw_axes, map_domain)
->>>>>>> c6320d84
 
 from loopy.transform.instruction import (
         find_instructions, map_instructions,
