from __future__ import annotations

__copyright__ = "Copyright (C) 2012 Andreas Kloeckner"

__license__ = """
Permission is hereby granted, free of charge, to any person obtaining a copy
of this software and associated documentation files (the "Software"), to deal
in the Software without restriction, including without limitation the rights
to use, copy, modify, merge, publish, distribute, sublicense, and/or sell
copies of the Software, and to permit persons to whom the Software is
furnished to do so, subject to the following conditions:

The above copyright notice and this permission notice shall be included in
all copies or substantial portions of the Software.

THE SOFTWARE IS PROVIDED "AS IS", WITHOUT WARRANTY OF ANY KIND, EXPRESS OR
IMPLIED, INCLUDING BUT NOT LIMITED TO THE WARRANTIES OF MERCHANTABILITY,
FITNESS FOR A PARTICULAR PURPOSE AND NONINFRINGEMENT. IN NO EVENT SHALL THE
AUTHORS OR COPYRIGHT HOLDERS BE LIABLE FOR ANY CLAIM, DAMAGES OR OTHER
LIABILITY, WHETHER IN AN ACTION OF CONTRACT, TORT OR OTHERWISE, ARISING FROM,
OUT OF OR IN CONNECTION WITH THE SOFTWARE OR THE USE OR OTHER DEALINGS IN
THE SOFTWARE.
"""

import logging
import sys
from dataclasses import dataclass, replace
from typing import (FrozenSet, Hashable, Sequence, AbstractSet, Any, Set, TypeVar,
                    Mapping, Dict, Tuple, Iterator, Optional, TYPE_CHECKING)

from pytools import ImmutableRecord
import islpy as isl
from loopy.diagnostic import LoopyError, ScheduleDebugInputError, warn_with_kernel

from pytools import MinRecursionLimit, ProcessLogger

from pytools.persistent_dict import WriteOncePersistentDict
from loopy.kernel.instruction import InstructionBase
from loopy.tools import LoopyKeyBuilder
from loopy.version import DATA_MODEL_VERSION

if TYPE_CHECKING:
    from loopy.kernel import LoopKernel
    from loopy.kernel.function_interface import InKernelCallable

logger = logging.getLogger(__name__)


__doc__ = """
.. currentmodule:: loopy.schedule

.. autoclass:: ScheduleItem
.. autoclass:: BeginBlockItem
.. autoclass:: EndBlockItem
.. autoclass:: CallKernel
.. autoclass:: Barrier
.. autoclass:: RunInstruction

.. autoclass:: MinRecursionLimitForScheduling
"""


_SchedItemSelfT = TypeVar("_SchedItemSelfT", bound="ScheduleItem")


# {{{ schedule items

@dataclass(frozen=True)
class ScheduleItem:
    def copy(self: _SchedItemSelfT, **kwargs: Any) -> _SchedItemSelfT:
        return replace(self, **kwargs)


class BeginBlockItem(ScheduleItem):
    pass


class EndBlockItem(ScheduleItem):
    pass


@dataclass(frozen=True)
class EnterLoop(BeginBlockItem):
    iname: str


@dataclass(frozen=True)
class LeaveLoop(EndBlockItem):
    iname: str


@dataclass(frozen=True)
class RunInstruction(ScheduleItem):
    insn_id: str


@dataclass(frozen=True)
class CallKernel(BeginBlockItem):
    kernel_name: str


@dataclass(frozen=True)
class ReturnFromKernel(EndBlockItem):
    kernel_name: str


@dataclass(frozen=True)
class Barrier(ScheduleItem):
    """
    .. attribute:: comment

        A plain-text comment explaining why the barrier was inserted.

    .. attribute:: synchronization_kind

        ``"local"`` or ``"global"``

    .. attribute:: mem_kind

        ``"local"`` or ``"global"``

    .. attribute:: originating_insn_id
    """
    comment: str
    synchronization_kind: str
    mem_kind: str
    originating_insn_id: str

# }}}


# {{{ schedule utilities

def gather_schedule_block(
        schedule: Sequence[ScheduleItem], start_idx: int
        ) -> Tuple[Sequence[ScheduleItem], int]:
    assert isinstance(schedule[start_idx], BeginBlockItem)
    level = 0

    i = start_idx
    while i < len(schedule):
        if isinstance(schedule[i], BeginBlockItem):
            level += 1
        elif isinstance(schedule[i], EndBlockItem):
            level -= 1

            if level == 0:
                return schedule[start_idx:i+1], i+1

        i += 1

    raise AssertionError()


def generate_sub_sched_items(
        schedule: Sequence[ScheduleItem], start_idx: int
        ) -> Iterator[Tuple[int, ScheduleItem]]:
    if not isinstance(schedule[start_idx], BeginBlockItem):
        yield start_idx, schedule[start_idx]

    level = 0
    i = start_idx
    while i < len(schedule):
        sched_item = schedule[i]
        if isinstance(sched_item, BeginBlockItem):
            level += 1

        elif isinstance(sched_item, EndBlockItem):
            level -= 1

        else:
            yield i, sched_item

        if level == 0:
            return

        i += 1

    raise AssertionError()


def get_insn_ids_for_block_at(
        schedule: Sequence[ScheduleItem], start_idx: int
        ) -> FrozenSet[str]:
    return frozenset(
            sub_sched_item.insn_id
            for i, sub_sched_item in generate_sub_sched_items(
                schedule, start_idx)
            if isinstance(sub_sched_item, RunInstruction))


def find_used_inames_within(
        kernel: LoopKernel, sched_index: int) -> AbstractSet[str]:
    assert kernel.linearization is not None
    sched_item = kernel.linearization[sched_index]

    if isinstance(sched_item, BeginBlockItem):
        loop_contents, _ = gather_schedule_block(
                kernel.linearization, sched_index)
        run_insns = [subsched_item
                for subsched_item in loop_contents
                if isinstance(subsched_item, RunInstruction)]
    elif isinstance(sched_item, RunInstruction):
        run_insns = [sched_item]
    else:
        return set()

    result = set()
    for sched_item in run_insns:
        result.update(kernel.insn_inames(sched_item.insn_id))

    return result


def find_loop_nest_with_map(kernel: LoopKernel) -> Mapping[str, AbstractSet[str]]:
    """Returns a dictionary mapping inames to other inames that are
    always nested with them.
    """
    result = {}

    from loopy.kernel.data import ConcurrentTag, IlpBaseTag

    all_nonpar_inames = {
            iname for iname in kernel.all_inames()
            if not kernel.iname_tags_of_type(iname,
                    (ConcurrentTag, IlpBaseTag))}

    iname_to_insns = kernel.iname_to_insns()

    for iname in all_nonpar_inames:
        result[iname] = {other_iname
            for insn in iname_to_insns[iname]
            for other_iname in kernel.insn_inames(insn) & all_nonpar_inames}

    return result


def find_loop_nest_around_map(kernel: LoopKernel) -> Mapping[str, AbstractSet[str]]:
    """Returns a dictionary mapping inames to other inames that are
    always nested around them.
    """
    result: Dict[str, Set[str]] = {}

    all_inames = kernel.all_inames()

    iname_to_insns = kernel.iname_to_insns()

    # examine pairs of all inames--O(n**2), I know.
    from loopy.kernel.data import IlpBaseTag
    for inner_iname in all_inames:
        result[inner_iname] = set()
        for outer_iname in all_inames:
            if inner_iname == outer_iname:
                continue

            if kernel.iname_tags_of_type(outer_iname, IlpBaseTag):
                # ILP tags are special because they are parallel tags
                # and therefore 'in principle' nest around everything.
                # But they're realized by the scheduler as a loop
                # at the innermost level, so we'll cut them some
                # slack here.
                continue

            if iname_to_insns[inner_iname] < iname_to_insns[outer_iname]:
                result[inner_iname].add(outer_iname)

    for dom in kernel.domains:
        for outer_iname in dom.get_var_names(isl.dim_type.param):
            if outer_iname not in all_inames:
                continue

            for inner_iname in dom.get_var_names(isl.dim_type.set):
                result[inner_iname].add(outer_iname)

    return result


def find_loop_insn_dep_map(
        kernel: LoopKernel,
        loop_nest_with_map: Mapping[str, AbstractSet[str]],
        loop_nest_around_map: Mapping[str, AbstractSet[str]]
        ) -> Mapping[str, AbstractSet[str]]:
    """Returns a dictionary mapping inames to other instruction ids that need to
    be scheduled before the iname should be eligible for scheduling.
    """

    result: Dict[str, Set[str]] = {}

    from loopy.kernel.data import ConcurrentTag, IlpBaseTag
    for insn in kernel.instructions:
        for iname in kernel.insn_inames(insn):
            if kernel.iname_tags_of_type(iname, ConcurrentTag):
                continue

            iname_dep = result.setdefault(iname, set())

            for dep_insn_id in insn.depends_on:
                if dep_insn_id in iname_dep:
                    # already depending, nothing to check
                    continue

                dep_insn = kernel.id_to_insn[dep_insn_id]
                dep_insn_inames = dep_insn.within_inames

                if iname in dep_insn_inames:
                    # Nothing to be learned, dependency is in loop over iname
                    # already.
                    continue

                # To make sure dep_insn belongs outside of iname, we must prove
                # that all inames that dep_insn will be executed in nest
                # outside of the loop over *iname*. (i.e. nested around, or
                # before).

                may_add_to_loop_dep_map = True
                for dep_insn_iname in dep_insn_inames:
                    if dep_insn_iname in loop_nest_around_map[iname]:
                        # dep_insn_iname is guaranteed to nest outside of iname
                        # -> safe.
                        continue

                    if kernel.iname_tags_of_type(dep_insn_iname,
                                (ConcurrentTag, IlpBaseTag)):
                        # Parallel tags don't really nest, so we'll disregard
                        # them here.
                        continue

                    if dep_insn_iname not in loop_nest_with_map.get(iname, []):
                        # dep_insn_iname does not nest with iname, so its nest
                        # must occur outside.
                        continue

                    may_add_to_loop_dep_map = False
                    break

                if not may_add_to_loop_dep_map:
                    continue

                logger.debug("{knl}: loop dependency map: iname '{iname}' "
                        "depends on '{dep_insn}' via '{insn}'"
                        .format(
                            knl=kernel.name,
                            iname=iname,
                            dep_insn=dep_insn_id,
                            insn=insn.id))

                iname_dep.add(dep_insn_id)

    return result


def group_insn_counts(kernel: LoopKernel) -> Mapping[str, int]:
    result: Dict[str, int] = {}

    for insn in kernel.instructions:
        for grp in insn.groups:
            result[grp] = result.get(grp, 0) + 1

    return result


def gen_dependencies_except(
        kernel: LoopKernel, insn_id: str, except_insn_ids: AbstractSet[str]
        ) -> Iterator[str]:
    insn = kernel.id_to_insn[insn_id]
    for dep_id in insn.depends_on:

        if dep_id in except_insn_ids:
            continue

        yield dep_id

        yield from gen_dependencies_except(kernel, dep_id, except_insn_ids)


def get_priority_tiers(
        wanted: AbstractSet[int],
        priorities: AbstractSet[Sequence[int]]
        ) -> Iterator[AbstractSet[int]]:
    # Get highest priority tier candidates: These are the first inames
    # of all the given priority constraints
    candidates = set()
    for prio in priorities:
        for p in prio:
            if p in wanted:
                candidates.add(p)
                break

    # Now shrink this set by removing those inames that are prohibited
    # by other constraints
    bad_candidates = []
    for c1 in candidates:
        for c2 in candidates:
            for prio in priorities:
                try:
                    if prio.index(c1) < prio.index(c2):
                        bad_candidates.append(c2)
                except ValueError:
                    # A ValueError in tuple.index just states that one of
                    # the candidates is not present in the priority constraint
                    pass
    candidates = candidates - set(bad_candidates)

    if candidates:
        # We found a valid priority tier
        yield candidates
    else:
        # If we did not, stop the generator
        return

    # Now reduce the input data for recursion
    priorities = frozenset([tuple(i for i in prio if i not in candidates)
                            for prio in priorities
                            ]) - frozenset([()])
    wanted = wanted - candidates

    # Yield recursively
    yield from get_priority_tiers(wanted, priorities)


def sched_item_to_insn_id(sched_item: ScheduleItem) -> Iterator[str]:
    # Helper for use in generator expressions, i.e.
    # (... for insn_id in sched_item_to_insn_id(item) ...)
    if isinstance(sched_item, RunInstruction):
        yield sched_item.insn_id
    elif isinstance(sched_item, Barrier):
        if (hasattr(sched_item, "originating_insn_id")
                and sched_item.originating_insn_id is not None):
            yield sched_item.originating_insn_id

# }}}


# {{{ debug help

def format_insn_id(kernel, insn_id):
    Fore = kernel.options._fore  # noqa
    Style = kernel.options._style  # noqa
    return Fore.GREEN + insn_id + Style.RESET_ALL


def format_insn(kernel, insn_id):
    insn = kernel.id_to_insn[insn_id]
    Fore = kernel.options._fore  # noqa
    Style = kernel.options._style  # noqa
    from loopy.kernel.instruction import (
            MultiAssignmentBase, NoOpInstruction, BarrierInstruction)
    if isinstance(insn, MultiAssignmentBase):
        return "{}{}{} = {}{}{}  {{id={}}""}".format(
            Fore.CYAN, ", ".join(str(a) for a in insn.assignees), Style.RESET_ALL,
            Fore.MAGENTA, str(insn.expression), Style.RESET_ALL,
            format_insn_id(kernel, insn_id))
    elif isinstance(insn, BarrierInstruction):
        mem_kind = ""
        if insn.synchronization_kind == "local":
            mem_kind = "{mem_kind=%s}" % insn.mem_kind

        return "[{}] {}... {}barrier{}{}".format(
                format_insn_id(kernel, insn_id),
                Fore.MAGENTA, insn.synchronization_kind[0], mem_kind,
                Style.RESET_ALL)
    elif isinstance(insn, NoOpInstruction):
        return "[{}] {}... nop{}".format(
                format_insn_id(kernel, insn_id),
                Fore.MAGENTA, Style.RESET_ALL)
    else:
        return "[{}] {}{}{}".format(
                format_insn_id(kernel, insn_id),
                Fore.CYAN, str(insn), Style.RESET_ALL)


def dump_schedule(kernel, schedule):
    lines = []
    indent = ""

    from loopy.kernel.data import MultiAssignmentBase
    for sched_item in schedule:
        if isinstance(sched_item, EnterLoop):
            lines.append(indent + "for %s" % sched_item.iname)
            indent += "    "
        elif isinstance(sched_item, LeaveLoop):
            indent = indent[:-4]
            lines.append(indent + "end %s" % sched_item.iname)
        elif isinstance(sched_item, CallKernel):
            lines.append(indent + f"CALL KERNEL {sched_item.kernel_name}")
            indent += "    "
        elif isinstance(sched_item, ReturnFromKernel):
            indent = indent[:-4]
            lines.append(indent + "RETURN FROM KERNEL %s" % sched_item.kernel_name)
        elif isinstance(sched_item, RunInstruction):
            insn = kernel.id_to_insn[sched_item.insn_id]
            if isinstance(insn, MultiAssignmentBase):
                insn_str = format_insn(kernel, sched_item.insn_id)
            else:
                insn_str = sched_item.insn_id
            lines.append(indent + insn_str)
        elif isinstance(sched_item, Barrier):
            lines.append(indent + "... %sbarrier" %
                         sched_item.synchronization_kind[0])
        else:
            raise AssertionError()

    return "\n".join(
            "% 4d: %s" % (i, line)
            for i, line in enumerate(lines))


class ScheduleDebugger:
    def __init__(self, debug_length=None, interactive=True):
        self.longest_rejected_schedule = []
        self.success_counter = 0
        self.dead_end_counter = 0
        self.debug_length = debug_length
        self.interactive = interactive

        self.elapsed_store = 0
        self.start()
        self.wrote_status = 0

        self.update()

    def update(self):
        if (
                (self.success_counter + self.dead_end_counter) % 50 == 0
                and self.elapsed_time() > 10
                ):
            sys.stdout.write("\rscheduling... %d successes, "
                    "%d dead ends (longest %d)" % (
                        self.success_counter,
                        self.dead_end_counter,
                        len(self.longest_rejected_schedule)))
            sys.stdout.flush()
            self.wrote_status = 2

    def log_success(self, schedule):
        self.success_counter += 1
        self.update()

    def log_dead_end(self, schedule):
        if len(schedule) > len(self.longest_rejected_schedule):
            self.longest_rejected_schedule = schedule
        self.dead_end_counter += 1
        self.update()

    def done_scheduling(self):
        if self.wrote_status:
            sys.stdout.write("\rscheduler finished"+40*" "+"\n")
            sys.stdout.flush()

    def elapsed_time(self):
        from time import time
        return self.elapsed_store + time() - self.start_time

    def stop(self):
        if self.wrote_status == 2:
            sys.stdout.write("\r"+80*" "+"\n")
            self.wrote_status = 1

        from time import time
        self.elapsed_store += time()-self.start_time

    def start(self):
        from time import time
        self.start_time = time()


class ScheduleDebugInput(ScheduleDebugInputError):
    def __init__(self, *args, **kwargs):
        from warnings import warn
        warn("ScheduleDebugInput renamed to"
             " ScheduleDebugInputError,  will be unsupported in"
             " 2022.", DeprecationWarning, stacklevel=2)
        super().__init__(*args, **kwargs)

# }}}


# {{{ scheduler state

@dataclass(frozen=True)
class SchedulerState:
    """
    .. attribute:: kernel

    .. attribute:: loop_nest_around_map

    .. attribute:: loop_insn_dep_map

    .. attribute:: breakable_inames

    .. attribute:: ilp_inames

    .. attribute:: vec_inames

    .. attribute:: concurrent_inames

        *Note:* ``ilp`` and ``vec`` are not 'concurrent' for the purposes of the
        scheduler.  See :attr:`ilp_inames`, :attr:`vec_inames`.

    .. rubric:: Time-varying scheduler state

    .. attribute:: insn_ids_to_try

        :class:`list` of unscheduled instruction ids in a decreasing priority
        order.

    .. attribute:: active_inames

        A tuple of active inames.

    .. attribute:: entered_inames

        A :class:`frozenset` of all inames ever entered.

    .. attribute:: enclosing_subkernel_inames

        The inames of the last entered subkernel

    .. attribute:: schedule

    .. attribute:: scheduled_insn_ids

    .. attribute:: unscheduled_insn_ids

    .. attribute:: preschedule

        A sequence of schedule items that must be inserted into the
        schedule, maintaining the same relative ordering. Newly scheduled
        items may interleave this sequence.

    .. attribute:: prescheduled_insn_ids

        A :class:`frozenset` of any instruction that started prescheduled

    .. attribute:: prescheduled_inames

        A :class:`frozenset` of any iname that started prescheduled

    .. attribute:: may_schedule_global_barriers

        Whether global barrier scheduling is allowed

    .. attribute:: within_subkernel

        Whether the scheduler is inside a subkernel

    .. attribute:: group_insn_counts

        A mapping from instruction group names to the number of instructions
        contained in them.

    .. attribute:: active_group_counts

        A mapping from instruction group names to the number of instructions
        in them that are left to schedule. If a group name occurs in this
        mapping, that group is considered active.

    .. attribute:: insns_in_topologically_sorted_order

        A list of loopy :class:`Instruction` objects in topologically sorted
        order with instruction priorities as tie breaker.
    """
    kernel: LoopKernel
    loop_nest_around_map: Mapping[str, AbstractSet[str]]
    loop_insn_dep_map: Mapping[str, AbstractSet[str]]

    breakable_inames: AbstractSet[str]
    ilp_inames: AbstractSet[str]
    vec_inames: AbstractSet[str]
    concurrent_inames: AbstractSet[str]

    insn_ids_to_try: Optional[AbstractSet[str]]
    active_inames: Sequence[str]
    entered_inames: FrozenSet[str]
    enclosing_subkernel_inames: Tuple[str, ...]
    schedule: Sequence[ScheduleItem]
    scheduled_insn_ids: AbstractSet[str]
    unscheduled_insn_ids: AbstractSet[str]
    preschedule: Sequence[ScheduleItem]
    prescheduled_insn_ids: AbstractSet[str]
    prescheduled_inames: AbstractSet[str]
    may_schedule_global_barriers: bool
    within_subkernel: bool
    group_insn_counts: Mapping[str, int]
    active_group_counts: Mapping[str, int]
    insns_in_topologically_sorted_order: Sequence[InstructionBase]

    @property
    def last_entered_loop(self) -> Optional[str]:
        if self.active_inames:
            return self.active_inames[-1]
        else:
            return None

    def copy(self, **kwargs: Any) -> SchedulerState:
        return replace(self, **kwargs)

# }}}


def get_insns_in_topologically_sorted_order(
        kernel: LoopKernel) -> Sequence[InstructionBase]:
    from pytools.graph import compute_topological_order

    rev_dep_map: Dict[str, Set[str]] = {
            insn.id: set() for insn in kernel.instructions}
    for insn in kernel.instructions:
        for dep in insn.depends_on:
            rev_dep_map[dep].add(insn.id)

    # For breaking ties, we compare the features of an intruction
    # so that instructions with the same set of features are lumped
    # together. This helps in :method:`schedule_as_many_run_insns_as_possible`
    # which bails after 5 insns that don't have the same feature.
    #
    # Instead of returning these features as a key, we assign an id to
    # each set of features to avoid comparing them which can be expensive.
    insn_id_to_feature_id = {}
    insn_features: Dict[Hashable, int] = {}
    for insn in kernel.instructions:
        feature = (insn.within_inames, insn.groups, insn.conflicts_with_groups)
        if feature not in insn_features:
            feature_id = len(insn_features)
            insn_features[feature] = feature_id
        else:
            feature_id = insn_features[feature]
        insn_id_to_feature_id[insn.id] = feature_id

    def key(insn_id):
        # negative of insn.priority because
        # pytools.graph.compute_topological_order schedules the nodes with
        # lower 'key' first in case of a tie.
        return (-kernel.id_to_insn[insn_id].priority,
                insn_id_to_feature_id[insn_id], insn_id)

    ids = compute_topological_order(rev_dep_map, key=key)
    return [kernel.id_to_insn[insn_id] for insn_id in ids]


# {{{ schedule_as_many_run_insns_as_possible

def schedule_as_many_run_insns_as_possible(sched_state, template_insn):
    """
    Returns an instance of :class:`loopy.schedule.SchedulerState`, by appending
    all reachable instructions that are similar to *template_insn*. We define
    two instructions to be similar if:

    * Both are within the same set of non-parallel inames.
    * Both belong to the same groups.
    * Both conflict with the same groups.
    """

    # {{{ bail when implementation is unsupported

    next_preschedule_item = (
        sched_state.preschedule[0]
        if sched_state.preschedule
        else None)

    if isinstance(next_preschedule_item, (CallKernel, ReturnFromKernel,
            Barrier, EnterLoop, LeaveLoop)):
        return sched_state

    if not sched_state.within_subkernel:
        # cannot schedule RunInstructions when not in subkernel
        return sched_state

    # }}}

    preschedule = sched_state.preschedule[:]
    have_inames = template_insn.within_inames - sched_state.concurrent_inames
    toposorted_insns = sched_state.insns_in_topologically_sorted_order

    # {{{ helpers

    def next_preschedule_insn_id():
        return (next(iter(sched_item_to_insn_id(preschedule[0])), None)
                if sched_state.preschedule
                else None)

    def is_similar_to_template(insn):
        if ((insn.within_inames - sched_state.concurrent_inames)
                != have_inames):
            # sched_state.concurrent_inames contains inames for which no
            # EnterLoop/LeaveLoop nodes occur.
            # FIXME: Should really rename that
            return False
        if insn.groups != template_insn.groups:
            return False
        if insn.conflicts_with_groups != template_insn.conflicts_with_groups:
            return False

        return True

    # }}}

    # select the top instructions in toposorted_insns only which have active
    # inames corresponding to those of sched_state
    newly_scheduled_insn_ids = []
    ignored_unscheduled_insn_ids = set()

    # left_over_toposorted_insns: unscheduled insns in a topologically sorted order
    left_over_toposorted_insns = []

    for i, insn in enumerate(toposorted_insns):
        assert insn.id not in sched_state.scheduled_insn_ids

        if is_similar_to_template(insn):
            # check reachability
            if not (insn.depends_on & ignored_unscheduled_insn_ids):
                if insn.id in sched_state.prescheduled_insn_ids:
                    if next_preschedule_insn_id() == insn.id:
                        preschedule.pop(0)
                        newly_scheduled_insn_ids.append(insn.id)
                        continue
                else:
                    newly_scheduled_insn_ids.append(insn.id)
                    continue

        left_over_toposorted_insns.append(insn)
        ignored_unscheduled_insn_ids.add(insn.id)

        # HEURISTIC: To avoid quadratic operation complexity we bail out of
        # adding new instructions by restricting the number of ignore
        # unscheduled insns ids to 5.
        # TODO: Find a stronger solution which would answer in O(1) time and
        # O(N) space complexity when "no further instructions can be
        # scheduled" i.e. when either:
        # - No similar instructions are present in toposorted_insns.
        # - No instruction in toposorted_insns is reachable due to instructions
        #   that were ignored.
        if len(ignored_unscheduled_insn_ids) > 5:
            left_over_toposorted_insns.extend(toposorted_insns[i+1:])
            break

    sched_items = tuple(RunInstruction(insn_id=insn_id) for insn_id in
            newly_scheduled_insn_ids)

    updated_schedule = sched_state.schedule + sched_items
    updated_scheduled_insn_ids = (sched_state.scheduled_insn_ids
            | frozenset(newly_scheduled_insn_ids))
    updated_unscheduled_insn_ids = (
            sched_state.unscheduled_insn_ids
            - frozenset(newly_scheduled_insn_ids))
    new_insn_ids_to_try = (None if newly_scheduled_insn_ids
            else sched_state.insn_ids_to_try)

    new_active_group_counts = sched_state.active_group_counts.copy()
    if newly_scheduled_insn_ids:
        # all the newly scheduled insns belong to the same groups as
        # template_insn
        for grp in template_insn.groups:
            new_active_group_counts[grp] -= len(newly_scheduled_insn_ids)
            if new_active_group_counts[grp] == 0:
                new_active_group_counts.pop(grp)

    return sched_state.copy(
            schedule=updated_schedule,
            scheduled_insn_ids=updated_scheduled_insn_ids,
            unscheduled_insn_ids=updated_unscheduled_insn_ids,
            preschedule=preschedule,
            insn_ids_to_try=new_insn_ids_to_try,
            active_group_counts=new_active_group_counts,
            insns_in_topologically_sorted_order=left_over_toposorted_insns
            )

# }}}


# {{{ scheduling algorithm

<<<<<<< HEAD
def _get_outermost_diverging_inames(tree, within1, within2):
    """
    For loop nestings *within1* and *within2*, returns the first inames at which
    the loops nests diverge in the loop nesting tree *tree*.

    :arg tree: A :class:`loopy.tools.Tree` of inames, denoting a loop nesting.
    :arg within1: A :class:`frozenset` of inames.
    :arg within2: A :class:`frozenset` of inames.
    """
    common_ancestors = (within1 & within2) | {""}

    innermost_parent = max(common_ancestors,
                           key=lambda k: tree.depth(k))
    iname1, = tree.children(innermost_parent) & within1
    iname2, = tree.children(innermost_parent) & within2

    return iname1, iname2


class V2SchedulerNotImplementedException(RuntimeError):
    pass


def generate_loop_schedules_v2(kernel):
    from loopy.schedule.tools import get_loop_nest_tree
    from functools import reduce
    from pytools.graph import compute_topological_order
    from loopy.kernel.data import ConcurrentTag, IlpBaseTag, VectorizeTag

    concurrent_inames = {iname for iname in kernel.all_inames()
                         if kernel.iname_tags_of_type(iname, ConcurrentTag)}
    ilp_inames = {iname for iname in kernel.all_inames()
                  if kernel.iname_tags_of_type(iname, IlpBaseTag)}
    vec_inames = {iname for iname in kernel.all_inames()
                  if kernel.iname_tags_of_type(iname, VectorizeTag)}
    parallel_inames = (concurrent_inames - ilp_inames - vec_inames)

    # {{{ can v2 scheduler handle??

    if any(len(insn.conflicts_with_groups) != 0 for insn in kernel.instructions):
        raise V2SchedulerNotImplementedException("v2 scheduler cannot schedule"
                " kernels with instruction having conflicts with groups.")

    if any(insn.priority != 0 for insn in kernel.instructions):
        raise V2SchedulerNotImplementedException("v2 scheduler cannot schedule"
                " kernels with instruction priorities set.")

    if kernel.linearization is not None:
        # cannnot handle preschedule yet
        raise V2SchedulerNotImplementedException("v2 scheduler cannot schedule"
                " prescheduled kernels.")

    if ilp_inames or vec_inames:
        raise V2SchedulerNotImplementedException("v2 scheduler cannot schedule"
                " loops tagged with 'ilp'/'vec' as they are not guaranteed to"
                " be single entry loops.")

    # }}}

    loop_nest_tree = get_loop_nest_tree(kernel)

    # loop_inames: inames that are realized as loops. Concurrent inames aren't
    # realized as a loop in the generated code for a loopy.TargetBase.
    loop_inames = (reduce(frozenset.union, (insn.within_inames
                                            for insn in kernel.instructions),
                          frozenset())
                   - parallel_inames)

    # The idea here is to build a DAG, where nodes are schedule items and if
    # there exists an edge from schedule item A to schedule item B in the DAG =>
    # B *must* come after A in the linearized result.

    dag = {}

    # LeaveLoop(i) *must* follow EnterLoop(i)
    dag.update({EnterLoop(iname=iname): frozenset({LeaveLoop(iname=iname)})
                for iname in loop_inames})
    dag.update({LeaveLoop(iname=iname): frozenset()
                for iname in loop_inames})
    dag.update({RunInstruction(insn_id=insn.id): frozenset()
                for insn in kernel.instructions})

    # {{{ add constraints imposed by the loop nesting

    for outer_loop in loop_nest_tree.nodes():
        if outer_loop == "":
            continue

        for child in loop_nest_tree.children(outer_loop):
            inner_loop = child
            dag[EnterLoop(iname=outer_loop)] |= {EnterLoop(iname=inner_loop)}
            dag[LeaveLoop(iname=inner_loop)] |= {LeaveLoop(iname=outer_loop)}

    # }}}

    # {{{ add deps. b/w schedule items coming from insn. depepdencies

    for insn in kernel.instructions:
        insn_loop_inames = insn.within_inames & loop_inames
        for dep_id in insn.depends_on:
            dep = kernel.id_to_insn[dep_id]
            dep_loop_inames = dep.within_inames & loop_inames
            # Enforce instruction dep:
            dag[RunInstruction(insn_id=dep_id)] |= {RunInstruction(insn_id=insn.id)}

            # {{{ register deps on loop entry/leave because of insn. deps

            if dep_loop_inames < insn_loop_inames:
                for iname in insn_loop_inames - dep_loop_inames:
                    dag[RunInstruction(insn_id=dep.id)] |= {EnterLoop(iname=iname)}
            elif insn_loop_inames < dep_loop_inames:
                for iname in dep_loop_inames - insn_loop_inames:
                    dag[LeaveLoop(iname=iname)] |= {RunInstruction(insn_id=insn.id)}
            elif dep_loop_inames != insn_loop_inames:
                insn_iname, dep_iname = _get_outermost_diverging_inames(
                        loop_nest_tree, insn_loop_inames, dep_loop_inames)
                dag[LeaveLoop(iname=dep_iname)] |= {EnterLoop(iname=insn_iname)}
            else:
                pass

            # }}}

        for iname in insn_loop_inames:
            # For an insn within a loop nest 'i'
            # for i
            #   insn
            # end i
            # 'insn' *must* come b/w 'for i' and 'end i'
            dag[EnterLoop(iname=iname)] |= {RunInstruction(insn_id=insn.id)}
            dag[RunInstruction(insn_id=insn.id)] |= {LeaveLoop(iname=iname)}

    # }}}

    def iname_key(iname):
        all_ancestors = sorted(loop_nest_tree.ancestors(iname),
                               key=lambda x: loop_nest_tree.depth(x))
        return ",".join(all_ancestors+[iname])

    def key(x):
        if isinstance(x, RunInstruction):
            iname = max((kernel.id_to_insn[x.insn_id].within_inames & loop_inames),
                        key=lambda k: loop_nest_tree.depth(k),
                        default="")
            result = (iname_key(iname), x.insn_id)
        elif isinstance(x, (EnterLoop, LeaveLoop)):
            result = (iname_key(x.iname),)
        else:
            raise NotImplementedError

        return result

    return compute_topological_order(dag, key=key)


def generate_loop_schedules_internal(sched_state, debug=None):
=======
def _generate_loop_schedules_internal(
        sched_state, debug=None):
>>>>>>> e855c21f
    # allow_insn is set to False initially and after entering each loop
    # to give loops containing high-priority instructions a chance.
    kernel = sched_state.kernel
    Fore = kernel.options._fore  # noqa
    Style = kernel.options._style  # noqa

    active_inames_set = frozenset(sched_state.active_inames)

    next_preschedule_item = (
        sched_state.preschedule[0]
        if sched_state.preschedule
        else None)

    # {{{ decide about debug mode

    debug_mode = False

    if debug is not None:
        if (debug.debug_length is not None
                and len(sched_state.schedule) >= debug.debug_length):
            debug_mode = True

    if debug_mode:
        if debug.wrote_status == 2:
            print()
        print(75*"=")
        print("KERNEL:")
        print(kernel.stringify(with_dependencies=True))
        print(75*"=")
        print("CURRENT SCHEDULE:")
        print(dump_schedule(sched_state.kernel, sched_state.schedule))
        if sched_state.preschedule:
            print(75*"=")
            print("PRESCHEDULED ITEMS AWAITING SCHEDULING:")
            print(dump_schedule(sched_state.kernel, sched_state.preschedule))
        print(75*"=")
        print("LOOP NEST MAP (inner: outer):")
        for iname, val in sched_state.loop_nest_around_map.items():
            print("{} : {}".format(iname, ", ".join(val)))
        print(75*"=")

        if debug.debug_length == len(debug.longest_rejected_schedule):
            print("WHY IS THIS A DEAD-END SCHEDULE?")

    #if len(schedule) == 2:
        #from pudb import set_trace; set_trace()

    # }}}

    # {{{ see if we have reached the start/end of kernel in the preschedule

    if isinstance(next_preschedule_item, CallKernel):
        assert sched_state.within_subkernel is False
        yield from _generate_loop_schedules_internal(
                sched_state.copy(
                    schedule=sched_state.schedule + (next_preschedule_item,),
                    preschedule=sched_state.preschedule[1:],
                    within_subkernel=True,
                    may_schedule_global_barriers=False,
                    enclosing_subkernel_inames=sched_state.active_inames),
                debug=debug)

    if isinstance(next_preschedule_item, ReturnFromKernel):
        assert sched_state.within_subkernel is True
        # Make sure all subkernel inames have finished.
        if sched_state.active_inames == sched_state.enclosing_subkernel_inames:
            yield from _generate_loop_schedules_internal(
                    sched_state.copy(
                        schedule=sched_state.schedule + (next_preschedule_item,),
                        preschedule=sched_state.preschedule[1:],
                        within_subkernel=False,
                        may_schedule_global_barriers=True),
                    debug=debug)

    # }}}

    # {{{ see if there are pending barriers in the preschedule

    # Barriers that do not have an originating instruction are handled here.
    # (These are automatically inserted by insert_barriers().) Barriers with
    # originating instructions are handled as part of normal instruction
    # scheduling below.
    if (
            isinstance(next_preschedule_item, Barrier)
            and next_preschedule_item.originating_insn_id is None):
        yield from _generate_loop_schedules_internal(
                    sched_state.copy(
                        schedule=sched_state.schedule + (next_preschedule_item,),
                        preschedule=sched_state.preschedule[1:]),
                    debug=debug)

    # }}}

    # {{{ see if any insns are ready to be scheduled now

    # Also take note of insns that have a chance of being schedulable inside
    # the current loop nest, in this set:

    reachable_insn_ids = set()
    active_groups = frozenset(sched_state.active_group_counts)

    def insn_sort_key(insn_id):
        insn = kernel.id_to_insn[insn_id]

        # Sort by insn.id as a last criterion to achieve deterministic
        # schedule generation order.
        return (insn.priority, len(active_groups & insn.groups), insn.id)

    # Use previous instruction sorting result if it is available
    if sched_state.insn_ids_to_try is None:
        insn_ids_to_try = sorted(
                # Non-prescheduled instructions go first.
                sched_state.unscheduled_insn_ids - sched_state.prescheduled_insn_ids,
                key=insn_sort_key, reverse=True)
    else:
        insn_ids_to_try = sched_state.insn_ids_to_try

    insn_ids_to_try.extend(
        insn_id
        for item in sched_state.preschedule
        for insn_id in sched_item_to_insn_id(item))

    for insn_id in insn_ids_to_try:
        insn = kernel.id_to_insn[insn_id]

        is_ready = insn.depends_on <= sched_state.scheduled_insn_ids

        if not is_ready:
            continue

        want = insn.within_inames - sched_state.concurrent_inames
        have = active_inames_set - sched_state.concurrent_inames

        if want != have:
            is_ready = False

            if debug_mode:
                if want-have:
                    print("instruction '%s' is missing inames '%s'"
                            % (format_insn(kernel, insn.id), ",".join(want-have)))
                if have-want:
                    print("instruction '%s' won't work under inames '%s'"
                            % (format_insn(kernel, insn.id), ",".join(have-want)))

        # {{{ check if scheduling this insn is compatible with preschedule

        if insn_id in sched_state.prescheduled_insn_ids:
            if isinstance(next_preschedule_item, RunInstruction):
                next_preschedule_insn_id = next_preschedule_item.insn_id
            elif isinstance(next_preschedule_item, Barrier):
                assert next_preschedule_item.originating_insn_id is not None
                next_preschedule_insn_id = next_preschedule_item.originating_insn_id
            else:
                next_preschedule_insn_id = None

            if next_preschedule_insn_id != insn_id:
                if debug_mode:
                    print("can't schedule '%s' because another preschedule "
                          "instruction precedes it" % format_insn(kernel, insn.id))
                is_ready = False

        # }}}

        # {{{ check if scheduler state allows insn scheduling

        from loopy.kernel.instruction import BarrierInstruction
        if isinstance(insn, BarrierInstruction) and \
                insn.synchronization_kind == "global":
            if not sched_state.may_schedule_global_barriers:
                if debug_mode:
                    print("can't schedule '%s' because global barriers are "
                          "not currently allowed" % format_insn(kernel, insn.id))
                is_ready = False
        else:
            if not sched_state.within_subkernel:
                if debug_mode:
                    print("can't schedule '%s' because not within subkernel"
                          % format_insn(kernel, insn.id))
                is_ready = False

        # }}}

        # {{{ determine group-based readiness

        if insn.conflicts_with_groups & active_groups:
            is_ready = False

            if debug_mode:
                print("instruction '%s' conflicts with active group(s) '%s'"
                        % (insn.id, ",".join(
                            active_groups & insn.conflicts_with_groups)))

        # }}}

        # {{{ determine reachability

        if (not is_ready and have <= want):
            reachable_insn_ids.add(insn_id)

        # }}}

        if is_ready and debug_mode:
            print("ready to schedule '%s'" % format_insn(kernel, insn.id))

        if is_ready and not debug_mode:
            iid_set = frozenset([insn.id])

            # {{{ update active group counts for added instruction

            if insn.groups:
                new_active_group_counts = sched_state.active_group_counts.copy()

                for grp in insn.groups:
                    if grp in new_active_group_counts:
                        new_active_group_counts[grp] -= 1
                        if new_active_group_counts[grp] == 0:
                            del new_active_group_counts[grp]

                    else:
                        new_active_group_counts[grp] = (
                                sched_state.group_insn_counts[grp] - 1)
            else:
                new_active_group_counts = sched_state.active_group_counts

            # }}}

            # {{{ update instruction_ids_to_try/toposorted_insns

            new_insn_ids_to_try = list(insn_ids_to_try)
            new_insn_ids_to_try.remove(insn.id)

            # invalidate instruction_ids_to_try when active group changes
            if set(new_active_group_counts.keys()) != set(
                    sched_state.active_group_counts.keys()):
                new_insn_ids_to_try = None

            # explicitly use id to compare to avoid performance issues like #199
            new_toposorted_insns = [x for x in
                sched_state.insns_in_topologically_sorted_order if x.id != insn.id]

            # }}}

            new_sched_state = sched_state.copy(
                    scheduled_insn_ids=sched_state.scheduled_insn_ids | iid_set,
                    unscheduled_insn_ids=sched_state.unscheduled_insn_ids - iid_set,
                    insn_ids_to_try=new_insn_ids_to_try,
                    schedule=(
                        sched_state.schedule + (RunInstruction(insn_id=insn.id),)),
                    preschedule=(
                        sched_state.preschedule
                        if insn_id not in sched_state.prescheduled_insn_ids
                        else sched_state.preschedule[1:]),
                    active_group_counts=new_active_group_counts,
                    insns_in_topologically_sorted_order=new_toposorted_insns,
                    )

            new_sched_state = schedule_as_many_run_insns_as_possible(new_sched_state,
                    insn)

            # Don't be eager about entering/leaving loops--if progress has been
            # made, revert to top of scheduler and see if more progress can be
            # made.
            for sub_sched in _generate_loop_schedules_internal(
                    new_sched_state,
                    debug=debug):
                yield sub_sched

            if not sched_state.group_insn_counts:
                # No groups: We won't need to backtrack on scheduling
                # instructions.
                return

    # }}}

    # {{{ see if we're ready to leave the innermost loop

    last_entered_loop = sched_state.last_entered_loop

    if last_entered_loop is not None:
        can_leave = True

        if (
                last_entered_loop in sched_state.prescheduled_inames
                and not (
                    isinstance(next_preschedule_item, LeaveLoop)
                    and next_preschedule_item.iname == last_entered_loop)):
            # A prescheduled loop can only be left if the preschedule agrees.
            if debug_mode:
                print("cannot leave '%s' because of preschedule constraints"
                      % last_entered_loop)
            can_leave = False
        elif last_entered_loop not in sched_state.breakable_inames:
            # If the iname is not breakable, then check that we've
            # scheduled all the instructions that require it.

            for insn_id in sched_state.unscheduled_insn_ids:
                insn = kernel.id_to_insn[insn_id]
                if last_entered_loop in insn.within_inames:
                    can_leave = last_entered_loop in sched_state.vec_inames

                    if debug_mode and not can_leave:
                        print("cannot leave '%s' because '%s' still depends on it"
                                % (last_entered_loop, format_insn(kernel, insn.id)))

                        # check if there's a dependency of insn that needs to be
                        # outside of last_entered_loop.
                        for subdep_id in gen_dependencies_except(kernel, insn_id,
                                sched_state.scheduled_insn_ids):
                            want = (kernel.insn_inames(subdep_id)
                                    - sched_state.concurrent_inames)
                            if (
                                    last_entered_loop not in want):
                                print(
                                    "%(warn)swarning:%(reset_all)s '%(iname)s', "
                                    "which the schedule is "
                                    "currently stuck inside of, seems mis-nested. "
                                    "'%(subdep)s' must occur " "before '%(dep)s', "
                                    "but '%(subdep)s must be outside "
                                    "'%(iname)s', whereas '%(dep)s' must be back "
                                    "in it.%(reset_all)s\n"
                                    "  %(subdep_i)s\n"
                                    "  %(dep_i)s"
                                    % {
                                        "warn": Fore.RED + Style.BRIGHT,
                                        "reset_all": Style.RESET_ALL,
                                        "iname": last_entered_loop,
                                        "subdep": format_insn_id(kernel, subdep_id),
                                        "dep": format_insn_id(kernel, insn_id),
                                        "subdep_i": format_insn(kernel, subdep_id),
                                        "dep_i": format_insn(kernel, insn_id),
                                        })

                    break

        if can_leave:
            can_leave = False

            # We may only leave this loop if we've scheduled an instruction
            # since entering it.

            seen_an_insn = False
            ignore_count = 0
            for sched_item in sched_state.schedule[::-1]:
                if isinstance(sched_item, RunInstruction):
                    seen_an_insn = True
                elif isinstance(sched_item, LeaveLoop):
                    ignore_count += 1
                elif isinstance(sched_item, EnterLoop):
                    if ignore_count:
                        ignore_count -= 1
                    else:
                        assert sched_item.iname == last_entered_loop
                        if seen_an_insn:
                            can_leave = True
                        break

            if can_leave and not debug_mode:

                for sub_sched in _generate_loop_schedules_internal(
                        sched_state.copy(
                            schedule=(
                                sched_state.schedule
                                + (LeaveLoop(iname=last_entered_loop),)),
                            active_inames=sched_state.active_inames[:-1],
                            insn_ids_to_try=insn_ids_to_try,
                            preschedule=(
                                sched_state.preschedule
                                if last_entered_loop
                                not in sched_state.prescheduled_inames
                                else sched_state.preschedule[1:]),
                        ),
                        debug=debug):
                    yield sub_sched

                return

    # }}}

    # {{{ see if any loop can be entered now

    # Find inames that are being referenced by as yet unscheduled instructions.
    needed_inames = set()
    for insn_id in sched_state.unscheduled_insn_ids:
        needed_inames.update(kernel.insn_inames(insn_id))

    needed_inames = (needed_inames
            # There's no notion of 'entering' a parallel loop
            - sched_state.concurrent_inames

            # Don't reenter a loop we're already in.
            - active_inames_set)

    if debug_mode:
        print(75*"-")
        print("inames still needed :", ",".join(needed_inames))
        print("active inames :", ",".join(sched_state.active_inames))
        print("inames entered so far :", ",".join(sched_state.entered_inames))
        print("reachable insns:", ",".join(reachable_insn_ids))
        print("active groups (with insn counts):", ",".join(
            "%s: %d" % (grp, c)
            for grp, c in sched_state.active_group_counts.items()))
        print(75*"-")

    if needed_inames:
        iname_to_usefulness = {}

        for iname in needed_inames:

            # {{{ check if scheduling this iname now is allowed/plausible

            if (
                    iname in sched_state.prescheduled_inames
                    and not (
                        isinstance(next_preschedule_item, EnterLoop)
                        and next_preschedule_item.iname == iname)):
                if debug_mode:
                    print("scheduling %s prohibited by preschedule constraints"
                          % iname)
                continue

            currently_accessible_inames = (
                    active_inames_set | sched_state.concurrent_inames)
            if (
                    not sched_state.loop_nest_around_map[iname]
                    <= currently_accessible_inames):
                if debug_mode:
                    print("scheduling %s prohibited by loop nest-around map" % iname)
                continue

            if (
                    not sched_state.loop_insn_dep_map.get(iname, set())
                    <= sched_state.scheduled_insn_ids):
                if debug_mode:
                    print(
                            "scheduling {iname} prohibited by loop dependency map "
                            "(needs '{needed_insns})'"
                            .format(
                                iname=iname,
                                needed_insns=", ".join(
                                    sched_state.loop_insn_dep_map.get(iname, set())
                                    -
                                    sched_state.scheduled_insn_ids)))

                continue

            iname_home_domain = kernel.domains[kernel.get_home_domain_index(iname)]
            from islpy import dim_type
            iname_home_domain_params = set(
                    iname_home_domain.get_var_names(dim_type.param))

            # The previous check should have ensured this is true, because
            # the loop_nest_around_map takes the domain dependency graph into
            # consideration.
            assert (iname_home_domain_params & kernel.all_inames()
                    <= currently_accessible_inames)

            # Check if any parameters are temporary variables, and if so, if their
            # writes have already been scheduled.

            data_dep_written = True
            for domain_par in (
                    iname_home_domain_params
                    &
                    set(kernel.temporary_variables)):
                writer_insn, = kernel.writer_map()[domain_par]
                if writer_insn not in sched_state.scheduled_insn_ids:
                    data_dep_written = False
                    if debug_mode:
                        print("iname '%s' not scheduled because domain "
                                "parameter '%s' is not yet available"
                                % (iname, domain_par))
                    break

            if not data_dep_written:
                continue

            # }}}

            # {{{ determine if that gets us closer to being able to schedule an insn

            usefulness = None  # highest insn priority enabled by iname

            hypothetically_active_loops = active_inames_set | {iname}
            for insn_id in reachable_insn_ids:
                insn = kernel.id_to_insn[insn_id]

                want = insn.within_inames

                if hypothetically_active_loops <= want:
                    if usefulness is None:
                        usefulness = insn.priority
                    else:
                        usefulness = max(usefulness, insn.priority)

            if usefulness is None:
                if debug_mode:
                    print("iname '%s' deemed not useful" % iname)
                continue

            iname_to_usefulness[iname] = usefulness

            # }}}

        # {{{ tier building

        # Build priority tiers. If a schedule is found in the first tier, then
        # loops in the second are not even tried (and so on).
        loop_priority_set = set().union(*[set(prio)
                                          for prio in
                                          sched_state.kernel.loop_priority])
        useful_loops_set = set(iname_to_usefulness.keys())
        useful_and_desired = useful_loops_set & loop_priority_set

        if useful_and_desired:
            wanted = (
                useful_and_desired
                - sched_state.ilp_inames
                - sched_state.vec_inames
                )
            priority_tiers = list(
                    get_priority_tiers(wanted, sched_state.kernel.loop_priority))

            # Update the loop priority set, because some constraints may have
            # have been contradictary.
            loop_priority_set = set().union(*[set(t) for t in priority_tiers])

            priority_tiers.append(
                    useful_loops_set
                    - loop_priority_set
                    - sched_state.ilp_inames
                    - sched_state.vec_inames
                    )
        else:
            priority_tiers = [
                    useful_loops_set
                    - sched_state.ilp_inames
                    - sched_state.vec_inames
                    ]

        # vectorization must be the absolute innermost loop
        priority_tiers.extend([
            [iname]
            for iname in sched_state.ilp_inames
            if iname in useful_loops_set
            ])

        priority_tiers.extend([
            [iname]
            for iname in sched_state.vec_inames
            if iname in useful_loops_set
            ])

        # }}}

        if debug_mode:
            print("useful inames: %s" % ",".join(useful_loops_set))
        else:
            for tier in priority_tiers:
                found_viable_schedule = False

                for iname in sorted(tier,
                        key=lambda key_iname: (
                            iname_to_usefulness.get(key_iname, 0),
                            # Sort by iname to achieve deterministic
                            # ordering of generated schedules.
                            key_iname),
                        reverse=True):

                    for sub_sched in _generate_loop_schedules_internal(
                            sched_state.copy(
                                schedule=(
                                    sched_state.schedule
                                    + (EnterLoop(iname=iname),)),
                                active_inames=(
                                    sched_state.active_inames + (iname,)),
                                entered_inames=(
                                    sched_state.entered_inames
                                    | frozenset((iname,))),
                                insn_ids_to_try=insn_ids_to_try,
                                preschedule=(
                                    sched_state.preschedule
                                    if iname not in sched_state.prescheduled_inames
                                    else sched_state.preschedule[1:]),
                                ),
                            debug=debug):
                        found_viable_schedule = True
                        yield sub_sched

                if found_viable_schedule:
                    return

    # }}}

    if debug_mode:
        print(75*"=")
        inp = input("Hit Enter for next schedule, "
                "or enter a number to examine schedules of a "
                "different length:")
        if inp:
            raise ScheduleDebugInputError(inp)

    if (
            not sched_state.active_inames
            and not sched_state.unscheduled_insn_ids
            and not sched_state.preschedule):
        # if done, yield result
        debug.log_success(sched_state.schedule)

        yield sched_state.schedule

    else:
        if debug is not None:
            debug.log_dead_end(sched_state.schedule)

# }}}


# {{{ convert barrier instructions to proper barriers

def convert_barrier_instructions_to_barriers(kernel, schedule):
    from loopy.kernel.instruction import BarrierInstruction

    result = []
    for sched_item in schedule:
        if isinstance(sched_item, RunInstruction):
            insn = kernel.id_to_insn[sched_item.insn_id]
            if isinstance(insn, BarrierInstruction):
                result.append(Barrier(
                    synchronization_kind=insn.synchronization_kind,
                    mem_kind=insn.mem_kind,
                    originating_insn_id=insn.id,
                    comment="Barrier inserted due to %s" % insn.id))
                continue

        result.append(sched_item)

    return result

# }}}


# {{{ barrier insertion/verification

class DependencyRecord(ImmutableRecord):
    """
    .. attribute:: source

        A :class:`loopy.InstructionBase` instance.

    .. attribute:: target

        A :class:`loopy.InstructionBase` instance.

    .. attribute:: dep_descr

        A string containing a phrase describing the dependency. The variables
        '{src}' and '{tgt}' will be replaced by their respective instruction IDs.

    .. attribute:: variable

        A string, the name of the variable that caused the dependency to arise.

    .. attribute:: var_kind

        "global" or "local"
    """

    def __init__(self, source, target, dep_descr, variable, var_kind):
        ImmutableRecord.__init__(self,
                source=source,
                target=target,
                dep_descr=dep_descr,
                variable=variable,
                var_kind=var_kind)


class DependencyTracker:
    """
    A utility to help track dependencies between originating from a set
    of sources (as defined by :meth:`add_source`. For each target,
    dependencies can then be obtained using :meth:`gen_dependencies_with_target_at`.

    .. automethod:: add_source
    .. automethod:: gen_dependencies_with_target_at
    """

    def __init__(self, kernel, callables_table, var_kind, reverse):
        """
        :arg var_kind: "global" or "local", the kind of variable based on which
            barrier-needing dependencies should be found.
        :arg reverse:
            In straight-line code, this  only tracks 'b depends on
            a'-type 'forward' dependencies. But a loop of the type::

                for i in range(10):
                    A
                    B

            effectively glues multiple copies of 'A;B' one after the other::

                A
                B
                A
                B
                ...

            Now, if B depends on (i.e. is required to be textually before) A in a
            way requiring a barrier, then we will assume that the reverse
            dependency exists as well, i.e. a barrier between the tail end of
            execution of B and the next beginning of A is also needed.

            Setting *reverse* to *True* tracks these reverse (instead of forward)
            dependencies.
        """
        self.kernel = kernel
        self.reverse = reverse
        self.var_kind = var_kind

        from loopy.schedule.tools import WriteRaceChecker
        self.write_race_checker = WriteRaceChecker(kernel, callables_table)

        if var_kind == "local":
            self.relevant_vars = kernel.local_var_names()
        elif var_kind == "global":
            self.relevant_vars = kernel.global_var_names()
        else:
            raise ValueError("unknown 'var_kind': %s" % var_kind)

        from collections import defaultdict
        self.base_writer_map = defaultdict(set)
        self.base_access_map = defaultdict(set)
        self.temp_to_base_storage = kernel.get_temporary_to_base_storage_map()

    def map_to_base_storage(self, var_names):
        result = set(var_names)

        for name in var_names:
            bs = self.temp_to_base_storage.get(name)
            if bs is not None:
                result.add(bs)

        return result

    def discard_all_sources(self):
        self.base_writer_map.clear()
        self.base_access_map.clear()

    # Anything with 'base' in the name in this class contains names normalized
    # to their 'base_storage'.

    def add_source(self, source):
        """
        Specify that an instruction used as the source (depended-upon
        part) of a dependency edge is of interest to this tracker.
        """
        # If source is an insn ID, look up the actual instruction.
        source = self.kernel.id_to_insn.get(source, source)

        for written in self.map_to_base_storage(
                set(source.assignee_var_names()) & self.relevant_vars):
            self.base_writer_map[written].add(source.id)

        for read in self.map_to_base_storage(
                source.dependency_names() & self.relevant_vars):
            self.base_access_map[read].add(source.id)

    def gen_dependencies_with_target_at(self, target):
        """
        Generate :class:`DependencyRecord` instances for dependencies edges
        whose target is the given instruction.

        :arg target: The ID of the instruction for which dependencies
            with conflicting var access should be found.
        """
        # If target is an insn ID, look up the actual instruction.
        target = self.kernel.id_to_insn.get(target, target)

        for (
                tgt_dir, src_dir, src_base_var_to_accessor_map
                ) in [
                ("any", "w", self.base_writer_map),
                ("w", "any", self.base_access_map),
                ]:

            yield from self.get_conflicting_accesses(
                    target, tgt_dir, src_dir, src_base_var_to_accessor_map)

    def get_conflicting_accesses(self, target, tgt_dir, src_dir,
            src_base_var_to_accessor_map):

        def get_written_names(insn):
            return set(insn.assignee_var_names()) & self.relevant_vars

        def get_accessed_names(insn):
            return insn.dependency_names() & self.relevant_vars

        dir_to_getter = {"w": get_written_names, "any": get_accessed_names}

        def filter_var_set_for_base_storage(var_name_set, base_storage_name):
            return {
                    name
                    for name in var_name_set
                    if (self.temp_to_base_storage.get(name, name)
                        == base_storage_name)}

        tgt_accessed_vars = dir_to_getter[tgt_dir](target)
        tgt_accessed_vars_base = self.map_to_base_storage(tgt_accessed_vars)

        for race_var_base in sorted(tgt_accessed_vars_base):
            for source_id in sorted(
                    src_base_var_to_accessor_map[race_var_base]):

                # {{{ no barrier if nosync

                if (not self.reverse and source_id in
                        self.kernel.get_nosync_set(target.id, scope=self.var_kind)):
                    continue
                if (self.reverse and target.id in
                        self.kernel.get_nosync_set(source_id, scope=self.var_kind)):
                    continue

                # }}}

                dep_descr = self.describe_dependency(source_id, target)
                if dep_descr is None:
                    continue

                source = self.kernel.id_to_insn[source_id]
                src_race_vars = filter_var_set_for_base_storage(
                        dir_to_getter[src_dir](source), race_var_base)
                tgt_race_vars = filter_var_set_for_base_storage(
                        tgt_accessed_vars, race_var_base)

                race_var = race_var_base

<<<<<<< HEAD
                if not src_race_vars:
=======
                if not src_race_vars or not tgt_race_vars:
>>>>>>> e855c21f
                    # no race variables
                    continue

                # Only one (non-base_storage) race variable name: Data is not
                # being passed between aliases, so we may look at indices.
                if src_race_vars == tgt_race_vars and len(src_race_vars) == 1:
                    race_var, = src_race_vars

                    if not (
                        self.write_race_checker.do_accesses_result_in_races(
                                target.id, tgt_dir, source_id, src_dir, race_var)):
                        continue

                yield DependencyRecord(
                        source=source,
                        target=target,
                        dep_descr=dep_descr,
                        variable=race_var,
                        var_kind=self.var_kind)

    def describe_dependency(self, source_id, target):
        dep_descr = None

        source = self.kernel.id_to_insn[source_id]

        if self.reverse:
            source, target = target, source

        target_deps = self.kernel.recursive_insn_dep_map()[target.id]
        if source.id in target_deps:
            if self.reverse:
                dep_descr = "{tgt} rev-depends on {src}"
            else:
                dep_descr = "{tgt} depends on {src}"

        grps = source.groups & target.conflicts_with_groups
        if not grps:
            grps = target.groups & source.conflicts_with_groups

        if grps:
            dep_descr = "{src} conflicts with {tgt} (via '%s')" % ", ".join(grps)

        return dep_descr


def barrier_kind_more_or_equally_global(kind1, kind2):
    return (kind1 == kind2) or (kind1 == "global" and kind2 == "local")


def insn_ids_reaching_end_without_intervening_barrier(schedule, kind):
    return _insn_ids_reaching_end(schedule, kind, reverse=False)


def insn_ids_reachable_from_start_without_intervening_barrier(schedule, kind):
    return _insn_ids_reaching_end(schedule, kind, reverse=True)


def _insn_ids_reaching_end(schedule, kind, reverse):
    if reverse:
        schedule = reversed(schedule)
        enter_scope_item_kind = LeaveLoop
        leave_scope_item_kind = EnterLoop
    else:
        enter_scope_item_kind = EnterLoop
        leave_scope_item_kind = LeaveLoop

    insn_ids_alive_at_scope = [set()]

    for sched_item in schedule:
        if isinstance(sched_item, enter_scope_item_kind):
            insn_ids_alive_at_scope.append(set())
        elif isinstance(sched_item, leave_scope_item_kind):
            innermost_scope = insn_ids_alive_at_scope.pop()
            # Instructions in deeper scopes are alive but could be killed by
            # barriers at a shallower level, e.g.:
            #
            # for i
            #     insn0
            # end
            # barrier()   <= kills insn0
            #
            # Hence we merge this scope into the parent scope.
            insn_ids_alive_at_scope[-1].update(innermost_scope)
        elif isinstance(sched_item, Barrier):
            # This barrier kills only the instruction ids that are alive at
            # the current scope (or deeper). Without further analysis, we
            # can't assume that instructions at shallower scope can be
            # killed by deeper barriers, since loops might be empty, e.g.:
            #
            # insn0          <= isn't killed by barrier (i loop could be empty)
            # for i
            #     insn1      <= is killed by barrier
            #     for j
            #         insn2  <= is killed by barrier
            #     end
            #     barrier()
            # end
            if barrier_kind_more_or_equally_global(
                    sched_item.synchronization_kind, kind):
                insn_ids_alive_at_scope[-1].clear()
        else:
            insn_ids_alive_at_scope[-1] |= set(sched_item_to_insn_id(sched_item))

    assert len(insn_ids_alive_at_scope) == 1
    return insn_ids_alive_at_scope[-1]


def append_barrier_or_raise_error(kernel_name, schedule, dep, verify_only):
    if verify_only:
        from loopy.diagnostic import MissingBarrierError
        raise MissingBarrierError(
                "%s: Dependency '%s' (for variable '%s') "
                "requires synchronization "
                "by a %s barrier (add a 'no_sync_with' "
                "instruction option to state that no "
                "synchronization is needed)"
                % (
                    kernel_name,
                    dep.dep_descr.format(
                        tgt=dep.target.id, src=dep.source.id),
                    dep.variable,
                    dep.var_kind))
    else:
        comment = "for {} ({})".format(
                dep.variable, dep.dep_descr.format(
                    tgt=dep.target.id, src=dep.source.id))
        schedule.append(Barrier(
            comment=comment,
            synchronization_kind=dep.var_kind,
            mem_kind=dep.var_kind,
            originating_insn_id=None))


def insert_barriers(kernel, callables_table, schedule, synchronization_kind,
                    verify_only, level=0):
    """
    :arg synchronization_kind: "local" or "global".
        The :attr:`Barrier.synchronization_kind` to be inserted. Generally, this
        function will be called once for each kind of barrier at the top level, where
        more global barriers should be inserted first.
    :arg verify_only: do not insert barriers, only complain if they are
        missing.
    :arg level: the current level of loop nesting, 0 for outermost.
    """

    # {{{ insert barriers at outermost scheduling level

    def insert_barriers_at_outer_level(schedule, reverse=False):
        dep_tracker = DependencyTracker(kernel, callables_table,
                                        var_kind=synchronization_kind,
                                        reverse=reverse)

        if reverse:
            # Populate the dependency tracker with sources from the tail end of
            # the schedule block.
            for insn_id in (
                    insn_ids_reaching_end_without_intervening_barrier(
                        schedule, synchronization_kind)):
                dep_tracker.add_source(insn_id)

        result = []

        i = 0
        while i < len(schedule):
            sched_item = schedule[i]

            if isinstance(sched_item, EnterLoop):
                subloop, new_i = gather_schedule_block(schedule, i)

                loop_head = (
                    insn_ids_reachable_from_start_without_intervening_barrier(
                        subloop, synchronization_kind))

                loop_tail = (
                    insn_ids_reaching_end_without_intervening_barrier(
                        subloop, synchronization_kind))

                # Checks if a barrier is needed before the loop. This handles
                # dependencies with targets that can be reached without an
                # intervening barrier from the start of the loop:
                #
                # a[x] = ...      <= source
                # for i
                #     ... = a[y]  <= target
                #     barrier()
                #     ...
                from itertools import chain
                for dep in chain.from_iterable(
                        dep_tracker.gen_dependencies_with_target_at(insn)
                        for insn in loop_head):
                    append_barrier_or_raise_error(
                            kernel.name, result, dep, verify_only)
                    # This barrier gets inserted outside the loop, hence it is
                    # executed unconditionally and so kills all sources before
                    # the loop.
                    dep_tracker.discard_all_sources()
                    break

                result.extend(subloop)

                # Handle dependencies with sources not killed inside the loop:
                #
                # for i
                #     ...
                #     barrier()
                #     b[i] = ...  <= source
                # end for
                # ... = f(b)      <= target
                for item in loop_tail:
                    dep_tracker.add_source(item)

                i = new_i

            elif isinstance(sched_item, Barrier):
                result.append(sched_item)
                if barrier_kind_more_or_equally_global(
                        sched_item.synchronization_kind, synchronization_kind):
                    dep_tracker.discard_all_sources()
                i += 1

            elif isinstance(sched_item, RunInstruction):
                for dep in dep_tracker.gen_dependencies_with_target_at(
                        sched_item.insn_id):
                    append_barrier_or_raise_error(
                            kernel.name, result, dep, verify_only)
                    dep_tracker.discard_all_sources()
                    break
                result.append(sched_item)
                dep_tracker.add_source(sched_item.insn_id)
                i += 1

            elif isinstance(sched_item, (CallKernel, ReturnFromKernel)):
                result.append(sched_item)
                i += 1

            else:
                raise ValueError("unexpected schedule item type '%s'"
                        % type(sched_item).__name__)

        return result

    # }}}

    # {{{ recursively insert barriers in loops

    result = []
    i = 0
    while i < len(schedule):
        sched_item = schedule[i]

        if isinstance(sched_item, EnterLoop):
            subloop, new_i = gather_schedule_block(schedule, i)
            new_subloop = insert_barriers(kernel, callables_table,
                                          subloop[1:-1], synchronization_kind,
                                          verify_only, level + 1)
            result.append(subloop[0])
            result.extend(new_subloop)
            result.append(subloop[-1])
            i = new_i

        elif isinstance(sched_item,
                (Barrier, RunInstruction, CallKernel, ReturnFromKernel)):
            result.append(sched_item)
            i += 1

        else:
            raise ValueError("unexpected schedule item type '%s'"
                    % type(sched_item).__name__)

    # }}}

    result = insert_barriers_at_outer_level(result)

    # When level = 0 there is no loop.
    if level != 0:
        result = insert_barriers_at_outer_level(result, reverse=True)

    return result

# }}}


class MinRecursionLimitForScheduling(MinRecursionLimit):
    def __init__(self, kernel):
        MinRecursionLimit.__init__(self,
                len(kernel.instructions) * 2 + len(kernel.all_inames()) * 4)


# {{{ main scheduling entrypoint

def generate_loop_schedules(
        kernel: LoopKernel,
        callables_table: Mapping[str, InKernelCallable],
        debug_args: Optional[Dict[str, Any]] = None) -> Iterator[LoopKernel]:
    """
    .. warning::

        This function needs to be called inside (another layer) of a
        :class:`loopy.schedule.MinRecursionLimitForScheduling` context manager,
        and the context manager needs to end *after* the last reference to the
        generators has gone out of scope. Otherwise, the high-recursion-limit
        generator chain may not be successfully garbage-collected and cause an
        internal error in the Python runtime.
    """
    if debug_args is None:
        debug_args = {}

    with MinRecursionLimitForScheduling(kernel):
        yield from _generate_loop_schedules_inner(kernel,
                callables_table, debug_args=debug_args)


<<<<<<< HEAD
def postprocess_schedule(kernel, callables_table, gen_sched):
    from loopy.kernel import KernelState

    gen_sched = convert_barrier_instructions_to_barriers(
            kernel, gen_sched)

    gsize, lsize = kernel.get_grid_size_upper_bounds(callables_table,
                                                     return_dict=True)

    if (gsize or lsize):
        if not kernel.options.disable_global_barriers:
            logger.debug("%s: barrier insertion: global" % kernel.name)
            gen_sched = insert_barriers(kernel, callables_table, gen_sched,
                    synchronization_kind="global",
                    verify_only=(not
                        kernel.options.insert_gbarriers))

        logger.debug("%s: barrier insertion: local" % kernel.name)
        gen_sched = insert_barriers(kernel, callables_table, gen_sched,
            synchronization_kind="local", verify_only=False)
        logger.debug("%s: barrier insertion: done" % kernel.name)

    new_kernel = kernel.copy(
            linearization=gen_sched,
            state=KernelState.LINEARIZED)

    from loopy.schedule.device_mapping import \
            map_schedule_onto_host_or_device
    if kernel.state != KernelState.LINEARIZED:
        # Device mapper only gets run once.
        new_kernel = map_schedule_onto_host_or_device(new_kernel)

    return new_kernel


def generate_loop_schedules_inner(kernel, callables_table, debug_args=None):
=======
def _generate_loop_schedules_inner(
        kernel: LoopKernel,
        callables_table: Mapping[str, InKernelCallable],
        debug_args: Optional[Dict[str, Any]]) -> Iterator[LoopKernel]:
>>>>>>> e855c21f
    if debug_args is None:
        debug_args = {}

    from loopy.kernel import KernelState
    if kernel.state not in (KernelState.PREPROCESSED, KernelState.LINEARIZED):
        raise LoopyError("cannot schedule a kernel that has not been "
                "preprocessed")

    try:
        gen_sched = generate_loop_schedules_v2(kernel)
        yield postprocess_schedule(kernel, callables_table, gen_sched)
        return
    except V2SchedulerNotImplementedException as e:
        from warnings import warn
        warn(f"Falling back to a slow scheduler implementation due to: {e}")

    schedule_count = 0

    debug = ScheduleDebugger(**debug_args)

    preschedule = (kernel.linearization
                   if kernel.state == KernelState.LINEARIZED
                   else ())
    assert preschedule is not None

    prescheduled_inames = {
            insn.iname
            for insn in preschedule
            if isinstance(insn, EnterLoop)}

    prescheduled_insn_ids = {
        insn_id
        for item in preschedule
        for insn_id in sched_item_to_insn_id(item)}

    from loopy.kernel.data import (IlpBaseTag, ConcurrentTag, VectorizeTag,
                                   filter_iname_tags_by_type)
    ilp_inames = {
            name
            for name, iname in kernel.inames.items()
            if filter_iname_tags_by_type(iname.tags, IlpBaseTag)}
    vec_inames = {
            name
            for name, iname in kernel.inames.items()
            if filter_iname_tags_by_type(iname.tags, VectorizeTag)}
    concurrent_inames = {
            name
            for name, iname in kernel.inames.items()
            if filter_iname_tags_by_type(iname.tags, ConcurrentTag)}

    loop_nest_with_map = find_loop_nest_with_map(kernel)
    loop_nest_around_map = find_loop_nest_around_map(kernel)
    sched_state = SchedulerState(
            kernel=kernel,
            loop_nest_around_map=loop_nest_around_map,
            loop_insn_dep_map=find_loop_insn_dep_map(
                kernel,
                loop_nest_with_map=loop_nest_with_map,
                loop_nest_around_map=loop_nest_around_map),
            breakable_inames=ilp_inames,
            ilp_inames=ilp_inames,
            vec_inames=vec_inames,

            prescheduled_inames=prescheduled_inames,
            prescheduled_insn_ids=prescheduled_insn_ids,

            # time-varying part
            active_inames=(),
            entered_inames=frozenset(),
            enclosing_subkernel_inames=(),

            schedule=(),

            unscheduled_insn_ids={insn.id for insn in kernel.instructions},
            scheduled_insn_ids=frozenset(),
            within_subkernel=kernel.state != KernelState.LINEARIZED,
            may_schedule_global_barriers=True,

            preschedule=preschedule,
            insn_ids_to_try=None,

            # ilp and vec are not parallel for the purposes of the scheduler
            concurrent_inames=concurrent_inames - ilp_inames - vec_inames,

            group_insn_counts=group_insn_counts(kernel),
            active_group_counts={},

            insns_in_topologically_sorted_order=(
                get_insns_in_topologically_sorted_order(kernel)),
    )

    schedule_gen_kwargs: Dict[str, Any] = {}

    def print_longest_dead_end():
        if debug.interactive:
            print("Loopy will now show you the scheduler state at the point")
            print("where the longest (dead-end) schedule was generated, in the")
            print("the hope that some of this makes sense and helps you find")
            print("the issue.")
            print()
            print("To disable this interactive behavior, pass")
            print("  debug_args=dict(interactive=False)")
            print("to generate_loop_schedules().")
            print(75*"-")
            input("Enter:")
            print()
            print()

            debug.debug_length = len(debug.longest_rejected_schedule)
            while True:
                try:
                    for _ in _generate_loop_schedules_internal(
                            sched_state, debug=debug, **schedule_gen_kwargs):
                        pass

                except ScheduleDebugInputError as e:
                    debug.debug_length = int(str(e))
                    continue

                break

    try:
        for gen_sched in _generate_loop_schedules_internal(
                sched_state, debug=debug, **schedule_gen_kwargs):
            debug.stop()

            new_kernel = postprocess_schedule(kernel, callables_table, gen_sched)
            yield new_kernel

            debug.start()

            schedule_count += 1

    except KeyboardInterrupt:
        print()
        print(75*"-")
        print("Interrupted during scheduling")
        print(75*"-")
        print_longest_dead_end()
        raise

    debug.done_scheduling()
    if not schedule_count:
        print(75*"-")
        print("ERROR: Sorry--loopy did not find a schedule for your kernel.")
        print(75*"-")
        print_longest_dead_end()
        raise RuntimeError("no valid schedules found")

    logger.info("%s: schedule done" % kernel.name)

# }}}


schedule_cache = WriteOncePersistentDict(
        "loopy-schedule-cache-v4-"+DATA_MODEL_VERSION,
        key_builder=LoopyKeyBuilder())


def _get_one_linearized_kernel_inner(kernel, callables_table):
    # This helper function exists to ensure that the generator chain is fully
    # out of scope after the function returns. This allows it to be
    # garbage-collected in the exit handler of the
    # MinRecursionLimitForScheduling context manager in the surrounding
    # function, because it possilby cannot be safely collected with a lower
    # recursion limit without crashing the Python runtime.
    #
    # See https://gitlab.tiker.net/inducer/sumpy/issues/31 for context.

    return next(iter(generate_loop_schedules(kernel, callables_table)))


def get_one_linearized_kernel(kernel, callables_table):
    from loopy import CACHING_ENABLED

    # must include *callables_table* within the cache key as the preschedule
    # checks depend on it.
    sched_cache_key = (kernel, callables_table)
    from_cache = False

    if CACHING_ENABLED:
        try:
            result = schedule_cache[sched_cache_key]

            logger.debug(f"{kernel.name}: schedule cache hit")
            from_cache = True
        except KeyError:
            logger.debug(f"{kernel.name}: schedule cache miss")

    if not from_cache:
        with ProcessLogger(logger, "%s: schedule" % kernel.name):
            with MinRecursionLimitForScheduling(kernel):
                result = _get_one_linearized_kernel_inner(kernel,
                        callables_table)

    if CACHING_ENABLED and not from_cache:
        schedule_cache.store_if_not_present(sched_cache_key, result)

    return result


def get_one_scheduled_kernel(kernel, callables_table):
    warn_with_kernel(
        kernel, "get_one_scheduled_kernel_deprecated",
        "get_one_scheduled_kernel is deprecated. "
        "Use get_one_linearized_kernel instead.",
        DeprecationWarning, stacklevel=2)
    return get_one_linearized_kernel(kernel, callables_table)


def linearize(t_unit):
    from loopy.kernel.function_interface import (CallableKernel,
                                                 ScalarCallable)
    from loopy.check import pre_schedule_checks

    pre_schedule_checks(t_unit)

    new_callables = {}

    for name, clbl in t_unit.callables_table.items():
        if isinstance(clbl, CallableKernel):
            from loopy.schedule import get_one_linearized_kernel
            knl = clbl.subkernel
            if knl.linearization is None:
                knl = get_one_linearized_kernel(knl,
                                                t_unit.callables_table)
            new_callables[name] = clbl.copy(subkernel=knl)
        elif isinstance(clbl, ScalarCallable):
            new_callables[name] = clbl
        else:
            raise NotImplementedError(type(clbl))

    return t_unit.copy(callables_table=new_callables)


# vim: foldmethod=marker<|MERGE_RESOLUTION|>--- conflicted
+++ resolved
@@ -869,7 +869,6 @@
 
 # {{{ scheduling algorithm
 
-<<<<<<< HEAD
 def _get_outermost_diverging_inames(tree, within1, within2):
     """
     For loop nestings *within1* and *within2*, returns the first inames at which
@@ -1025,10 +1024,8 @@
 
 
 def generate_loop_schedules_internal(sched_state, debug=None):
-=======
-def _generate_loop_schedules_internal(
-        sched_state, debug=None):
->>>>>>> e855c21f
+    # def _generate_loop_schedules_internal(
+    #        sched_state, debug=None):
     # allow_insn is set to False initially and after entering each loop
     # to give loops containing high-priority instructions a chance.
     kernel = sched_state.kernel
@@ -1082,7 +1079,7 @@
 
     if isinstance(next_preschedule_item, CallKernel):
         assert sched_state.within_subkernel is False
-        yield from _generate_loop_schedules_internal(
+        yield from generate_loop_schedules_internal(
                 sched_state.copy(
                     schedule=sched_state.schedule + (next_preschedule_item,),
                     preschedule=sched_state.preschedule[1:],
@@ -1095,7 +1092,7 @@
         assert sched_state.within_subkernel is True
         # Make sure all subkernel inames have finished.
         if sched_state.active_inames == sched_state.enclosing_subkernel_inames:
-            yield from _generate_loop_schedules_internal(
+            yield from generate_loop_schedules_internal(
                     sched_state.copy(
                         schedule=sched_state.schedule + (next_preschedule_item,),
                         preschedule=sched_state.preschedule[1:],
@@ -1114,7 +1111,7 @@
     if (
             isinstance(next_preschedule_item, Barrier)
             and next_preschedule_item.originating_insn_id is None):
-        yield from _generate_loop_schedules_internal(
+        yield from generate_loop_schedules_internal(
                     sched_state.copy(
                         schedule=sched_state.schedule + (next_preschedule_item,),
                         preschedule=sched_state.preschedule[1:]),
@@ -1291,7 +1288,7 @@
             # Don't be eager about entering/leaving loops--if progress has been
             # made, revert to top of scheduler and see if more progress can be
             # made.
-            for sub_sched in _generate_loop_schedules_internal(
+            for sub_sched in generate_loop_schedules_internal(
                     new_sched_state,
                     debug=debug):
                 yield sub_sched
@@ -1387,7 +1384,7 @@
 
             if can_leave and not debug_mode:
 
-                for sub_sched in _generate_loop_schedules_internal(
+                for sub_sched in generate_loop_schedules_internal(
                         sched_state.copy(
                             schedule=(
                                 sched_state.schedule
@@ -1597,7 +1594,7 @@
                             key_iname),
                         reverse=True):
 
-                    for sub_sched in _generate_loop_schedules_internal(
+                    for sub_sched in generate_loop_schedules_internal(
                             sched_state.copy(
                                 schedule=(
                                     sched_state.schedule
@@ -1864,11 +1861,8 @@
 
                 race_var = race_var_base
 
-<<<<<<< HEAD
-                if not src_race_vars:
-=======
+                # if not src_race_vars:
                 if not src_race_vars or not tgt_race_vars:
->>>>>>> e855c21f
                     # no race variables
                     continue
 
@@ -2177,11 +2171,10 @@
         debug_args = {}
 
     with MinRecursionLimitForScheduling(kernel):
-        yield from _generate_loop_schedules_inner(kernel,
+        yield from generate_loop_schedules_inner(kernel,
                 callables_table, debug_args=debug_args)
 
 
-<<<<<<< HEAD
 def postprocess_schedule(kernel, callables_table, gen_sched):
     from loopy.kernel import KernelState
 
@@ -2217,13 +2210,11 @@
     return new_kernel
 
 
-def generate_loop_schedules_inner(kernel, callables_table, debug_args=None):
-=======
-def _generate_loop_schedules_inner(
+# def generate_loop_schedules_inner(kernel, callables_table, debug_args=None):
+def generate_loop_schedules_inner(
         kernel: LoopKernel,
         callables_table: Mapping[str, InKernelCallable],
         debug_args: Optional[Dict[str, Any]]) -> Iterator[LoopKernel]:
->>>>>>> e855c21f
     if debug_args is None:
         debug_args = {}
 
@@ -2335,7 +2326,7 @@
             debug.debug_length = len(debug.longest_rejected_schedule)
             while True:
                 try:
-                    for _ in _generate_loop_schedules_internal(
+                    for _ in generate_loop_schedules_internal(
                             sched_state, debug=debug, **schedule_gen_kwargs):
                         pass
 
@@ -2346,7 +2337,7 @@
                 break
 
     try:
-        for gen_sched in _generate_loop_schedules_internal(
+        for gen_sched in generate_loop_schedules_internal(
                 sched_state, debug=debug, **schedule_gen_kwargs):
             debug.stop()
 
