__copyright__ = "Copyright (C) 2019 James Stevens"

__license__ = """
Permission is hereby granted, free of charge, to any person obtaining a copy
of this software and associated documentation files (the "Software"), to deal
in the Software without restriction, including without limitation the rights
to use, copy, modify, merge, publish, distribute, sublicense, and/or sell
copies of the Software, and to permit persons to whom the Software is
furnished to do so, subject to the following conditions:

The above copyright notice and this permission notice shall be included in
all copies or substantial portions of the Software.

THE SOFTWARE IS PROVIDED "AS IS", WITHOUT WARRANTY OF ANY KIND, EXPRESS OR
IMPLIED, INCLUDING BUT NOT LIMITED TO THE WARRANTIES OF MERCHANTABILITY,
FITNESS FOR A PARTICULAR PURPOSE AND NONINFRINGEMENT. IN NO EVENT SHALL THE
AUTHORS OR COPYRIGHT HOLDERS BE LIABLE FOR ANY CLAIM, DAMAGES OR OTHER
LIABILITY, WHETHER IN AN ACTION OF CONTRACT, TORT OR OTHERWISE, ARISING FROM,
OUT OF OR IN CONNECTION WITH THE SOFTWARE OR THE USE OR OTHER DEALINGS IN
THE SOFTWARE.
"""

import islpy as isl
from dataclasses import dataclass
from loopy.schedule.checker.utils import (
    add_and_name_isl_dims,
    add_eq_isl_constraint_from_names,
    append_mark_to_isl_map_var_names,
    move_dims_by_name,
    remove_dims_by_name,
    prettier_map_string,  # noqa
)
from loopy.isl_helpers import (
    find_and_rename_dims,
)
dim_type = isl.dim_type


# {{{ Constants

__doc__ = """

.. data:: LIN_CHECK_IDENTIFIER_PREFIX

    The :class:`str` prefix for identifiers involved in linearization
    checking.

.. data:: LEX_VAR_PREFIX

    The :class:`str` prefix for the variables representing the
    dimensions in the lexicographic ordering used in a pairwise schedule. E.g.,
    a prefix of ``_lp_linchk_lex`` might yield lexicographic dimension
    variables ``_lp_linchk_lex0``, ``_lp_linchk_lex1``, ``_lp_linchk_lex2``.
    Cf.  :ref:`reserved-identifiers`.

.. data:: STATEMENT_VAR_NAME

    The :class:`str` name for the statement-identifying dimension of maps
    representing schedules and statement instance orderings.

.. data:: LTAG_VAR_NAME

    An array of :class:`str` names for map dimensions carrying values for local
    (intra work-group) thread identifiers in maps representing schedules and
    statement instance orderings.

.. data:: GTAG_VAR_NAME

    An array of :class:`str` names for map dimensions carrying values for group
    identifiers in maps representing schedules and statement instance orderings.

.. data:: BEFORE_MARK

    The :class:`str` identifier to be appended to input dimension names in
    maps representing schedules and statement instance orderings.

"""

LIN_CHECK_IDENTIFIER_PREFIX = "_lp_linchk_"
#LEX_VAR_PREFIX = "%slex" % (LIN_CHECK_IDENTIFIER_PREFIX)
LEX_VAR_PREFIX = "lx"  # TODO change back
STATEMENT_VAR_NAME = "%sstmt" % (LIN_CHECK_IDENTIFIER_PREFIX)
LTAG_VAR_NAMES = []
GTAG_VAR_NAMES = []
for par_level in [0, 1, 2]:
    LTAG_VAR_NAMES.append("%slid%d" % (LIN_CHECK_IDENTIFIER_PREFIX, par_level))
    GTAG_VAR_NAMES.append("%sgid%d" % (LIN_CHECK_IDENTIFIER_PREFIX, par_level))
BEFORE_MARK = "'"

# }}}


# {{{ Helper Functions

# {{{ _pad_tuple_with_zeros

def _pad_tuple_with_zeros(tup, desired_length):
    return tup[:] + tuple([0]*(desired_length-len(tup)))

# }}}


# {{{ _simplify_lex_dims

def _simplify_lex_dims(tup0, tup1):
    """Simplify a pair of lex tuples in order to reduce the complexity of
    resulting maps. Remove lex tuple dimensions with matching integer values
    since these do not provide information on relative ordering. Once a
    dimension is found where both tuples have non-matching integer values,
    remove any faster-updating lex dimensions since they are not necessary
    to specify a relative ordering.
    """

    new_tup0 = []
    new_tup1 = []

    # Loop over dims from slowest updating to fastest
    for d0, d1 in zip(tup0, tup1):
        if isinstance(d0, int) and isinstance(d1, int):

            # Both vals are ints for this dim
            if d0 == d1:
                # Do not keep this dim
                continue
            elif d0 > d1:
                # These ints inform us about the relative ordering of
                # two statements. While their values may be larger than 1 in
                # the lexicographic ordering describing a larger set of
                # statements, in a pairwise schedule, only ints 0 and 1 are
                # necessary to specify relative order. To keep the pairwise
                # schedules as simple and comprehensible as possible, use only
                # integers 0 and 1 to specify this relative ordering.
                # (doesn't take much extra time since we are already going
                # through these to remove unnecessary lex tuple dims)
                new_tup0.append(1)
                new_tup1.append(0)

                # No further dims needed to fully specify ordering
                break
            else:  # d1 > d0
                new_tup0.append(0)
                new_tup1.append(1)

                # No further dims needed to fully specify ordering
                break
        else:
            # Keep this dim without modifying
            new_tup0.append(d0)
            new_tup1.append(d1)

    if len(new_tup0) == 0:
        # Statements map to the exact same point(s) in the lex ordering,
        # which is okay, but to represent this, our lex tuple cannot be empty.
        return (0, ), (0, )
    else:
        return tuple(new_tup0), tuple(new_tup1)

# }}}

# }}}


# {{{ class SpecialLexPointWRTLoop

class SpecialLexPointWRTLoop:
    """Strings identifying a particular point or set of points in a
    lexicographic ordering of statements, specified relative to a loop.

    .. attribute:: PRE
        A :class:`str` indicating the last lexicographic point that
        precedes the loop.

    .. attribute:: FIRST
        A :class:`str` indicating the first lexicographic point in the
        first loop iteration (i.e., with the iname set to its min. val).

    .. attribute:: TOP
        A :class:`str` indicating the first lexicographic point in
        an arbitrary loop iteration.

    .. attribute:: BOTTOM
        A :class:`str` indicating the last lexicographic point in
        an arbitrary loop iteration.

    .. attribute:: LAST
        A :class:`str` indicating the last lexicographic point in the
        last loop iteration (i.e., with the iname set to its max val).

    .. attribute:: POST
        A :class:`str` indicating the first lexicographic point that
        follows the loop.
    """

    PRE = "pre"
    FIRST = "first"
    TOP = "top"
    BOTTOM = "bottom"
    LAST = "last"
    POST = "post"

# }}}


# {{{ class StatementOrdering

@dataclass
class StatementOrdering:
    r"""A container for the three statement instance orderings (described
    below) used to formalize the ordering of statement instances for a pair of
    statements.

    Also included (mostly for testing and debugging) are the
    intra-thread pairwise schedule (`pwsched_intra_thread`), intra-group
    pairwise schedule (`pwsched_intra_group`), and global pairwise schedule
    (`pwsched_global`), each containing a pair of mappings from statement
    instances to points in a lexicographic ordering, one for each statement.
    Each SIO is created by composing the two mappings in the corresponding
    pairwise schedule with an associated mapping defining the ordering of
    points in the lexicographical space (not included).
    """

    sio_intra_thread: isl.Map
    sio_intra_group: isl.Map
    sio_global: isl.Map
    pwsched_intra_thread: tuple
    pwsched_intra_group: tuple
    pwsched_global: tuple

# }}}


# {{{ _gather_blex_ordering_info

# {{{ Helper functions

def _assert_exact_closure(mapping):
    closure_test, closure_exact = mapping.transitive_closure()
    assert closure_exact
    assert closure_test == mapping


def _add_one_blex_tuple(
        all_blex_points, blex_tuple, all_seq_blex_dim_names,
        conc_inames, knl):
    """Create the (bounded) set of blex points represented by *blex_tuple* and
    add it to *all_blex_points*.
    """

    # blex_tuple: (int, iname, int, iname, int, ...)
    # - Contains 1 initial dim plus 2 dims for each sequential loop surrounding
    # the *current* linearization item
    # - Will need padding with zeros for any trailing blex dims
    # - blex_tuple[1::2] is a subset of all sequential inames

    # {{{ Get inames domain for current inames

    # (need to account for concurrent inames here rather than adding them on
    # to blex map at the end because a sequential iname domain may depend on a
    # concurrent iname domain)

    # Get set of inames nested outside (including this iname)
    all_within_inames = set(blex_tuple[1::2]) | conc_inames

    dom = knl.get_inames_domain(
        all_within_inames).project_out_except(
            all_within_inames, [dim_type.set])

    # }}}

    # {{{ Prepare for union between dom and all_blex_points

    # Rename sequential iname dims in dom to corresponding blex dim names
    dom = find_and_rename_dims(
        dom, dim_type.set,
        dict(zip(blex_tuple[1::2], all_seq_blex_dim_names[1::2])))

    # Move concurrent inames in dom to params
    dom = move_dims_by_name(
        dom, dim_type.param, dom.n_param(),
        dim_type.set, conc_inames)

    # Add any new params found in dom to all_blex_points prior to aligning dom
    # with all_blex_points
    missing_params = set(
        dom.get_var_names(dim_type.param)  # needed params
        ) - set(all_blex_points.get_var_names(dim_type.param))  # current params
    all_blex_points = add_and_name_isl_dims(
        all_blex_points, dim_type.param, missing_params)

    # Add missing blex dims to dom and align it with all_blex_points
    dom = isl.align_spaces(dom, all_blex_points)

    # Set values for non-iname (integer) blex dims in dom
    for blex_dim_name, blex_val in zip(all_seq_blex_dim_names[::2], blex_tuple[::2]):
        dom = add_eq_isl_constraint_from_names(dom, blex_dim_name, blex_val)
    # Set values for any unused (rightmost, fastest-updating) dom blex dims to zero
    for blex_dim_name in all_seq_blex_dim_names[len(blex_tuple):]:
        dom = add_eq_isl_constraint_from_names(dom, blex_dim_name, 0)

    # }}}

    # Add this blex set to full set of blex points
    return all_blex_points | dom

# }}}


def _gather_blex_ordering_info(
        knl,
        sync_kind,
        lin_items, seq_loops_with_barriers,
        max_seq_loop_depth,
        conc_inames, loop_bounds,
        all_stmt_ids,
        all_conc_lex_dim_names, gid_lex_dim_names,
        conc_iname_constraint_dicts,
        perform_closure_checks=False,
        ):
    # TODO some of these params might be redundant
    """For the given sync_kind ("local" or "global"), create a mapping from
    statement instances to blex space (dict), as well as a mapping
    defining the blex ordering (isl map from blex space -> blex space)

    Note that, unlike in the intra-thread case, there will be a single
    blex ordering map defining the blex ordering for all statement pairs,
    rather than separate (smaller) lex ordering maps for each pair
    """
    from loopy.schedule import (EnterLoop, LeaveLoop, Barrier, RunInstruction)
    from loopy.schedule.checker.lexicographic_order_map import (
        create_lex_order_map,
    )
    from loopy.schedule.checker.utils import (
        add_and_name_isl_dims,
        append_mark_to_strings,
        add_eq_isl_constraint_from_names,
    )
    slex = SpecialLexPointWRTLoop

    # {{{ First, create map from stmt instances to blex space.

    # At the same time,
    # - Gather information necessary to create the blex ordering map, i.e., for
    # each loop, gather the 6 lex order tuples defined above in
    # SpecialLexPointWRTLoop that will be required to create sub-maps which
    # will be *excluded* (subtracted) from a standard lexicographic ordering in
    # order to create the blex ordering
    # - Create all_blex_points, a set containing *all* blex points, which will
    # be used later to impose bounds on the full blex map and any blex maps to
    # be subtracted from it

    # {{{ Create the initial (pre-subtraction) blex order map, initially w/o bounds

    # Determine the number of blex dims we will need
    n_seq_blex_dims = max_seq_loop_depth*2 + 1

    # Create names for the blex dimensions for sequential loops
    seq_blex_dim_names = [
        LEX_VAR_PREFIX+str(i) for i in range(n_seq_blex_dims)]
    seq_blex_dim_names_prime = append_mark_to_strings(
        seq_blex_dim_names, mark=BEFORE_MARK)

    # Begin with the blex order map created as a standard lexicographical order
    # (bounds will be applied later by intersecting this with map containing
    # all blex points)
    blex_order_map = create_lex_order_map(
        dim_names=seq_blex_dim_names,
        in_dim_mark=BEFORE_MARK)

    # }}}

    # {{{  Create a template set for the space of all blex points

    # Create set of all blex points by starting with (0, 0, 0, ...)
    # and then unioning this with each new set of blex points we find
    all_blex_points = isl.align_spaces(
        isl.Map("[ ] -> { [ ] -> [ ] }"), blex_order_map).range()
    for var_name in seq_blex_dim_names:
        all_blex_points = add_eq_isl_constraint_from_names(
                all_blex_points, var_name, 0)
    # Add concurrent inames as params
    # (iname domains found in the pass below may depend on concurrent inames)
    all_blex_points = add_and_name_isl_dims(
        all_blex_points, dim_type.param, conc_inames)

    # }}}

    stmt_inst_to_blex = {}  # Map stmt instances to blex space
    iname_to_blex_dim = {}  # Map from inames to corresponding blex space dim
    blex_exclusion_info = {}  # Info for creating maps to exclude from blex order
    next_blex_tuple = [0]  # Next tuple of points in blex order

    for lin_item in lin_items:
        if isinstance(lin_item, EnterLoop):
            enter_iname = lin_item.iname
            if enter_iname in seq_loops_with_barriers:
                pre_loop_blex_pt = next_blex_tuple[:]

                # Increment next_blex_tuple[-1] for statements in the section
                # of code between this EnterLoop and the matching LeaveLoop.
                next_blex_tuple[-1] += 1

                # Upon entering a loop, add one blex dimension for the loop
                # iteration, add second blex dim to enumerate sections of
                # code within new loop
                next_blex_tuple.append(enter_iname)
                next_blex_tuple.append(0)

                # Store 3 tuples that will later be used to create mappings
                # between blex points that will be subtracted from the full
                # blex order map

                first_iter_blex_pt = next_blex_tuple[:]
                first_iter_blex_pt[-2] = enter_iname
                blex_exclusion_info[enter_iname] = {
                    slex.PRE: tuple(pre_loop_blex_pt),
                    slex.TOP: tuple(next_blex_tuple),
                    slex.FIRST: tuple(first_iter_blex_pt),
                    }
                # (copy these three blex points when creating dict because
                # the lists will continue to be updated)

                # {{{ Create the blex set for this point, add it to all_blex_points

                all_blex_points = _add_one_blex_tuple(
                    all_blex_points, next_blex_tuple,
                    seq_blex_dim_names, conc_inames, knl)

                # }}}

        elif isinstance(lin_item, LeaveLoop):
            leave_iname = lin_item.iname
            if leave_iname in seq_loops_with_barriers:

                curr_blex_dim_ct = len(next_blex_tuple)

                # Record the blex dim for this loop iname
                iname_to_blex_dim[leave_iname] = curr_blex_dim_ct-2

                # Update next blex pt
                pre_end_loop_blex_pt = next_blex_tuple[:]
                # Upon leaving a loop:
                # - Pop lex dim for enumerating code sections within this loop
                # - Pop lex dim for the loop iteration
                # - Increment lex dim val enumerating items in current section
                next_blex_tuple.pop()
                next_blex_tuple.pop()
                next_blex_tuple[-1] += 1

                # Store 3 tuples that will later be used to create mappings
                # between blex points that will be subtracted from the full
                # blex order map

                # TODO some of this storage may be unnecessary now that loop
                # bounds are found elsewhere... clean this up

                last_iter_blex_pt = pre_end_loop_blex_pt[:]
                last_iter_blex_pt[-2] = leave_iname
                blex_exclusion_info[leave_iname][slex.BOTTOM] = tuple(
                    pre_end_loop_blex_pt)
                blex_exclusion_info[leave_iname][slex.LAST] = tuple(
                    last_iter_blex_pt)
                blex_exclusion_info[leave_iname][slex.POST] = tuple(
                    next_blex_tuple)
                # (copy these three blex points when creating dict because
                # the lists will continue to be updated)

                # {{{ Create the blex set for this point, add it to all_blex_points

                all_blex_points = _add_one_blex_tuple(
                    all_blex_points, next_blex_tuple,
                    seq_blex_dim_names, conc_inames, knl)

                # }}}

        elif isinstance(lin_item, RunInstruction):
            # Add stmt->blex pair to stmt_inst_to_blex
            stmt_inst_to_blex[lin_item.insn_id] = tuple(next_blex_tuple)

            # (Don't increment blex dim val)

        elif isinstance(lin_item, Barrier):
            # Increment blex dim val if the sync scope matches
            if lin_item.synchronization_kind == sync_kind:
                next_blex_tuple[-1] += 1

                # {{{ Create the blex set for this point, add it to all_blex_points

                all_blex_points = _add_one_blex_tuple(
                    all_blex_points, next_blex_tuple,
                    seq_blex_dim_names, conc_inames, knl)

                # }}}

            lp_stmt_id = lin_item.originating_insn_id

            if lp_stmt_id is None:
                # Barriers without stmt ids were inserted as a result of a
                # dependency. They don't themselves have dependencies.
                # Don't map this barrier to a blex tuple.
                continue

            # This barrier has a stmt id.
            # If it was included in listed stmts, process it.
            # Otherwise, there's nothing left to do (we've already
            # incremented next_blex_tuple if necessary, and this barrier
            # does not need to be assigned to a designated point in blex
            # time)
            if lp_stmt_id in all_stmt_ids:

                # Assign a blex point to this barrier just as we would for an
                # assignment stmt
                stmt_inst_to_blex[lp_stmt_id] = tuple(next_blex_tuple)

                # If sync scope matches, give this barrier its *own* point in
                # lex time by updating blex tuple after barrier.
                if lin_item.synchronization_kind == sync_kind:
                    next_blex_tuple[-1] += 1

                    # {{{ Create the blex set for this point, add it to
                    # all_blex_points

                    all_blex_points = _add_one_blex_tuple(
                        all_blex_points, next_blex_tuple,
                        seq_blex_dim_names, conc_inames, knl)

                    # }}}
        else:
            from loopy.schedule import (CallKernel, ReturnFromKernel)
            # No action needed for these types of linearization item
            assert isinstance(
                lin_item, (CallKernel, ReturnFromKernel))
            pass

    # At this point, some blex tuples may have more dimensions than others;
    # the missing dims are the fastest-updating dims, and their values should
    # be zero. Add them.
    for stmt, tup in stmt_inst_to_blex.items():
        stmt_inst_to_blex[stmt] = _pad_tuple_with_zeros(tup, n_seq_blex_dims)

    # }}}

    # {{{ Second, create the blex order map

    # {{{ Bound the (pre-subtraction) blex order map

    conc_iname_to_iname_prime = {
        conc_iname: conc_iname+BEFORE_MARK for conc_iname in conc_inames}
    all_blex_points_prime = append_mark_to_isl_map_var_names(
        all_blex_points, dim_type.set, BEFORE_MARK)
    all_blex_points_prime = find_and_rename_dims(
        all_blex_points_prime, dim_type.param, conc_iname_to_iname_prime,
        )
    blex_order_map = blex_order_map.intersect_domain(
        all_blex_points_prime).intersect_range(all_blex_points)

    # }}}

    # {{{ Subtract unwanted pairs from happens-before blex map

    # Create mapping (dict) from iname to corresponding blex dim name
    # TODO rename to "seq_..."
    seq_iname_to_blex_var = {}
    for iname, dim in iname_to_blex_dim.items():
        seq_iname_to_blex_var[iname] = seq_blex_dim_names[dim]
        seq_iname_to_blex_var[iname+BEFORE_MARK] = seq_blex_dim_names_prime[dim]
<<<<<<< HEAD

    # {{{ Get a template map matching blex_order_map.space that will serve as
    # the starting point when creating the maps to subtract from blex_order_map

=======

    # {{{ Get a template map matching blex_order_map.space that will serve as
    # the starting point when creating the maps to subtract from blex_order_map

>>>>>>> d3272733
    # This template includes concurrent inames as params, both marked
    # ('before') and unmarked ('after').
    # Note that this template cannot be created until *after* the intersection
    # of blex_order_map with all_blex_points above, otherwise the template will
    # be missing necessary parameters.
    blex_map_template = isl.align_spaces(
        isl.Map("[ ] -> { [ ] -> [ ] }"), blex_order_map)
    blex_set_template = blex_map_template.range()

    # }}}

    # {{{ _pad_tuples_and_assign_integer_vals_to_map_template() helper

    seq_blex_in_out_dim_names = seq_blex_dim_names_prime + seq_blex_dim_names

    def _pad_tuples_and_assign_integer_vals_to_map_template(
            in_tuple, out_tuple):
        # External variables read (not written):
        # n_seq_blex_dims, seq_blex_in_out_dim_names, blex_map_template

        # Pad the tuples
        in_tuple_padded = _pad_tuple_with_zeros(in_tuple, n_seq_blex_dims)
        out_tuple_padded = _pad_tuple_with_zeros(out_tuple, n_seq_blex_dims)

        # Assign map values for ints only
        map_with_int_vals_assigned = blex_map_template
        for dim_name, val in zip(
                seq_blex_in_out_dim_names,
                in_tuple_padded+out_tuple_padded):
            if isinstance(val, int):
                map_with_int_vals_assigned = add_eq_isl_constraint_from_names(
                    map_with_int_vals_assigned, dim_name, val)

        return map_with_int_vals_assigned

    # }}}

    # {{{ Create blex map to subtract for each iname in blex_exclusion_info

    maps_to_subtract = []
    for iname, key_lex_tuples in blex_exclusion_info.items():

        # {{{ Create blex map to subtract for one iname

        """Create the maps that must be subtracted from the
        initial blex order map for this particular loop using the 6 blex
        tuples in key_lex_tuples:
        PRE->FIRST, BOTTOM(iname')->TOP(iname'+1), LAST->POST

        """

        # {{{ Create PRE->FIRST, BOTTOM(iname')->TOP(iname'+1), LAST->POST
        # initially without iname domain bounds.

        # We know which blex dims correspond to inames due to their
        # position in blex tuples (int, iname, int, iname, int, ...), and their
        # iname domain bounds will be set later by intersecting the subtraction
        # map with the (bounded) full blex map.

        # Perform the following:
        # - For map domains/ranges corresponding to the PRE, BOTTOM, TOP, and
        # POST sets, leave the blex dims corresponding to inames unbounded and
        # set the values for blex dims that will be ints, i.e., the
        # even-indexed (intra-loop-section) blex dims and any trailing zeros.
        # - For map domains/ranges corresponding to the FIRST and LAST sets,
        # set the map dimension corresponding to this iname using
        # loop_bounds[iname][0] and loop_bounds[iname][1].
        # - For the BOTTOM->TOP map, add constraint iname = iname' + 1

        # {{{ Create PRE->FIRST map

        # PRE dim vals should all be inames (bounded later) or ints (assign now).
        # FIRST dim values will be inames, ints, or one of our lexmin bounds.

<<<<<<< HEAD
        # TODO remove after sanity tests:
        # Pad PRE tuple
        pre_tuple_padded = _pad_tuple_with_zeros(
            key_lex_tuples[slex.PRE], n_seq_blex_dims)
        # Pad FIRST tuple
        first_tuple = key_lex_tuples[slex.FIRST]
        first_tuple_padded = _pad_tuple_with_zeros(first_tuple, n_seq_blex_dims)

        # Create PRE->FIRST map and assign int (non-iname) dim values.
        _pre_to_first_map = _add_eq_isl_constraints_for_ints_only(
            blex_map_template,
            zip(
                seq_blex_dim_names_prime+seq_blex_dim_names,
                pre_tuple_padded+first_tuple_padded))
=======
        # Create PRE->FIRST map and assign int (non-iname) dim values.
        first_tuple = key_lex_tuples[slex.FIRST]
        pre_to_first_map = _pad_tuples_and_assign_integer_vals_to_map_template(
            key_lex_tuples[slex.PRE], first_tuple)
>>>>>>> d3272733

        pre_to_first_map = _pad_tuples_and_assign_integer_vals_to_map_template(
            key_lex_tuples[slex.PRE], first_tuple)

        # TODO remove:
        assert _pre_to_first_map == pre_to_first_map
        assert _pre_to_first_map.get_var_dict() == pre_to_first_map.get_var_dict()

        # Get the set representing the value of the iname on the first
        # iteration of the loop
        loop_min_bound = loop_bounds[iname][0]
        # (in loop_bounds sets, concurrent inames are params)

        # Prepare the loop_min_bound set for intersection with the range of
        # pre_to_first_map by renaming iname dims to blex dims and aligning
        # spaces
        loop_min_bound = find_and_rename_dims(
            loop_min_bound, dim_type.set,
            {k: seq_iname_to_blex_var[k] for k in first_tuple[1::2]})
        # Align with blex space (adds needed dims)
        loop_first_set = isl.align_spaces(loop_min_bound, blex_set_template)

        # Finish making PRE->FIRST pair by intersecting this with the range of
        # our pre_to_first_map
        pre_to_first_map = pre_to_first_map.intersect_range(loop_first_set)

        # NOTE: We will add a condition to fix iteration values for
        # *surrounding* sequential loops (j = j') after combining the three
        # maps (PRE-FIRST, BOTTOM->TOP, LAST->POST) below

        # }}}

        # {{{ Create BOTTOM->TOP map

        # BOTTOM/TOP dim vals should all be inames (bounded later) or ints
        # (assign now).

<<<<<<< HEAD
        # TODO remove after sanity tests:
        # Pad BOTTOM tuple
        bottom_tuple_padded = _pad_tuple_with_zeros(
            key_lex_tuples[slex.BOTTOM], n_seq_blex_dims)
        # Pad TOP tuple
        top_tuple_padded = _pad_tuple_with_zeros(
            key_lex_tuples[slex.TOP], n_seq_blex_dims)

        # Create BOTTOM->TOP map and assign int (non-iname) dim values.
        _bottom_to_top_map = _add_eq_isl_constraints_for_ints_only(
            blex_map_template,
            zip(
                seq_blex_dim_names_prime+seq_blex_dim_names,
                bottom_tuple_padded+top_tuple_padded))
=======
        # Create BOTTOM->TOP map and assign int (non-iname) dim values
        bottom_to_top_map = _pad_tuples_and_assign_integer_vals_to_map_template(
            key_lex_tuples[slex.BOTTOM], key_lex_tuples[slex.TOP])
>>>>>>> d3272733

        bottom_to_top_map = _pad_tuples_and_assign_integer_vals_to_map_template(
            key_lex_tuples[slex.BOTTOM], key_lex_tuples[slex.TOP])

        # TODO remove after sanity tests:
        assert _bottom_to_top_map == bottom_to_top_map
        assert _bottom_to_top_map.get_var_dict() == bottom_to_top_map.get_var_dict()

        # Add constraint iname = iname' + 1
        blex_var_for_iname = seq_iname_to_blex_var[iname]
        bottom_to_top_map = bottom_to_top_map.add_constraint(
            isl.Constraint.eq_from_names(
                bottom_to_top_map.space,
                {1: 1, blex_var_for_iname + BEFORE_MARK: 1, blex_var_for_iname: -1}))

        # }}}

        # {{{ LAST->POST

        # POST dim vals should all be inames (bounded later) or ints (assign now).
        # LAST dim values will be inames, ints, or one of our lexmax bounds.

<<<<<<< HEAD
        # TODO remove after sanity tests:
        # Pad POST tuple
        post_tuple_padded = _pad_tuple_with_zeros(
            key_lex_tuples[slex.POST], n_seq_blex_dims)
        # Pad LAST tuple
        last_tuple = key_lex_tuples[slex.LAST]
        last_tuple_padded = _pad_tuple_with_zeros(last_tuple, n_seq_blex_dims)

        # Create LAST->POST map and assign int (non-iname) dim values.
        _last_to_post_map = _add_eq_isl_constraints_for_ints_only(
            blex_map_template,
            zip(
                seq_blex_dim_names_prime+seq_blex_dim_names,
                last_tuple_padded+post_tuple_padded))
=======
        # Create LAST->POST map and assign int (non-iname) dim values.
        last_tuple = key_lex_tuples[slex.LAST]
        last_to_post_map = _pad_tuples_and_assign_integer_vals_to_map_template(
            last_tuple, key_lex_tuples[slex.POST])
>>>>>>> d3272733

        last_to_post_map = _pad_tuples_and_assign_integer_vals_to_map_template(
            last_tuple, key_lex_tuples[slex.POST])

        # TODO remove after sanity tests:
        assert _last_to_post_map == last_to_post_map
        assert _last_to_post_map.get_var_dict() == last_to_post_map.get_var_dict()

        # Get the set representing the value of the iname on the last
        # iteration of the loop
        loop_max_bound = loop_bounds[iname][1]

        # {{{ Prepare the loop_max_bound set for intersection with the domain of
        # last_to_post_map by renaming iname dims to blex dims and aligning
        # spaces
        loop_max_bound = find_and_rename_dims(
            loop_max_bound, dim_type.set,
            {k: seq_iname_to_blex_var[k] for k in last_tuple[1::2]})

        # There may be concurrent inames in the dim_type.param dimensions of
        # the loop_max_bound, and we need to append the BEFORE_MARK to those
        # inames to ensure that they are distinguished from the corresponding
        # non-marked 'after' (concurrent) inames.
        # (While the other dims in loop_max_bound also correspond to 'before'
        # dimensions of last_to_post_map, which carry the 'before' mark, we do
        # not need to append the mark to them in loop_max_bound because calling
        # last_to_post_map.intersect_domain(loop_last_set) below will match the
        # space.in_ dims by position rather than name)
        loop_max_bound = find_and_rename_dims(
            loop_max_bound, dim_type.param, conc_iname_to_iname_prime)

        # Align with blex space (adds needed dims)
        loop_last_set = isl.align_spaces(loop_max_bound, blex_set_template)

        # }}}

        # Make LAST->POST pair by intersecting this with the range of our map
        # Finish making LAST->POST pair by intersecting this with the range of
        # our last_to_post_map
        last_to_post_map = last_to_post_map.intersect_domain(loop_last_set)

        # }}}

        map_to_subtract = pre_to_first_map | bottom_to_top_map | last_to_post_map

        # Add condition to fix iter value for *surrounding* sequential loops (j = j')
        # (odd indices in key_lex_tuples[PRE] contain the sounding inames)
        for seq_surrounding_iname in key_lex_tuples[slex.PRE][1::2]:
            s_blex_var = seq_iname_to_blex_var[seq_surrounding_iname]
            map_to_subtract = add_eq_isl_constraint_from_names(
                map_to_subtract, s_blex_var, s_blex_var+BEFORE_MARK)

        # Bound the blex dims by intersecting with the full blex map, which
        # contains all the bound constraints
        map_to_subtract &= blex_order_map
        print("CONSTRAINED MAP_TO_SUBTRACT FOR LOOP", iname)
        print(prettier_map_string(map_to_subtract))

        # }}}

        maps_to_subtract.append(map_to_subtract)

    # }}}

    # {{{ Subtract transitive closure of union of blex maps to subtract

    if maps_to_subtract:

        # Get union of maps
        map_to_subtract = maps_to_subtract[0]
        for other_map in maps_to_subtract[1:]:
            map_to_subtract |= other_map

        # Get transitive closure of maps
        map_to_subtract_closure, closure_exact = map_to_subtract.transitive_closure()

        assert closure_exact  # TODO warn instead?

        # {{{ Check assumptions about map transitivity

        if perform_closure_checks:

            # Make sure map_to_subtract_closure is subset of blex_order_map
            assert map_to_subtract <= blex_order_map
            assert map_to_subtract_closure <= blex_order_map

            # Make sure blex_order_map and map_to_subtract are closures
            _assert_exact_closure(blex_order_map)
            _assert_exact_closure(map_to_subtract_closure)

        # }}}

        # Subtract closure from blex order map
        blex_order_map -= map_to_subtract_closure

        # {{{ Check assumptions about map transitivity

        # Make sure blex_order_map is closure after subtraction
        if perform_closure_checks:
            _assert_exact_closure(blex_order_map)

        # }}}

    # }}}

    # Add LID/GID dims to blex order map:

    # At this point, all concurrent inames should be params in blex order map.
    # Rename them to the corresponding concurrent lex dim name and move them to
    # in_/out dims.

    # NOTE:
    # Even though all parallel thread dims are active throughout the
    # whole kernel, they may be assigned (tagged) to one iname for some
    # subset of statements and another iname for a different subset of
    # statements (e.g., tiled, parallel matmul).
    # There could, e.g., be *multiple* inames that correspond to LID0, and each
    # of these inames could be involved in defining the domain set for other
    # inames. We don't want to lose any of this information. For this reason,
    # we first creat the LID/GID dims, then set each one equal to *all*
    # corresponding concurrent inames (which are in param dims), and then
    # remove the (param) iname dims.

    # Add conc lex dim names to both in_ and out dims
    blex_order_map = add_and_name_isl_dims(
        blex_order_map, dim_type.in_,
        [v+BEFORE_MARK for v in all_conc_lex_dim_names])
    blex_order_map = add_and_name_isl_dims(
        blex_order_map, dim_type.out, all_conc_lex_dim_names)

    # Set each of the new conc lex dims equal to *all* corresponding inames
    # (here, conc_iname_constraint_dicts includes primed inames)
    for constraint_dict in conc_iname_constraint_dicts:
        blex_order_map = blex_order_map.add_constraint(
            isl.Constraint.eq_from_names(blex_order_map.space, constraint_dict))

    # Now remove conc inames from params
    blex_order_map = remove_dims_by_name(
        blex_order_map, dim_type.param,
        conc_inames | set([v+BEFORE_MARK for v in conc_inames]))

    if sync_kind == "local":
        # For intra-group case, constrain GID 'before' to equal GID 'after'

        # (in the current implementation, all gid_lex_dim_names should be
        # present in blex_order_map)
        for var_name in gid_lex_dim_names:
            blex_order_map = add_eq_isl_constraint_from_names(
                    blex_order_map, var_name, var_name+BEFORE_MARK)

    # (if sync_kind == "global", don't need constraints on LID/GID vars)

    # }}}

    # }}}

    return (
        stmt_inst_to_blex,  # map stmt instances to blex space
        blex_order_map,
        seq_blex_dim_names,
        )

# }}}


# {{{ get_pairwise_statement_orderings_inner

def get_pairwise_statement_orderings_inner(
        knl,
        lin_items,
        stmt_id_pairs,
        ilp_and_vec_inames=frozenset(),
        perform_closure_checks=False,
        ):
    r"""For each statement pair in a subset of all statement pairs found in a
    linearized kernel, determine the (relative) order in which the statement
    instances are executed. For each pair, represent this relative ordering
    using three ``statement instance orderings`` (SIOs):

    - The intra-thread SIO: A :class:`islpy.Map` from each instance of the
      first statement to all instances of the second statement that occur
      later, such that both statement instances in each before-after pair are
      executed within the same work-item (thread).

    - The intra-group SIO: A :class:`islpy.Map` from each instance of the first
      statement to all instances of the second statement that occur later, such
      that both statement instances in each before-after pair are executed
      within the same work-group (though potentially by different work-items).

    - The global SIO: A :class:`islpy.Map` from each instance of the first
      statement to all instances of the second statement that occur later, even
      if the two statement instances in a given before-after pair are executed
      within different work-groups.

    :arg knl: A preprocessed :class:`loopy.kernel.LoopKernel` containing the
        linearization items that will be used to create the SIOs. This
        kernel will be used to get the domains associated with the inames
        used in the statements, and to determine which inames have been
        tagged with parallel tags.

    :arg lin_items: A list of :class:`loopy.schedule.ScheduleItem`
        (to be renamed to `loopy.schedule.LinearizationItem`) containing
        all linearization items for which SIOs will be
        created. To allow usage of this routine during linearization, a
        truncated (i.e. partial) linearization may be passed through this
        argument

    :arg stmt_id_pairs: A list containing pairs of statement identifiers.

    :arg ilp_and_vec_inames: A set of inames that will be ignored when
        determining the relative ordering of statements. This will typically
        contain concurrent inames tagged with the ``vec`` or ``ilp`` array
        access tags.

    :returns: A dictionary mapping each two-tuple of statement identifiers
        provided in `stmt_id_pairs` to a :class:`StatementOrdering`, which
        contains the three SIOs described above.
    """

    from loopy.schedule import (EnterLoop, LeaveLoop, Barrier, RunInstruction)
    from loopy.kernel.data import (LocalInameTag, GroupInameTag)
    from loopy.schedule.checker.lexicographic_order_map import (
        create_lex_order_map,
        get_statement_ordering_map,
    )
    from loopy.schedule.checker.utils import (
        add_and_name_isl_dims,
        append_mark_to_strings,
        sorted_union_of_names_in_isl_sets,
        create_symbolic_map_from_tuples,
        insert_and_name_isl_dims,
        partition_inames_by_concurrency,
    )

    all_stmt_ids = set().union(*stmt_id_pairs)
    conc_inames = partition_inames_by_concurrency(knl)[0]

    # {{{ Intra-thread lex order creation

    # First, use one pass through lin_items to generate an *intra-thread*
    # lexicographic ordering describing the relative order of all statements
    # represented by all_stmt_ids

    # For each statement, map the stmt_id to a tuple representing points
    # in the intra-thread lexicographic ordering containing items of :class:`int` or
    # :class:`str` :mod:`loopy` inames
    stmt_inst_to_lex_intra_thread = {}

    # Keep track of the next tuple of points in our lexicographic
    # ordering, initially this as a 1-d point with value 0
    next_lex_tuple = [0]

    # While we're passing through, determine which loops contain barriers,
    # this information will be used later when creating *intra-group* and
    # *global* lexicographic orderings
    seq_loops_with_barriers = {"local": set(), "global": set()}
    max_depth_of_barrier_loop = {"local": 0, "global": 0}
    current_seq_inames = []

    # While we're passing through, also determine the values of the active
    # inames on the first and last iteration of each loop that contains
    # barriers (dom.lexmin/lexmax).
    # This information will be used later when creating *intra-group* and
    # *global* lexicographic orderings
    loop_bounds = {}

    for lin_item in lin_items:
        if isinstance(lin_item, EnterLoop):
            iname = lin_item.iname

            if iname in ilp_and_vec_inames:
                continue

            current_seq_inames.append(iname)

            # Increment next_lex_tuple[-1] for statements in the section
            # of code between this EnterLoop and the matching LeaveLoop.
            # (not technically necessary if no statement was added in the
            # previous section; gratuitous incrementing is counteracted
            # in the simplification step below)
            next_lex_tuple[-1] += 1

            # Upon entering a loop, add one lex dimension for the loop iteration,
            # add second lex dim to enumerate sections of code within new loop
            next_lex_tuple.append(iname)
            next_lex_tuple.append(0)

        elif isinstance(lin_item, LeaveLoop):
            iname = lin_item.iname

            if iname in ilp_and_vec_inames:
                continue

            current_seq_inames.pop()

            # Upon leaving a loop:
            # - Pop lex dim for enumerating code sections within this loop
            # - Pop lex dim for the loop iteration
            # - Increment lex dim val enumerating items in current section of code
            next_lex_tuple.pop()
            next_lex_tuple.pop()
            next_lex_tuple[-1] += 1

            # (not technically necessary if no statement was added in the
            # previous section; gratuitous incrementing is counteracted
            # in the simplification step below)

        elif isinstance(lin_item, RunInstruction):
            lp_stmt_id = lin_item.insn_id

            # Only process listed stmts, otherwise ignore
            if lp_stmt_id in all_stmt_ids:
                # Add item to stmt_inst_to_lex_intra_thread
                stmt_inst_to_lex_intra_thread[lp_stmt_id] = tuple(next_lex_tuple)

                # Increment lex dim val enumerating items in current section of code
                next_lex_tuple[-1] += 1

        elif isinstance(lin_item, Barrier):
            lp_stmt_id = lin_item.originating_insn_id
            sync_kind = lin_item.synchronization_kind
            seq_loops_with_barriers[sync_kind] |= set(current_seq_inames)
            max_depth_of_barrier_loop[sync_kind] = max(
                len(current_seq_inames), max_depth_of_barrier_loop[sync_kind])

            # {{{ Store bounds for loops containing barriers

            # Only compute the bounds we haven't already stored; bounds finding
            # will only happen once for each barrier-containing loop
            for depth, iname in enumerate(current_seq_inames):

                # If we haven't already stored bounds for this iname, do so
                if iname not in loop_bounds:

                    # Get set of inames that might be involved in this bound
                    # (this iname plus any nested outside this iname, including
                    # concurrent inames)
                    seq_surrounding_inames = set(current_seq_inames[:depth])
                    all_surrounding_inames = seq_surrounding_inames | conc_inames

                    # Get inames domain
                    inames_involved_in_bound = all_surrounding_inames | {iname}
                    dom = knl.get_inames_domain(
                        inames_involved_in_bound).project_out_except(
                            inames_involved_in_bound, [dim_type.set])

                    # {{{ Move domain dims for surrounding inames to parameters

                    dom = move_dims_by_name(
                        dom, dim_type.param, dom.n_param(),
                        dim_type.set, all_surrounding_inames)

                    # }}}

                    lmin = dom.lexmin()
                    lmax = dom.lexmax()

                    # Now move non-concurrent param inames back to set dim
                    lmin = move_dims_by_name(
                        lmin, dim_type.set, 0,
                        dim_type.param, seq_surrounding_inames)
                    lmax = move_dims_by_name(
                        lmax, dim_type.set, 0,
                        dim_type.param, seq_surrounding_inames)

                    loop_bounds[iname] = (lmin, lmax)

            # }}}

            if lp_stmt_id is None:
                # Barriers without stmt ids were inserted as a result of a
                # dependency. They don't themselves have dependencies. Ignore them.

                # FIXME: It's possible that we could record metadata about them
                # (e.g. what dependency produced them) and verify that they're
                # adequately protecting all statement instance pairs.

                continue

            # If barrier was identified in listed stmts, process it
            if lp_stmt_id in all_stmt_ids:
                # Add item to stmt_inst_to_lex_intra_thread
                stmt_inst_to_lex_intra_thread[lp_stmt_id] = tuple(next_lex_tuple)

                # Increment lex dim val enumerating items in current section of code
                next_lex_tuple[-1] += 1

        else:
            from loopy.schedule import (CallKernel, ReturnFromKernel)
            # No action needed for these types of linearization item
            assert isinstance(
                lin_item, (CallKernel, ReturnFromKernel))
            pass

    # }}}

    # {{{ Create lex dim names representing parallel axes

    # Create lex dim names representing lid/gid axes.
    # At the same time, create the dicts that will be used later to create map
    # constraints that match each parallel iname to the corresponding lex dim
    # name in schedules, i.e., i = lid0, j = lid1, etc.
    # TODO some of these vars may be redundant:
    lid_lex_dim_names = set()
    gid_lex_dim_names = set()

    # Dicts that will be used to create constraints i = lid0, j = lid1, etc.
    # (for efficiency, create these dicts one time per concurrent iname here,
    # rather than recreating the dicts multiple times later)
    conc_iname_constraint_dicts = {}
    conc_iname_constraint_dicts_prime = {}

    # Even though all parallel thread dims are active throughout the
    # whole kernel, they may be assigned (tagged) to one iname for some
    # subset of statements and another iname for a different subset of
    # statements (e.g., tiled, paralle. matmul).
    for iname in knl.all_inames():
        conc_tag = knl.iname_tags_of_type(iname, (LocalInameTag, GroupInameTag))
        if conc_tag:
            assert len(conc_tag) == 1  # (should always be true)
            conc_tag = conc_tag.pop()
            if isinstance(conc_tag, LocalInameTag):
                tag_var = LTAG_VAR_NAMES[conc_tag.axis]
                lid_lex_dim_names.add(tag_var)
            else:  # Must be GroupInameTag
                tag_var = GTAG_VAR_NAMES[conc_tag.axis]
                gid_lex_dim_names.add(tag_var)

            tag_var_prime = tag_var+BEFORE_MARK
            iname_prime = iname+BEFORE_MARK
            conc_iname_constraint_dicts[iname] = {1: 0, iname: 1, tag_var: -1}
            conc_iname_constraint_dicts_prime[iname_prime] = {
                1: 0, iname_prime: 1, tag_var_prime: -1}

    # Sort for consistent dimension ordering
    lid_lex_dim_names = sorted(lid_lex_dim_names)
    gid_lex_dim_names = sorted(gid_lex_dim_names)
    # TODO remove redundancy have one definitive list for these
    # (just make separate 1-d lists for everything?)

    # }}}

    # {{{ Intra-group and global blex ("barrier-lex") order creation

    # (may be combined with pass above in future)

    """In blex space, we order barrier-delimited sections of code.
    Each statement instance within a single barrier-delimited section will
    map to the same blex point. The resulting statement instance ordering
    (SIO) will map each statement to all statements that occur in a later
    barrier-delimited section.

    To achieve this, we will first create a map from statement instances to
    lexicographic space almost as we did above in the intra-thread case,
    though we will not increment the fastest-updating lex dim with each
    statement, and we will increment it with each barrier encountered. To
    denote these differences, we refer to this space as 'blex' space.

    The resulting pairwise schedule, if composed with a map defining a
    standard lexicographic ordering to create an SIO, would include a number
    of unwanted 'before->after' pairs of statement instances, so before
    creating the SIO, we will subtract unwanted pairs from a standard
    lex order map, yielding the 'blex' order map.
    """

    # {{{ Create blex order maps and blex tuples defining statement ordering (x2)

    all_conc_lex_dim_names = lid_lex_dim_names + gid_lex_dim_names
    all_conc_iname_constraint_dicts = list(
        conc_iname_constraint_dicts.values()
        ) + list(conc_iname_constraint_dicts_prime.values())

    # Get the blex schedule blueprint (dict will become a map below) and
    # blex order map w.r.t. local and global barriers
    (stmt_inst_to_lblex,
     lblex_order_map,
     seq_lblex_dim_names) = _gather_blex_ordering_info(
        knl,
        "local",
        lin_items, seq_loops_with_barriers["local"],
        max_depth_of_barrier_loop["local"],
        conc_inames, loop_bounds,
        all_stmt_ids,
        all_conc_lex_dim_names, gid_lex_dim_names,
        all_conc_iname_constraint_dicts,
        perform_closure_checks=perform_closure_checks,
        )
    (stmt_inst_to_gblex,
     gblex_order_map,
     seq_gblex_dim_names) = _gather_blex_ordering_info(
        knl,
        "global",
        lin_items, seq_loops_with_barriers["global"],
        max_depth_of_barrier_loop["global"],
        conc_inames, loop_bounds,
        all_stmt_ids,
        all_conc_lex_dim_names, gid_lex_dim_names,
        all_conc_iname_constraint_dicts,
        perform_closure_checks=perform_closure_checks,
        )

    # }}}

    # }}}  end intra-group and global blex order creation

    # {{{ Create pairwise schedules (ISL maps) for each stmt pair

    # {{{ _get_map_for_stmt()

    def _get_map_for_stmt(
            stmt_id, lex_points, int_sid, lex_dim_names):

        # Get inames domain for statement instance (a BasicSet)
        within_inames = knl.id_to_insn[stmt_id].within_inames
        dom = knl.get_inames_domain(
            within_inames).project_out_except(within_inames, [dim_type.set])

        # Create map space (an isl space in current implementation)
        # {('statement', <inames used in statement domain>) ->
        #  (lexicographic ordering dims)}
        dom_inames_ordered = sorted_union_of_names_in_isl_sets([dom])

        in_names_sched = [STATEMENT_VAR_NAME] + dom_inames_ordered[:]
        sched_space = isl.Space.create_from_names(
            isl.DEFAULT_CONTEXT,
            in_=in_names_sched,
            out=lex_dim_names,
            params=[],
            )

        # Insert 'statement' dim into domain so that its space allows
        # for intersection with sched map later
        dom_to_intersect = insert_and_name_isl_dims(
                dom, dim_type.set, [STATEMENT_VAR_NAME], 0)

        # Each map will map statement instances -> lex time.
        # At this point, statement instance tuples consist of single int.
        # Add all inames from domains to each map domain tuple.
        tuple_pair = [(
            (int_sid, ) + tuple(dom_inames_ordered),
            lex_points
            )]

        # Note that lex_points may have fewer dims than the out-dim of sched_space
        # if sched_space includes concurrent LID/GID dims. This is okay because
        # the following symbolic map creation step, when assigning dim values,
        # zips the space dims with the lex tuple, and any leftover LID/GID dims
        # will not be assigned a value yet, which is what we want.

        # Create map
        sched_map = create_symbolic_map_from_tuples(
            tuple_pairs_with_domains=zip(tuple_pair, [dom_to_intersect, ]),
            space=sched_space,
            )

        # Set inames equal to relevant GID/LID var names
        for iname, constraint_dict in conc_iname_constraint_dicts.items():
            # Even though all parallel thread dims are active throughout the
            # whole kernel, they may be assigned (tagged) to one iname for some
            # subset of statements and another iname for a different subset of
            # statements (e.g., tiled, paralle. matmul).
            # So before adding each parallel iname constraint, make sure the
            # iname applies to this statement:
            if iname in dom_inames_ordered:
                sched_map = sched_map.add_constraint(
                    isl.Constraint.eq_from_names(sched_map.space, constraint_dict))

        return sched_map

    # }}}

    pairwise_sios = {}

    for stmt_ids in stmt_id_pairs:
        # Determine integer IDs that will represent each statement in mapping
        # (dependency map creation assumes sid_before=0 and sid_after=1, unless
        # before and after refer to same stmt, in which case
        # sid_before=sid_after=0)
        int_sids = [0, 0] if stmt_ids[0] == stmt_ids[1] else [0, 1]

        # {{{  Create SIO for intra-thread case (lid0' == lid0, gid0' == gid0, etc)

        # Simplify tuples to the extent possible ------------------------------------

        lex_tuples = [stmt_inst_to_lex_intra_thread[stmt_id] for stmt_id in stmt_ids]

        # At this point, one of the lex tuples may have more dimensions than
        # another; the missing dims are the fastest-updating dims, and their
        # values should be zero. Add them.
        max_lex_dims = max([len(lex_tuple) for lex_tuple in lex_tuples])
        lex_tuples_padded = [
            _pad_tuple_with_zeros(lex_tuple, max_lex_dims)
            for lex_tuple in lex_tuples]

        # Now generate maps from the blueprint --------------------------------------

        lex_tuples_simplified = _simplify_lex_dims(*lex_tuples_padded)

        # Create names for the output dimensions for sequential loops
        seq_lex_dim_names = [
            LEX_VAR_PREFIX+str(i) for i in range(len(lex_tuples_simplified[0]))]

        intra_thread_sched_maps = [
            _get_map_for_stmt(
                stmt_id, lex_tuple, int_sid,
                seq_lex_dim_names+all_conc_lex_dim_names)
            for stmt_id, lex_tuple, int_sid
            in zip(stmt_ids, lex_tuples_simplified, int_sids)
            ]

        # Create pairwise lex order map (pairwise only in the intra-thread case)
        lex_order_map = create_lex_order_map(
            dim_names=seq_lex_dim_names,
            in_dim_mark=BEFORE_MARK,
            )

        # Add lid/gid dims to lex order map
        lex_order_map = add_and_name_isl_dims(
            lex_order_map, dim_type.out, all_conc_lex_dim_names)
        lex_order_map = add_and_name_isl_dims(
            lex_order_map, dim_type.in_,
            append_mark_to_strings(all_conc_lex_dim_names, mark=BEFORE_MARK))
        # Constrain lid/gid vars to be equal (this is the intra-thread case)
        for var_name in all_conc_lex_dim_names:
            lex_order_map = add_eq_isl_constraint_from_names(
                lex_order_map, var_name, var_name+BEFORE_MARK)

        # Create statement instance ordering,
        # maps each statement instance to all statement instances occurring later
        sio_intra_thread = get_statement_ordering_map(
            *intra_thread_sched_maps,  # note, func accepts exactly two maps
            lex_order_map,
            before_mark=BEFORE_MARK,
            )

        # }}}

        # {{{  Create SIOs for intra-group case (gid0' == gid0, etc) and global case

        def _get_sched_maps_and_sio_for_conc_exec(
                stmt_inst_to_blex, blex_order_map, seq_blex_dim_names):
            # (Vars from outside func used here:
            # stmt_ids, int_sids, all_conc_lex_dim_names)

            # Use *unsimplified* lex tuples w/ blex map, which are already padded
            blex_tuples_padded = [stmt_inst_to_blex[stmt_id] for stmt_id in stmt_ids]

            sched_maps = [
                _get_map_for_stmt(
                    stmt_id, blex_tuple, int_sid,
                    seq_blex_dim_names+all_conc_lex_dim_names)  # all par names
                for stmt_id, blex_tuple, int_sid
                in zip(stmt_ids, blex_tuples_padded, int_sids)
                ]

            # Note that for the intra-group case, we already constrained GID
            # 'before' to equal GID 'after' earlier in _gather_blex_ordering_info()

            # Create statement instance ordering
            sio = get_statement_ordering_map(
                *sched_maps,  # note, func accepts exactly two maps
                blex_order_map,
                before_mark=BEFORE_MARK,
                )

            return sched_maps, sio

        pwsched_intra_group, sio_intra_group = _get_sched_maps_and_sio_for_conc_exec(
            stmt_inst_to_lblex, lblex_order_map, seq_lblex_dim_names)
        pwsched_global, sio_global = _get_sched_maps_and_sio_for_conc_exec(
            stmt_inst_to_gblex, gblex_order_map, seq_gblex_dim_names)

        # }}}

        # Store sched maps along with SIOs
        pairwise_sios[tuple(stmt_ids)] = StatementOrdering(
            sio_intra_thread=sio_intra_thread,
            sio_intra_group=sio_intra_group,
            sio_global=sio_global,
            pwsched_intra_thread=tuple(intra_thread_sched_maps),
            pwsched_intra_group=tuple(pwsched_intra_group),
            pwsched_global=tuple(pwsched_global),
            )

    # }}}

    return pairwise_sios

# }}}

# vim: foldmethod=marker<|MERGE_RESOLUTION|>--- conflicted
+++ resolved
@@ -563,17 +563,10 @@
     for iname, dim in iname_to_blex_dim.items():
         seq_iname_to_blex_var[iname] = seq_blex_dim_names[dim]
         seq_iname_to_blex_var[iname+BEFORE_MARK] = seq_blex_dim_names_prime[dim]
-<<<<<<< HEAD
 
     # {{{ Get a template map matching blex_order_map.space that will serve as
     # the starting point when creating the maps to subtract from blex_order_map
 
-=======
-
-    # {{{ Get a template map matching blex_order_map.space that will serve as
-    # the starting point when creating the maps to subtract from blex_order_map
-
->>>>>>> d3272733
     # This template includes concurrent inames as params, both marked
     # ('before') and unmarked ('after').
     # Note that this template cannot be created until *after* the intersection
@@ -648,34 +641,13 @@
         # PRE dim vals should all be inames (bounded later) or ints (assign now).
         # FIRST dim values will be inames, ints, or one of our lexmin bounds.
 
-<<<<<<< HEAD
-        # TODO remove after sanity tests:
-        # Pad PRE tuple
-        pre_tuple_padded = _pad_tuple_with_zeros(
-            key_lex_tuples[slex.PRE], n_seq_blex_dims)
-        # Pad FIRST tuple
-        first_tuple = key_lex_tuples[slex.FIRST]
-        first_tuple_padded = _pad_tuple_with_zeros(first_tuple, n_seq_blex_dims)
-
-        # Create PRE->FIRST map and assign int (non-iname) dim values.
-        _pre_to_first_map = _add_eq_isl_constraints_for_ints_only(
-            blex_map_template,
-            zip(
-                seq_blex_dim_names_prime+seq_blex_dim_names,
-                pre_tuple_padded+first_tuple_padded))
-=======
         # Create PRE->FIRST map and assign int (non-iname) dim values.
         first_tuple = key_lex_tuples[slex.FIRST]
         pre_to_first_map = _pad_tuples_and_assign_integer_vals_to_map_template(
             key_lex_tuples[slex.PRE], first_tuple)
->>>>>>> d3272733
 
         pre_to_first_map = _pad_tuples_and_assign_integer_vals_to_map_template(
             key_lex_tuples[slex.PRE], first_tuple)
-
-        # TODO remove:
-        assert _pre_to_first_map == pre_to_first_map
-        assert _pre_to_first_map.get_var_dict() == pre_to_first_map.get_var_dict()
 
         # Get the set representing the value of the iname on the first
         # iteration of the loop
@@ -706,33 +678,12 @@
         # BOTTOM/TOP dim vals should all be inames (bounded later) or ints
         # (assign now).
 
-<<<<<<< HEAD
-        # TODO remove after sanity tests:
-        # Pad BOTTOM tuple
-        bottom_tuple_padded = _pad_tuple_with_zeros(
-            key_lex_tuples[slex.BOTTOM], n_seq_blex_dims)
-        # Pad TOP tuple
-        top_tuple_padded = _pad_tuple_with_zeros(
-            key_lex_tuples[slex.TOP], n_seq_blex_dims)
-
-        # Create BOTTOM->TOP map and assign int (non-iname) dim values.
-        _bottom_to_top_map = _add_eq_isl_constraints_for_ints_only(
-            blex_map_template,
-            zip(
-                seq_blex_dim_names_prime+seq_blex_dim_names,
-                bottom_tuple_padded+top_tuple_padded))
-=======
         # Create BOTTOM->TOP map and assign int (non-iname) dim values
         bottom_to_top_map = _pad_tuples_and_assign_integer_vals_to_map_template(
             key_lex_tuples[slex.BOTTOM], key_lex_tuples[slex.TOP])
->>>>>>> d3272733
 
         bottom_to_top_map = _pad_tuples_and_assign_integer_vals_to_map_template(
             key_lex_tuples[slex.BOTTOM], key_lex_tuples[slex.TOP])
-
-        # TODO remove after sanity tests:
-        assert _bottom_to_top_map == bottom_to_top_map
-        assert _bottom_to_top_map.get_var_dict() == bottom_to_top_map.get_var_dict()
 
         # Add constraint iname = iname' + 1
         blex_var_for_iname = seq_iname_to_blex_var[iname]
@@ -748,34 +699,13 @@
         # POST dim vals should all be inames (bounded later) or ints (assign now).
         # LAST dim values will be inames, ints, or one of our lexmax bounds.
 
-<<<<<<< HEAD
-        # TODO remove after sanity tests:
-        # Pad POST tuple
-        post_tuple_padded = _pad_tuple_with_zeros(
-            key_lex_tuples[slex.POST], n_seq_blex_dims)
-        # Pad LAST tuple
-        last_tuple = key_lex_tuples[slex.LAST]
-        last_tuple_padded = _pad_tuple_with_zeros(last_tuple, n_seq_blex_dims)
-
-        # Create LAST->POST map and assign int (non-iname) dim values.
-        _last_to_post_map = _add_eq_isl_constraints_for_ints_only(
-            blex_map_template,
-            zip(
-                seq_blex_dim_names_prime+seq_blex_dim_names,
-                last_tuple_padded+post_tuple_padded))
-=======
         # Create LAST->POST map and assign int (non-iname) dim values.
         last_tuple = key_lex_tuples[slex.LAST]
         last_to_post_map = _pad_tuples_and_assign_integer_vals_to_map_template(
             last_tuple, key_lex_tuples[slex.POST])
->>>>>>> d3272733
 
         last_to_post_map = _pad_tuples_and_assign_integer_vals_to_map_template(
             last_tuple, key_lex_tuples[slex.POST])
-
-        # TODO remove after sanity tests:
-        assert _last_to_post_map == last_to_post_map
-        assert _last_to_post_map.get_var_dict() == last_to_post_map.get_var_dict()
 
         # Get the set representing the value of the iname on the last
         # iteration of the loop
