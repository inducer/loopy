--- conflicted
+++ resolved
@@ -292,7 +292,6 @@
     return conc_inames, all_inames-conc_inames
 
 
-<<<<<<< HEAD
 def get_loop_nesting_map(knl, inames=None):
     # Create a mapping from each iname to inames that must be
     # nested inside that iname, based on nesting constraints.
@@ -435,8 +434,6 @@
     return orderings
 
 
-=======
->>>>>>> 0f3f2799
 def get_EnterLoop_inames(linearization_items):
     from loopy.schedule import EnterLoop
 
