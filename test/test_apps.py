__copyright__ = "Copyright (C) 2012 Andreas Kloeckner"

__license__ = """
Permission is hereby granted, free of charge, to any person obtaining a copy
of this software and associated documentation files (the "Software"), to deal
in the Software without restriction, including without limitation the rights
to use, copy, modify, merge, publish, distribute, sublicense, and/or sell
copies of the Software, and to permit persons to whom the Software is
furnished to do so, subject to the following conditions:

The above copyright notice and this permission notice shall be included in
all copies or substantial portions of the Software.

THE SOFTWARE IS PROVIDED "AS IS", WITHOUT WARRANTY OF ANY KIND, EXPRESS OR
IMPLIED, INCLUDING BUT NOT LIMITED TO THE WARRANTIES OF MERCHANTABILITY,
FITNESS FOR A PARTICULAR PURPOSE AND NONINFRINGEMENT. IN NO EVENT SHALL THE
AUTHORS OR COPYRIGHT HOLDERS BE LIABLE FOR ANY CLAIM, DAMAGES OR OTHER
LIABILITY, WHETHER IN AN ACTION OF CONTRACT, TORT OR OTHERWISE, ARISING FROM,
OUT OF OR IN CONNECTION WITH THE SOFTWARE OR THE USE OR OTHER DEALINGS IN
THE SOFTWARE.
"""

import sys
import numpy as np
import loopy as lp
import pyopencl as cl
import pyopencl.clmath  # noqa
import pyopencl.clrandom  # noqa
import pytest

import logging
logger = logging.getLogger(__name__)

try:
    import faulthandler
except ImportError:
    pass
else:
    faulthandler.enable()

from pyopencl.tools import pytest_generate_tests_for_pyopencl \
        as pytest_generate_tests

from loopy.diagnostic import LoopyError

__all__ = [
        "pytest_generate_tests",
        "cl"  # "cl.create_some_context"
        ]


from loopy.version import LOOPY_USE_LANGUAGE_VERSION_2018_2  # noqa: F401


# {{{ convolutions

def test_convolution(ctx_factory):
    ctx = ctx_factory()

    dtype = np.float32

    knl = lp.make_kernel(
        "{ [iimg, ifeat, icolor, im_x, im_y, f_x, f_y]: \
                -f_w <= f_x,f_y <= f_w \
                and 0 <= im_x < im_w and 0 <= im_y < im_h \
                and 0<=iimg<=nimgs and 0<=ifeat<nfeats and 0<=icolor<ncolors \
                }",
        """
        out[iimg, ifeat, im_x, im_y] = sum((f_x, f_y, icolor), \
            img[iimg, f_w+im_x-f_x, f_w+im_y-f_y, icolor] \
            * f[ifeat, f_w+f_x, f_w+f_y, icolor])
        """,
        [
            lp.GlobalArg("f", dtype, shape=lp.auto),
            lp.GlobalArg("img", dtype, shape=lp.auto),
            lp.GlobalArg("out", dtype, shape=lp.auto),
            "..."
            ],
        assumptions="f_w>=1 and im_w, im_h >= 2*f_w+1 and nfeats>=1 and nimgs>=0",
        options="annotate_inames")

    f_w = 3

    knl = lp.fix_parameters(knl, f_w=f_w, ncolors=3)

    ref_knl = knl

    def variant_0(knl):
        #knl = lp.split_iname(knl, "im_x", 16, inner_tag="l.0")
        knl = lp.prioritize_loops(knl, "iimg,im_x,im_y,ifeat,f_x,f_y")
        return knl

    def variant_1(knl):
        knl = lp.split_iname(knl, "im_x", 16, inner_tag="l.0")
        knl = lp.prioritize_loops(knl, "iimg,im_x_outer,im_y,ifeat,f_x,f_y")
        return knl

    def variant_2(knl):
        knl = lp.split_iname(knl, "im_x", 16, outer_tag="g.0", inner_tag="l.0")
        knl = lp.split_iname(knl, "im_y", 16, outer_tag="g.1", inner_tag="l.1")
        knl = lp.tag_inames(knl, dict(ifeat="g.2"))
        knl = lp.add_prefetch(knl, "f[ifeat,:,:,:]",
                fetch_outer_inames="im_x_outer, im_y_outer, ifeat",
                default_tag="l.auto")
        knl = lp.add_prefetch(knl, "img", "im_x_inner, im_y_inner, f_x, f_y",
                fetch_outer_inames="iimg, im_x_outer, im_y_outer, ifeat, icolor",
                default_tag="l.auto")
        return knl

    for variant in [
            #variant_0,
            #variant_1,
            variant_2
            ]:
        lp.auto_test_vs_ref(ref_knl, ctx, variant(knl),
                parameters=dict(
                    im_w=128, im_h=128, f_w=f_w,
                    nfeats=3, nimgs=3
                    ))


def test_convolution_with_nonzero_base(ctx_factory):
    # This is kept alive as a test for domains that don't start at zero.
    # These are a bad idea for split_iname, which places its origin at zero
    # and therefore produces a first block that is odd-sized.
    #
    # Therefore, for real tests, check test_convolution further up.

    ctx = ctx_factory()

    dtype = np.float32

    knl = lp.make_kernel(
        "{ [iimg, ifeat, icolor, im_x, im_y, f_x, f_y]: \
                -f_w <= f_x,f_y <= f_w \
                and f_w <= im_x < im_w-f_w and f_w <= im_y < im_h-f_w \
                and 0<=iimg<=nimgs and 0<=ifeat<nfeats and 0<=icolor<ncolors \
                }",
        """
        out[iimg, ifeat, im_x-f_w, im_y-f_w] = sum((f_x, f_y, icolor), \
            img[iimg, im_x-f_x, im_y-f_y, icolor] \
            * f[ifeat, f_w+f_x, f_w+f_y, icolor])
        """,
        [
            lp.GlobalArg("f", dtype, shape=lp.auto),
            lp.GlobalArg("img", dtype, shape=lp.auto),
            lp.GlobalArg("out", dtype, shape=lp.auto),
            "..."
            ],
        assumptions="f_w>=1 and im_w, im_h >= 2*f_w+1 and nfeats>=1 and nimgs>=0",
        options="annotate_inames")

    knl = lp.fix_parameters(knl, ncolors=3)

    ref_knl = knl

    f_w = 3

    def variant_0(knl):
        #knl = lp.split_iname(knl, "im_x", 16, inner_tag="l.0")
        knl = lp.prioritize_loops(knl, "iimg,im_x,im_y,ifeat,f_x,f_y")
        return knl

    def variant_1(knl):
        knl = lp.split_iname(knl, "im_x", 16, inner_tag="l.0")
        knl = lp.prioritize_loops(knl, "iimg,im_x_outer,im_y,ifeat,f_x,f_y")
        return knl

    for variant in [
            variant_0,
            variant_1,
            ]:
        lp.auto_test_vs_ref(ref_knl, ctx, variant(knl),
                parameters=dict(
                    im_w=128, im_h=128, f_w=f_w,
                    nfeats=12, nimgs=17
                    ))

# }}}


def test_rob_stroud_bernstein(ctx_factory):
    ctx = ctx_factory()

    # NOTE: tmp would have to be zero-filled beforehand

    knl = lp.make_kernel(
            "{[el, i2, alpha1,alpha2]: \
                    0 <= el < nels and \
                    0 <= i2 < nqp1d and \
                    0 <= alpha1 <= deg and 0 <= alpha2 <= deg-alpha1 }",
            """
            for el,i2
                <> xi = qpts[1, i2]
                <> s = 1-xi
                <> r = xi/s
                <> aind = 0 {id=aind_init}

                for alpha1
                    <> w = s**(deg-alpha1) {id=init_w}

                    for alpha2
                        tmp[el,alpha1,i2] = tmp[el,alpha1,i2] + w * coeffs[aind] \
                                {id=write_tmp,dep=init_w:aind_init}
                        w = w * r * ( deg - alpha1 - alpha2 ) / (1 + alpha2) \
                                {id=update_w,dep=init_w:write_tmp}
                        aind = aind + 1 \
                                {id=aind_incr,dep=aind_init:write_tmp:update_w}
                    end
                end
            end
            """,
            [
                # Must declare coeffs to have "no" shape, to keep loopy
                # from trying to figure it out the shape automatically.

                lp.GlobalArg("coeffs", None, shape=None),
                "..."
                ],
            assumptions="deg>=0 and nels>=1",
            target=lp.PyOpenCLTarget(ctx.devices[0])
            )

    knl = lp.fix_parameters(knl, nqp1d=7, deg=4)
    knl = lp.split_iname(knl, "el", 16, inner_tag="l.0")
    knl = lp.split_iname(knl, "el_outer", 2, outer_tag="g.0", inner_tag="ilp",
            slabs=(0, 1))
    knl = lp.tag_inames(knl, dict(i2="l.1", alpha1="unr", alpha2="unr"))
    knl = lp.add_dtypes(knl, dict(
                qpts=np.float32,
                coeffs=np.float32,
                tmp=np.float32,
                ))
    print(lp.generate_code_v2(knl))


def test_rob_stroud_bernstein_full(ctx_factory):
    #logging.basicConfig(level=logging.DEBUG)
    ctx = ctx_factory()

    # NOTE: result would have to be zero-filled beforehand

    knl = lp.make_kernel(
        "{[el, i2, alpha1,alpha2, i1_2, alpha1_2, i2_2]: \
                0 <= el < nels and \
                0 <= i2 < nqp1d and \
                0 <= alpha1 <= deg and 0 <= alpha2 <= deg-alpha1 and\
                \
                0 <= i1_2 < nqp1d and \
                0 <= alpha1_2 <= deg and \
                0 <= i2_2 < nqp1d \
                }",
        """
        for el
            for i2
                <> xi = qpts[1, i2]
                <> s = 1-xi
                <> r = xi/s
                <> aind = 0 {id=aind_init}

                for alpha1
                    <> w = s**(deg-alpha1) {id=init_w}

                    <> tmp[alpha1,i2] = tmp[alpha1,i2] + w * coeffs[aind] \
                            {id=write_tmp,dep=init_w:aind_init}
                    for alpha2
                        w = w * r * ( deg - alpha1 - alpha2 ) / (1 + alpha2) \
                            {id=update_w,dep=init_w:write_tmp}
                        aind = aind + 1 \
                            {id=aind_incr,dep=aind_init:write_tmp:update_w}
                    end
                end
            end

            for i1_2
                <> xi2 = qpts[0, i1_2] {dep=aind_incr}
                <> s2 = 1-xi2
                <> r2 = xi2/s2
                <> w2 = s2**deg  {id=w2_init}

                for alpha1_2
                    for i2_2
                        result[el, i1_2, i2_2] = result[el, i1_2, i2_2] + \
                                w2 * tmp[alpha1_2, i2_2]  {id=res2,dep=w2_init}
                    end

                    w2 = w2 * r2 * (deg-alpha1_2) / (1+alpha1_2)  \
                            {id=w2_update, dep=res2}
                end
            end
        end
        """,
        [
            # Must declare coeffs to have "no" shape, to keep loopy
            # from trying to figure it out the shape automatically.

            lp.GlobalArg("coeffs", None, shape=None),
            "..."
            ],
        assumptions="deg>=0 and nels>=1",
        target=lp.PyOpenCLTarget(ctx.devices[0])
        )

    knl = lp.fix_parameters(knl, nqp1d=7, deg=4)

    if 0:
        knl = lp.split_iname(knl, "el", 16, inner_tag="l.0")
        knl = lp.split_iname(knl, "el_outer", 2, outer_tag="g.0", inner_tag="ilp",
                slabs=(0, 1))
        knl = lp.tag_inames(knl, dict(i2="l.1", alpha1="unr", alpha2="unr"))

    from pickle import dumps, loads
    knl = loads(dumps(knl))

    knl = lp.add_dtypes(knl,
            dict(
                qpts=np.float32,
                tmp=np.float32,
                coeffs=np.float32,
                result=np.float32,
                ))
    print(lp.generate_code_v2(knl))


def test_stencil(ctx_factory):
    ctx = ctx_factory()

    # n=32 causes corner case behavior in size calculations for temprorary (a
    # non-unifiable, two-constant-segments PwAff as the base index)

    n = 256
    knl = lp.make_kernel(
            "{[i,j]: 0<= i,j < %d}" % n,
            [
                "a_offset(ii, jj) := a[ii+1, jj+1]",
                "z[i,j] = -2*a_offset(i,j)"
                " + a_offset(i,j-1)"
                " + a_offset(i,j+1)"
                " + a_offset(i-1,j)"
                " + a_offset(i+1,j)"
                ],
            [
                lp.GlobalArg("a", np.float32, shape=(n+2, n+2,)),
                lp.GlobalArg("z", np.float32, shape=(n+2, n+2,))
                ])

    ref_knl = knl

    def variant_1(knl):
        knl = lp.split_iname(knl, "i", 16, outer_tag="g.1", inner_tag="l.1")
        knl = lp.split_iname(knl, "j", 16, outer_tag="g.0", inner_tag="l.0")
        knl = lp.add_prefetch(knl, "a", ["i_inner", "j_inner"], default_tag="l.auto")
        knl = lp.prioritize_loops(knl, ["a_dim_0_outer", "a_dim_1_outer"])
        return knl

    def variant_2(knl):
        knl = lp.split_iname(knl, "i", 16, outer_tag="g.1", inner_tag="l.1")
        knl = lp.split_iname(knl, "j", 16, outer_tag="g.0", inner_tag="l.0")
        knl = lp.add_prefetch(knl, "a", ["i_inner", "j_inner"],
                fetch_bounding_box=True, default_tag="l.auto")
        knl = lp.prioritize_loops(knl, ["a_dim_0_outer", "a_dim_1_outer"])
        return knl

    for variant in [
            #variant_1,
            variant_2,
            ]:
        lp.auto_test_vs_ref(ref_knl, ctx, variant(knl),
                print_ref_code=False,
                op_count=[n*n], op_label=["cells"])


def test_stencil_with_overfetch(ctx_factory):
    ctx = ctx_factory()

    knl = lp.make_kernel(
            "{[i,j]: 0<= i,j < n}",
            [
                "a_offset(ii, jj) := a[ii+2, jj+2]",
                "z[i,j] = -2*a_offset(i,j)"
                " + a_offset(i,j-1)"
                " + a_offset(i,j+1)"
                " + a_offset(i-1,j)"
                " + a_offset(i+1,j)"

                " + a_offset(i,j-2)"
                " + a_offset(i,j+2)"
                " + a_offset(i-2,j)"
                " + a_offset(i+2,j)"
                ],
            assumptions="n>=1")

    if ctx.devices[0].platform.name == "Portable Computing Language":
        # https://github.com/pocl/pocl/issues/205
        pytest.skip("takes very long to compile on pocl")

    knl = lp.add_and_infer_dtypes(knl, dict(a=np.float32))

    ref_knl = knl

    def variant_overfetch(knl):
        knl = lp.split_iname(knl, "i", 16, outer_tag="g.1", inner_tag="l.1",
                slabs=(1, 1))
        knl = lp.split_iname(knl, "j", 16, outer_tag="g.0", inner_tag="l.0",
               slabs=(1, 1))
        knl = lp.add_prefetch(knl, "a", ["i_inner", "j_inner"],
                fetch_bounding_box=True, default_tag="l.auto")
        knl = lp.prioritize_loops(knl, ["a_dim_0_outer", "a_dim_1_outer"])
        return knl

    for variant in [variant_overfetch]:
        n = 200
        lp.auto_test_vs_ref(ref_knl, ctx, variant(knl),
                print_ref_code=False,
                op_count=[n*n], parameters=dict(n=n), op_label=["cells"])


def test_sum_factorization():
    knl = lp.make_kernel(
        "{[i,j,ip,jp,k,l]: "
        "0<=i<I and 0<=j<J and 0<=ip<IP and 0<=jp<JP and 0<=k,l<Q}",
        """
        phi1(i, x) := x**i
        phi2(i, x) := x**i
        psi1(i, x) := x**i
        psi2(i, x) := x**i
        a(x, y) := 1

        A[i,j,ip,jp] = sum(k,sum(l,
            phi1(i,x[0,k]) * phi2(j,x[1,l])
            * psi1(ip, x[0,k]) * psi2(jp, x[1, l])
            * w[0,k] * w[1,l]
            * a(x[0,k], x[1,l])
        ))
        """)

    pytest.xfail("extract_subst is currently too stupid for sum factorization")

    knl = lp.extract_subst(knl, "temp_array",
            "phi1(i,x[0,k]) *psi1(ip, x[0,k]) * w[0,k]")
    knl = lp.extract_subst(knl, "temp_array",
            "sum(k, phi1(i,x[0,k]) *psi1(ip, x[0,k]) * w[0,k])")

    print(knl)


def test_lbm(ctx_factory):
    ctx = ctx_factory()

    # D2Q4Q4Q4 lattice Boltzmann scheme for the shallow water equations
    # Example by Loic Gouarin <loic.gouarin@math.u-psud.fr>
    knl = lp.make_kernel(
        "{[ii,jj]:0<=ii<nx-2 and 0<=jj<ny-2}",
        """  # noqa (silences flake8 line length warning)
        i := ii + 1
        j := jj + 1
        for ii, jj
            with {id_prefix=init_m}
                <> m[0] =   +    f[i-1, j, 0] +    f[i, j-1, 1] + f[i+1, j, 2] +  f[i, j+1, 3]
                m[1] =   + 4.*f[i-1, j, 0] - 4.*f[i+1, j, 2]
                m[2] =   + 4.*f[i, j-1, 1] - 4.*f[i, j+1, 3]
                m[3] =   +    f[i-1, j, 0] -    f[i, j-1, 1] + f[i+1, j, 2] -  f[i, j+1, 3]
                m[4] =   +    f[i-1, j, 4] +    f[i, j-1, 5] + f[i+1, j, 6] +  f[i, j+1, 7]
                m[5] =   + 4.*f[i-1, j, 4] - 4.*f[i+1, j, 6]
                m[6] =   + 4.*f[i, j-1, 5] - 4.*f[i, j+1, 7]
                m[7] =   +    f[i-1, j, 4] -    f[i, j-1, 5] + f[i+1, j, 6] -  f[i, j+1, 7]
                m[8] =   +    f[i-1, j, 8] +    f[i, j-1, 9] + f[i+1, j, 10] + f[i, j+1, 11]
                m[9] =   + 4.*f[i-1, j, 8] - 4.*f[i+1, j, 10]
                m[10] =  + 4.*f[i, j-1, 9] - 4.*f[i, j+1, 11]
                m[11] =  +    f[i-1, j, 8] -    f[i, j-1, 9] + f[i+1, j, 10] - f[i, j+1, 11]
            end

            with {id_prefix=update_m,dep=init_m*}
                m[1] = m[1] + 2.*(m[4] - m[1])
                m[2] = m[2] + 2.*(m[8] - m[2])
                m[3] = m[3]*(1. - 1.5)
                m[5] = m[5] + 1.5*(0.5*(m[0]*m[0]) + (m[4]*m[4])/m[0] - m[5])
                m[6] = m[6] + 1.5*(m[4]*m[8]/m[0] - m[6])
                m[7] = m[7]*(1. - 1.2000000000000000)
                m[9] = m[9] + 1.5*(m[4]*m[8]/m[0] - m[9])
                m[10] = m[10] + 1.5*(0.5*(m[0]*m[0]) + (m[8]*m[8])/m[0] - m[10])
                m[11] = m[11]*(1. - 1.2)
            end

            with {dep=update_m*}
                f_new[i, j, 0] =  + 0.25*m[0] + 0.125*m[1] + 0.25*m[3]
                f_new[i, j, 1] =  + 0.25*m[0] + 0.125*m[2] - 0.25*m[3]
                f_new[i, j, 2] =  + 0.25*m[0] - 0.125*m[1] + 0.25*m[3]
                f_new[i, j, 3] =  + 0.25*m[0] - 0.125*m[2] - 0.25*m[3]
                f_new[i, j, 4] =  + 0.25*m[4] + 0.125*m[5] + 0.25*m[7]
                f_new[i, j, 5] =  + 0.25*m[4] + 0.125*m[6] - 0.25*m[7]
                f_new[i, j, 6] =  + 0.25*m[4] - 0.125*m[5] + 0.25*m[7]
                f_new[i, j, 7] =  + 0.25*m[4] - 0.125*m[6] - 0.25*m[7]
                f_new[i, j, 8] =  + 0.25*m[8] + 0.125*m[9] + 0.25*m[11]
                f_new[i, j, 9] =  + 0.25*m[8] + 0.125*m[10] - 0.25*m[11]
                f_new[i, j, 10] =  + 0.25*m[8] - 0.125*m[9] + 0.25*m[11]
                f_new[i, j, 11] =  + 0.25*m[8] - 0.125*m[10] - 0.25*m[11]
           end
        end
        """)

    knl = lp.add_and_infer_dtypes(knl, {"f": np.float32})

    ref_knl = knl

    knl = lp.split_iname(knl, "ii", 16, outer_tag="g.1", inner_tag="l.1")
    knl = lp.split_iname(knl, "jj", 16, outer_tag="g.0", inner_tag="l.0")
    knl = lp.expand_subst(knl)
    knl = lp.add_prefetch(knl, "f", "ii_inner,jj_inner", fetch_bounding_box=True,
            default_tag="l.auto")

    lp.auto_test_vs_ref(ref_knl, ctx, knl, parameters={"nx": 20, "ny": 20})


def test_fd_demo():
    knl = lp.make_kernel(
        "{[i,j]: 0<=i,j<n}",
        "result[i+1,j+1] = u[i + 1, j + 1]**2 + -1 + (-4)*u[i + 1, j + 1] \
                + u[i + 1 + 1, j + 1] + u[i + 1 + -1, j + 1] \
                + u[i + 1, j + 1 + 1] + u[i + 1, j + 1 + -1]")
    #assumptions="n mod 16=0")
    knl = lp.split_iname(knl,
            "i", 16, outer_tag="g.1", inner_tag="l.1")
    knl = lp.split_iname(knl,
            "j", 16, outer_tag="g.0", inner_tag="l.0")
    knl = lp.add_prefetch(knl, "u",
            ["i_inner", "j_inner"],
            fetch_bounding_box=True,
            default_tag="l.auto")

    #n = 1000
    #u = cl.clrandom.rand(queue, (n+2, n+2), dtype=np.float32)

    knl = lp.set_options(knl, write_cl=True)
    knl = lp.add_and_infer_dtypes(knl, dict(u=np.float32))
    code, inf = lp.generate_code(knl)
    print(code)

    assert "double" not in code


def test_fd_1d(ctx_factory):
    ctx = ctx_factory()

    knl = lp.make_kernel(
        "{[i]: 0<=i<n}",
        "result[i] = u[i+1]-u[i]")

    knl = lp.add_and_infer_dtypes(knl, {"u": np.float32})
    ref_knl = knl

    knl = lp.split_iname(knl, "i", 16)
    knl = lp.extract_subst(knl, "u_acc", "u[j]", parameters="j")
    knl = lp.precompute(knl, "u_acc", "i_inner", default_tag="for")
    knl = lp.assume(knl, "n mod 16 = 0")

    lp.auto_test_vs_ref(
            ref_knl, ctx, knl,
            parameters=dict(n=2048))


def test_poisson_fem(ctx_factory):
    # Stolen from Peter Coogan and Rob Kirby for FEM assembly
    ctx = ctx_factory()

    nbf = 5
    nqp = 5
    sdim = 3

    knl = lp.make_kernel(
            "{ [c,i,j,k,ell,ell2]: \
            0 <= c < nels and \
            0 <= i < nbf and \
            0 <= j < nbf and \
            0 <= k < nqp and \
            0 <= ell,ell2 < sdim}",
            """
            dpsi(bf,k0,dir) := \
                    simul_reduce(sum, ell2, DFinv[c,ell2,dir] * DPsi[bf,k0,ell2] )
            Ael[c,i,j] = \
                    J[c] * w[k] * sum(ell, dpsi(i,k,ell) * dpsi(j,k,ell))
            """,
            assumptions="nels>=1 and nbf >= 1 and nels mod 4 = 0")

    print(knl)

    knl = lp.fix_parameters(knl, nbf=nbf, sdim=sdim, nqp=nqp)

    ref_knl = knl

    knl = lp.prioritize_loops(knl, ["c", "j", "i", "k"])

    def variant_1(knl):
        knl = lp.precompute(knl, "dpsi", "i,k,ell", default_tag="for")
        knl = lp.prioritize_loops(knl, "c,i,j")
        return knl

    def variant_2(knl):
        knl = lp.precompute(knl, "dpsi", "i,ell", default_tag="for")
        knl = lp.prioritize_loops(knl, "c,i,j")
        return knl

    def add_types(knl):
        return lp.add_and_infer_dtypes(knl, dict(
            w=np.float32,
            J=np.float32,
            DPsi=np.float32,
            DFinv=np.float32,
            ))

    for variant in [
            #variant_1,
            variant_2
            ]:
        knl = variant(knl)

        lp.auto_test_vs_ref(
                add_types(ref_knl), ctx, add_types(knl),
                parameters=dict(n=5, nels=15, nbf=5, sdim=2, nqp=7))


def test_domain_tree_nesting():
    # From https://github.com/inducer/loopy/issues/78

    AS = lp.AddressSpace        # noqa

    out_map = np.array([1, 2], dtype=np.int32)
    if_val = np.array([-1, 0], dtype=np.int32)
    vals = np.array([2, 3], dtype=np.int32)
    num_vals = np.array([2, 4], dtype=np.int32)
    num_vals_offset = np.array(np.cumsum(num_vals) - num_vals, dtype=np.int32)

    TV = lp.TemporaryVariable  # noqa

    knl = lp.make_kernel(["{[i]: 0 <= i < 12}",
                    "{[j]: 0 <= j < 100}",
                    "{[a_count]: 0 <= a_count < a_end}",
                    "{[b_count]: 0 <= b_count < b_end}"],
    """
    for j
        for i
            <> a_end = abs(if_val[i])

            <>b_end = num_vals[i]
            <>offset = num_vals_offset[i] {id=offset}
            <>b_sum = 0 {id=b_init}
            for b_count
                <>val = vals[offset + b_count] {dep=offset}
            end
            b_sum = exp(b_sum) {id=b_final}

            out[j,i] =  b_sum {dep=b_final}
        end
    end
    """,
    [
        TV("out_map", initializer=out_map, read_only=True, address_space=AS.PRIVATE),
        TV("if_val", initializer=if_val, read_only=True, address_space=AS.PRIVATE),
        TV("vals", initializer=vals, read_only=True, address_space=AS.PRIVATE),
        TV("num_vals", initializer=num_vals, read_only=True,
           address_space=AS.PRIVATE),
        TV("num_vals_offset", initializer=num_vals_offset, read_only=True,
           address_space=AS.PRIVATE),
        lp.GlobalArg("B", shape=(100, 31), dtype=np.float64),
        lp.GlobalArg("out", shape=(100, 12), dtype=np.float64)],
        name="nested_domain")

    parents_per_domain = knl["nested_domain"].parents_per_domain()

    def depth(i):
        if parents_per_domain[i] is None:
            return 0
        else:
            return 1 + depth(parents_per_domain[i])

    for i in range(len(parents_per_domain)):
        assert depth(i) < 2


def test_prefetch_through_indirect_access():
    knl = lp.make_kernel("{[i, j, k]: 0 <= i,k < 10 and 0<=j<2}",
        """
        for i, j, k
            a[map1[indirect[i], j], k] = 2
        end
        """,
        [
            lp.GlobalArg("a", strides=(2, 1), dtype=int),
            lp.GlobalArg("map1", shape=(10, 10), dtype=int),
            "..."
            ],
        target=lp.CTarget())

    knl = lp.prioritize_loops(knl, "i,j,k")

    with pytest.raises(LoopyError):
        knl = lp.add_prefetch(knl, "map1[:, j]")


<<<<<<< HEAD
def test_unsigned_types_to_mod():
    knl = lp.make_kernel("{[i]: 0<=i<10}",
        """
            <> c = b[i] {id=init,dup=i}
            a[i] = i % c {dep=init}
        """,
        [lp.GlobalArg("a", shape=(10,), dtype=np.uint32),
         lp.GlobalArg("b", shape=(10,), dtype=np.uint32)]
    )
    assert "loopy_mod" not in lp.generate_code_v2(knl).device_code()
=======
def test_abs_as_index():
    knl = lp.make_kernel(
        ["{[i]: 0<=i<10}"],
        """
        b[i] = a[abs(5-i)]
        """,
        [
            lp.GlobalArg("a", np.float32),
            ...
            ])
    print(lp.generate_code_v2(knl).device_code())
>>>>>>> 3a19debb


if __name__ == "__main__":
    if len(sys.argv) > 1:
        exec(sys.argv[1])
    else:
        from pytest import main
        main([__file__])

# vim: foldmethod=marker<|MERGE_RESOLUTION|>--- conflicted
+++ resolved
@@ -697,7 +697,6 @@
         knl = lp.add_prefetch(knl, "map1[:, j]")
 
 
-<<<<<<< HEAD
 def test_unsigned_types_to_mod():
     knl = lp.make_kernel("{[i]: 0<=i<10}",
         """
@@ -708,7 +707,8 @@
          lp.GlobalArg("b", shape=(10,), dtype=np.uint32)]
     )
     assert "loopy_mod" not in lp.generate_code_v2(knl).device_code()
-=======
+
+
 def test_abs_as_index():
     knl = lp.make_kernel(
         ["{[i]: 0<=i<10}"],
@@ -720,7 +720,6 @@
             ...
             ])
     print(lp.generate_code_v2(knl).device_code())
->>>>>>> 3a19debb
 
 
 if __name__ == "__main__":
