from __future__ import division, print_function

__copyright__ = "Copyright (C) 2019 James Stevens"

__license__ = """
Permission is hereby granted, free of charge, to any person obtaining a copy
of this software and associated documentation files (the "Software"), to deal
in the Software without restriction, including without limitation the rights
to use, copy, modify, merge, publish, distribute, sublicense, and/or sell
copies of the Software, and to permit persons to whom the Software is
furnished to do so, subject to the following conditions:

The above copyright notice and this permission notice shall be included in
all copies or substantial portions of the Software.

THE SOFTWARE IS PROVIDED "AS IS", WITHOUT WARRANTY OF ANY KIND, EXPRESS OR
IMPLIED, INCLUDING BUT NOT LIMITED TO THE WARRANTIES OF MERCHANTABILITY,
FITNESS FOR A PARTICULAR PURPOSE AND NONINFRINGEMENT. IN NO EVENT SHALL THE
AUTHORS OR COPYRIGHT HOLDERS BE LIABLE FOR ANY CLAIM, DAMAGES OR OTHER
LIABILITY, WHETHER IN AN ACTION OF CONTRACT, TORT OR OTHERWISE, ARISING FROM,
OUT OF OR IN CONNECTION WITH THE SOFTWARE OR THE USE OR OTHER DEALINGS IN
THE SOFTWARE.
"""

import six  # noqa: F401
import sys
import numpy as np
import loopy as lp
import islpy as isl
from pyopencl.tools import (  # noqa
    pytest_generate_tests_for_pyopencl
    as pytest_generate_tests)
from loopy.version import LOOPY_USE_LANGUAGE_VERSION_2018_2  # noqa
import logging
from loopy import (
    preprocess_kernel,
    get_one_linearized_kernel,
)
from loopy.schedule.checker.schedule import (
    LEX_VAR_PREFIX,
    STATEMENT_VAR_NAME,
    LTAG_VAR_NAMES,
    GTAG_VAR_NAMES,
    BEFORE_MARK,
)
from loopy.schedule.checker.utils import (
    ensure_dim_names_match_and_align,
)

logger = logging.getLogger(__name__)


# {{{ Helper functions for map creation/handling

def _align_and_compare_maps(maps):
    from loopy.schedule.checker.utils import prettier_map_string

    for map1, map2 in maps:
        # Align maps and compare
        map1_aligned = ensure_dim_names_match_and_align(map1, map2)
        if map1_aligned != map2:
            print("Maps not equal:")
            print(prettier_map_string(map1_aligned))
            print(prettier_map_string(map2))
        assert map1_aligned == map2


def _lex_point_string(dim_vals, lid_inames=[], gid_inames=[]):
    # Return a string describing a point in a lex space
    # by assigning values to lex dimension variables
    # (used to create maps below)

    return ", ".join(
        ["%s%d=%s" % (LEX_VAR_PREFIX, idx, str(val))
        for idx, val in enumerate(dim_vals)] +
        ["%s=%s" % (LTAG_VAR_NAMES[idx], iname)
        for idx, iname in enumerate(lid_inames)] +
        ["%s=%s" % (GTAG_VAR_NAMES[idx], iname)
        for idx, iname in enumerate(gid_inames)]
        )


def _isl_map_with_marked_dims(s, placeholder_mark="'"):
    # For creating legible tests, map strings may be created with a placeholder
    # for the 'before' mark. Replace this placeholder with BEFORE_MARK before
    # creating the map.
    # ALSO, if BEFORE_MARK == "'", ISL will ignore this mark when creating
    # variable names, so it must be added manually.
    from loopy.schedule.checker.utils import (
        append_mark_to_isl_map_var_names,
    )
    dt = isl.dim_type
    if BEFORE_MARK == "'":
        # ISL will ignore the apostrophe; manually name the in_ vars
        return append_mark_to_isl_map_var_names(
            isl.Map(s.replace(placeholder_mark, BEFORE_MARK)),
            dt.in_,
            BEFORE_MARK)
    else:
        return isl.Map(s.replace(placeholder_mark, BEFORE_MARK))


def _check_orderings_for_stmt_pair(
        stmt_id_before,
        stmt_id_after,
        all_sios,
        sio_intra_thread_exp=None,
        sched_before_intra_thread_exp=None,
        sched_after_intra_thread_exp=None,
        sio_intra_group_exp=None,
        sched_before_intra_group_exp=None,
        sched_after_intra_group_exp=None,
        sio_global_exp=None,
        sched_before_global_exp=None,
        sched_after_global_exp=None,
        ):

    order_info = all_sios[(stmt_id_before, stmt_id_after)]

    # Get pairs of maps to compare for equality
    map_candidates = zip([
        sio_intra_thread_exp,
        sched_before_intra_thread_exp, sched_after_intra_thread_exp,
        sio_intra_group_exp,
        sched_before_intra_group_exp, sched_after_intra_group_exp,
        sio_global_exp,
        sched_before_global_exp, sched_after_global_exp,
        ], [
        order_info.sio_intra_thread,
        order_info.pwsched_intra_thread[0], order_info.pwsched_intra_thread[1],
        order_info.sio_intra_group,
        order_info.pwsched_intra_group[0], order_info.pwsched_intra_group[1],
        order_info.sio_global,
        order_info.pwsched_global[0], order_info.pwsched_global[1],
        ])

    # Only compare to maps that were passed
    maps_to_compare = [(m1, m2) for m1, m2 in map_candidates if m1 is not None]
    _align_and_compare_maps(maps_to_compare)

# }}}


# {{{ test_intra_thread_pairwise_schedule_creation()

def test_intra_thread_pairwise_schedule_creation():
    from loopy.schedule.checker import (
        get_pairwise_statement_orderings,
    )

    # Example kernel
    # stmt_c depends on stmt_b only to create deterministic order
    # stmt_d depends on stmt_c only to create deterministic order
    knl = lp.make_kernel(
        [
            "{[i]: 0<=i<pi}",
            "{[k]: 0<=k<pk}",
            "{[j]: 0<=j<pj}",
            "{[t]: 0<=t<pt}",
        ],
        """
        for i
            for k
                <>temp = b[i,k]  {id=stmt_a}
            end
            for j
                a[i,j] = temp + 1  {id=stmt_b,dep=stmt_a}
                c[i,j] = d[i,j]  {id=stmt_c,dep=stmt_b}
            end
        end
        for t
            e[t] = f[t]  {id=stmt_d, dep=stmt_c}
        end
        """,
        name="example",
        assumptions="pi,pj,pk,pt >= 1",
        )
    knl = lp.add_and_infer_dtypes(
            knl,
            {"b": np.float32, "d": np.float32, "f": np.float32})
    knl = lp.prioritize_loops(knl, "i,k")
    knl = lp.prioritize_loops(knl, "i,j")

    # Get a linearization
    proc_knl = preprocess_kernel(knl)
    lin_knl = get_one_linearized_kernel(proc_knl)
    lin_items = lin_knl.linearization

    stmt_id_pairs = [
        ("stmt_a", "stmt_b"),
        ("stmt_a", "stmt_c"),
        ("stmt_a", "stmt_d"),
        ("stmt_b", "stmt_c"),
        ("stmt_b", "stmt_d"),
        ("stmt_c", "stmt_d"),
        ]
    pworders = get_pairwise_statement_orderings(
        lin_knl,
        lin_items,
        stmt_id_pairs,
        )

    # {{{ Relationship between stmt_a and stmt_b

    # Create expected maps and compare

    sched_stmt_a_intra_thread_exp = isl.Map(
        "[pi, pk] -> { [%s=0, i, k] -> [%s] : 0 <= i < pi and 0 <= k < pk }"
        % (
            STATEMENT_VAR_NAME,
            _lex_point_string(["i", "0"]),
            )
        )

    sched_stmt_b_intra_thread_exp = isl.Map(
        "[pi, pj] -> { [%s=1, i, j] -> [%s] : 0 <= i < pi and 0 <= j < pj }"
        % (
            STATEMENT_VAR_NAME,
            _lex_point_string(["i", "1"]),
            )
        )

    _check_orderings_for_stmt_pair(
        "stmt_a", "stmt_b", pworders,
        sched_before_intra_thread_exp=sched_stmt_a_intra_thread_exp,
        sched_after_intra_thread_exp=sched_stmt_b_intra_thread_exp,
        )

    # }}}

    # {{{ Relationship between stmt_a and stmt_c

    # Create expected maps and compare

    sched_stmt_a_intra_thread_exp = isl.Map(
        "[pi, pk] -> { [%s=0, i, k] -> [%s] : 0 <= i < pi and 0 <= k < pk }"
        % (
            STATEMENT_VAR_NAME,
            _lex_point_string(["i", "0"]),
            )
        )

    sched_stmt_c_intra_thread_exp = isl.Map(
        "[pi, pj] -> { [%s=1, i, j] -> [%s] : 0 <= i < pi and 0 <= j < pj }"
        % (
            STATEMENT_VAR_NAME,
            _lex_point_string(["i", "1"]),
            )
        )

    _check_orderings_for_stmt_pair(
        "stmt_a", "stmt_c", pworders,
        sched_before_intra_thread_exp=sched_stmt_a_intra_thread_exp,
        sched_after_intra_thread_exp=sched_stmt_c_intra_thread_exp,
        )

    # }}}

    # {{{ Relationship between stmt_a and stmt_d

    # Create expected maps and compare

    sched_stmt_a_intra_thread_exp = isl.Map(
        "[pi, pk] -> { [%s=0, i, k] -> [%s] : 0 <= i < pi and 0 <= k < pk }"
        % (
            STATEMENT_VAR_NAME,
            _lex_point_string([0, ]),
            )
        )

    sched_stmt_d_intra_thread_exp = isl.Map(
        "[pt] -> { [%s=1, t] -> [%s] : 0 <= t < pt }"
        % (
            STATEMENT_VAR_NAME,
            _lex_point_string([1, ]),
            )
        )

    _check_orderings_for_stmt_pair(
        "stmt_a", "stmt_d", pworders,
        sched_before_intra_thread_exp=sched_stmt_a_intra_thread_exp,
        sched_after_intra_thread_exp=sched_stmt_d_intra_thread_exp,
        )

    # }}}

    # {{{ Relationship between stmt_b and stmt_c

    # Create expected maps and compare

    sched_stmt_b_intra_thread_exp = isl.Map(
        "[pi, pj] -> { [%s=0, i, j] -> [%s] : 0 <= i < pi and 0 <= j < pj }"
        % (
            STATEMENT_VAR_NAME,
            _lex_point_string(["i", "j", 0]),
            )
        )

    sched_stmt_c_intra_thread_exp = isl.Map(
        "[pi, pj] -> { [%s=1, i, j] -> [%s] : 0 <= i < pi and 0 <= j < pj }"
        % (
            STATEMENT_VAR_NAME,
            _lex_point_string(["i", "j", 1]),
            )
        )

    _check_orderings_for_stmt_pair(
        "stmt_b", "stmt_c", pworders,
        sched_before_intra_thread_exp=sched_stmt_b_intra_thread_exp,
        sched_after_intra_thread_exp=sched_stmt_c_intra_thread_exp,
        )

    # }}}

    # {{{ Relationship between stmt_b and stmt_d

    # Create expected maps and compare

    sched_stmt_b_intra_thread_exp = isl.Map(
        "[pi, pj] -> { [%s=0, i, j] -> [%s] : 0 <= i < pi and 0 <= j < pj }"
        % (
            STATEMENT_VAR_NAME,
            _lex_point_string([0, ]),
            )
        )

    sched_stmt_d_intra_thread_exp = isl.Map(
        "[pt] -> { [%s=1, t] -> [%s] : 0 <= t < pt }"
        % (
            STATEMENT_VAR_NAME,
            _lex_point_string([1, ]),
            )
        )

    _check_orderings_for_stmt_pair(
        "stmt_b", "stmt_d", pworders,
        sched_before_intra_thread_exp=sched_stmt_b_intra_thread_exp,
        sched_after_intra_thread_exp=sched_stmt_d_intra_thread_exp,
        )

    # }}}

    # {{{ Relationship between stmt_c and stmt_d

    # Create expected maps and compare

    sched_stmt_c_intra_thread_exp = isl.Map(
        "[pi, pj] -> { [%s=0, i, j] -> [%s] : 0 <= i < pi and 0 <= j < pj }"
        % (
            STATEMENT_VAR_NAME,
            _lex_point_string([0, ]),
            )
        )

    sched_stmt_d_intra_thread_exp = isl.Map(
        "[pt] -> { [%s=1, t] -> [%s] : 0 <= t < pt }"
        % (
            STATEMENT_VAR_NAME,
            _lex_point_string([1, ]),
            )
        )

    _check_orderings_for_stmt_pair(
        "stmt_c", "stmt_d", pworders,
        sched_before_intra_thread_exp=sched_stmt_c_intra_thread_exp,
        sched_after_intra_thread_exp=sched_stmt_d_intra_thread_exp,
        )

    # }}}

# }}}


# {{{ test_pairwise_schedule_creation_with_hw_par_tags()

def test_pairwise_schedule_creation_with_hw_par_tags():
    # (further sched testing in SIO tests below)

    from loopy.schedule.checker import (
        get_pairwise_statement_orderings,
    )

    # Example kernel
    knl = lp.make_kernel(
        [
            "{[i,ii]: 0<=i,ii<pi}",
            "{[j,jj]: 0<=j,jj<pj}",
        ],
        """
        for i
            for ii
                for j
                    for jj
                        <>temp = b[i,ii,j,jj]  {id=stmt_a}
                        a[i,ii,j,jj] = temp + 1  {id=stmt_b,dep=stmt_a}
                    end
                end
            end
        end
        """,
        name="example",
        assumptions="pi,pj >= 1",
        lang_version=(2018, 2)
        )
    knl = lp.add_and_infer_dtypes(knl, {"a": np.float32, "b": np.float32})
    knl = lp.tag_inames(knl, {"j": "l.1", "jj": "l.0", "i": "g.0"})

    # Get a linearization
    proc_knl = preprocess_kernel(knl)
    lin_knl = get_one_linearized_kernel(proc_knl)
    lin_items = lin_knl.linearization

    stmt_id_pairs = [
        ("stmt_a", "stmt_b"),
        ]
    pworders = get_pairwise_statement_orderings(
        lin_knl,
        lin_items,
        stmt_id_pairs,
        )

    # {{{ Relationship between stmt_a and stmt_b

    # Create expected maps and compare

    sched_stmt_a_intra_thread_exp = isl.Map(
        "[pi,pj] -> {[%s=0,i,ii,j,jj] -> [%s] : 0 <= i,ii < pi and 0 <= j,jj < pj}"
        % (
            STATEMENT_VAR_NAME,
            _lex_point_string(
                ["ii", "0"],
                lid_inames=["jj", "j"], gid_inames=["i"],
                ),
            )
        )

    sched_stmt_b_intra_thread_exp = isl.Map(
        "[pi,pj] -> {[%s=1,i,ii,j,jj] -> [%s] : 0 <= i,ii < pi and 0 <= j,jj < pj}"
        % (
            STATEMENT_VAR_NAME,
            _lex_point_string(
                ["ii", "1"],
                lid_inames=["jj", "j"], gid_inames=["i"],
                ),
            )
        )

    _check_orderings_for_stmt_pair(
        "stmt_a", "stmt_b", pworders,
        sched_before_intra_thread_exp=sched_stmt_a_intra_thread_exp,
        sched_after_intra_thread_exp=sched_stmt_b_intra_thread_exp,
        )

    # }}}

# }}}


# {{{ test_lex_order_map_creation()

def test_lex_order_map_creation():
    from loopy.schedule.checker.lexicographic_order_map import (
        create_lex_order_map,
    )

    def _check_lex_map(exp_lex_order_map, n_dims):

        lex_order_map = create_lex_order_map(
            dim_names=["%s%d" % (LEX_VAR_PREFIX, i) for i in range(n_dims)],
            in_dim_mark=BEFORE_MARK,
            )

        assert lex_order_map == exp_lex_order_map
        assert lex_order_map.get_var_dict() == exp_lex_order_map.get_var_dict()

    exp_lex_order_map = _isl_map_with_marked_dims(
        "{{ "
        "[{0}0', {0}1', {0}2', {0}3', {0}4'] -> [{0}0, {0}1, {0}2, {0}3, {0}4] :"
        "("
        "{0}0' < {0}0 "
        ") or ("
        "{0}0'={0}0 and {0}1' < {0}1 "
        ") or ("
        "{0}0'={0}0 and {0}1'={0}1 and {0}2' < {0}2 "
        ") or ("
        "{0}0'={0}0 and {0}1'={0}1 and {0}2'={0}2 and {0}3' < {0}3 "
        ") or ("
        "{0}0'={0}0 and {0}1'={0}1 and {0}2'={0}2 and {0}3'={0}3 and {0}4' < {0}4"
        ")"
        "}}".format(LEX_VAR_PREFIX))

    _check_lex_map(exp_lex_order_map, 5)

    exp_lex_order_map = _isl_map_with_marked_dims(
        "{{ "
        "[{0}0'] -> [{0}0] :"
        "("
        "{0}0' < {0}0 "
        ")"
        "}}".format(LEX_VAR_PREFIX))

    _check_lex_map(exp_lex_order_map, 1)

# }}}


# {{{ test_intra_thread_statement_instance_ordering()

def test_intra_thread_statement_instance_ordering():
    from loopy.schedule.checker import (
        get_pairwise_statement_orderings,
    )

    # Example kernel (add deps to fix loop order)
    knl = lp.make_kernel(
        [
            "{[i]: 0<=i<pi}",
            "{[k]: 0<=k<pk}",
            "{[j]: 0<=j<pj}",
            "{[t]: 0<=t<pt}",
        ],
        """
        for i
            for k
                <>temp = b[i,k]  {id=stmt_a}
            end
            for j
                a[i,j] = temp + 1  {id=stmt_b,dep=stmt_a}
                c[i,j] = d[i,j]  {id=stmt_c,dep=stmt_b}
            end
        end
        for t
            e[t] = f[t]  {id=stmt_d, dep=stmt_c}
        end
        """,
        name="example",
        assumptions="pi,pj,pk,pt >= 1",
        lang_version=(2018, 2)
        )
    knl = lp.add_and_infer_dtypes(
            knl,
            {"b": np.float32, "d": np.float32, "f": np.float32})
    knl = lp.prioritize_loops(knl, "i,k")
    knl = lp.prioritize_loops(knl, "i,j")

    # Get a linearization
    knl = preprocess_kernel(knl)
    knl = get_one_linearized_kernel(knl)
    lin_items = knl.linearization

    # Get pairwise schedules
    stmt_id_pairs = [
        ("stmt_a", "stmt_b"),
        ("stmt_a", "stmt_c"),
        ("stmt_a", "stmt_d"),
        ("stmt_b", "stmt_c"),
        ("stmt_b", "stmt_d"),
        ("stmt_c", "stmt_d"),
        ]
    pworders = get_pairwise_statement_orderings(
        knl,
        lin_items,
        stmt_id_pairs,
        )

    # {{{ Relationship between stmt_a and stmt_b

    sio_intra_thread_exp = _isl_map_with_marked_dims(
        "[pi, pj, pk] -> {{ "
        "[{0}'=0, i', k'] -> [{0}=1, i, j] : "
        "0 <= i,i' < pi and 0 <= k' < pk and 0 <= j < pj and i >= i' "
        "}}".format(STATEMENT_VAR_NAME)
        )

    _check_orderings_for_stmt_pair(
        "stmt_a", "stmt_b", pworders, sio_intra_thread_exp=sio_intra_thread_exp)

    # }}}

    # {{{ Relationship between stmt_a and stmt_c

    sio_intra_thread_exp = _isl_map_with_marked_dims(
        "[pi, pj, pk] -> {{ "
        "[{0}'=0, i', k'] -> [{0}=1, i, j] : "
        "0 <= i,i' < pi and 0 <= k' < pk and 0 <= j < pj and i >= i' "
        "}}".format(STATEMENT_VAR_NAME)
        )

    _check_orderings_for_stmt_pair(
        "stmt_a", "stmt_c", pworders, sio_intra_thread_exp=sio_intra_thread_exp)

    # }}}

    # {{{ Relationship between stmt_a and stmt_d

    sio_intra_thread_exp = _isl_map_with_marked_dims(
        "[pt, pi, pk] -> {{ "
        "[{0}'=0, i', k'] -> [{0}=1, t] : "
        "0 <= i' < pi and 0 <= k' < pk and 0 <= t < pt "
        "}}".format(STATEMENT_VAR_NAME)
        )

    _check_orderings_for_stmt_pair(
        "stmt_a", "stmt_d", pworders, sio_intra_thread_exp=sio_intra_thread_exp)

    # }}}

    # {{{ Relationship between stmt_b and stmt_c

    sio_intra_thread_exp = _isl_map_with_marked_dims(
        "[pi, pj] -> {{ "
        "[{0}'=0, i', j'] -> [{0}=1, i, j] : "
        "0 <= i,i' < pi and 0 <= j,j' < pj and i > i'; "
        "[{0}'=0, i', j'] -> [{0}=1, i=i', j] : "
        "0 <= i' < pi and 0 <= j,j' < pj and j >= j'; "
        "}}".format(STATEMENT_VAR_NAME)
        )

    _check_orderings_for_stmt_pair(
        "stmt_b", "stmt_c", pworders, sio_intra_thread_exp=sio_intra_thread_exp)

    # }}}

    # {{{ Relationship between stmt_b and stmt_d

    sio_intra_thread_exp = _isl_map_with_marked_dims(
        "[pt, pi, pj] -> {{ "
        "[{0}'=0, i', j'] -> [{0}=1, t] : "
        "0 <= i' < pi and 0 <= j' < pj and 0 <= t < pt "
        "}}".format(STATEMENT_VAR_NAME)
        )

    _check_orderings_for_stmt_pair(
        "stmt_b", "stmt_d", pworders, sio_intra_thread_exp=sio_intra_thread_exp)

    # }}}

    # {{{ Relationship between stmt_c and stmt_d

    sio_intra_thread_exp = _isl_map_with_marked_dims(
        "[pt, pi, pj] -> {{ "
        "[{0}'=0, i', j'] -> [{0}=1, t] : "
        "0 <= i' < pi and 0 <= j' < pj and 0 <= t < pt "
        "}}".format(STATEMENT_VAR_NAME)
        )

    _check_orderings_for_stmt_pair(
        "stmt_c", "stmt_d", pworders, sio_intra_thread_exp=sio_intra_thread_exp)

    # }}}

# }}}


# {{{ test_statement_instance_ordering_with_hw_par_tags()

def test_statement_instance_ordering_with_hw_par_tags():
    from loopy.schedule.checker import (
        get_pairwise_statement_orderings,
    )
    from loopy.schedule.checker.utils import (
        partition_inames_by_concurrency,
    )

    # Example kernel
    knl = lp.make_kernel(
        [
            "{[i,ii]: 0<=i,ii<pi}",
            "{[j,jj]: 0<=j,jj<pj}",
        ],
        """
        for i
            for ii
                for j
                    for jj
                        <>temp = b[i,ii,j,jj]  {id=stmt_a}
                        a[i,ii,j,jj] = temp + 1  {id=stmt_b,dep=stmt_a}
                    end
                end
            end
        end
        """,
        name="example",
        assumptions="pi,pj >= 1",
        lang_version=(2018, 2)
        )
    knl = lp.add_and_infer_dtypes(knl, {"a": np.float32, "b": np.float32})
    knl = lp.tag_inames(knl, {"j": "l.1", "jj": "l.0", "i": "g.0"})

    # Get a linearization
    proc_knl = preprocess_kernel(knl)
    lin_knl = get_one_linearized_kernel(proc_knl)
    lin_items = lin_knl.linearization

    # Get pairwise schedules
    stmt_id_pairs = [
        ("stmt_a", "stmt_b"),
        ]
    pworders = get_pairwise_statement_orderings(
        lin_knl,
        lin_items,
        stmt_id_pairs,
        )

    # Create string for representing parallel iname condition in sio
    conc_inames, _ = partition_inames_by_concurrency(knl)
    par_iname_condition = " and ".join(
        "{0} = {0}'".format(iname) for iname in conc_inames)

    # {{{ Relationship between stmt_a and stmt_b

    sio_intra_thread_exp = _isl_map_with_marked_dims(
        "[pi, pj] -> {{ "
        "[{0}'=0, i', ii', j', jj'] -> [{0}=1, i, ii, j, jj] : "
        "0 <= i,ii,i',ii' < pi and 0 <= j,jj,j',jj' < pj and ii >= ii' "
        "and {1} "
        "}}".format(
            STATEMENT_VAR_NAME,
            par_iname_condition,
            )
        )

    _check_orderings_for_stmt_pair(
        "stmt_a", "stmt_b", pworders, sio_intra_thread_exp=sio_intra_thread_exp)

    # }}}

# }}}


# {{{ test_sios_and_schedules_with_barriers()

def test_sios_and_schedules_with_barriers():
    from loopy.schedule.checker import (
        get_pairwise_statement_orderings,
    )

    assumptions = "ij_end >= ij_start + 1 and lg_end >= 1"
    knl = lp.make_kernel(
        [
            "{[i,j]: ij_start<=i,j<ij_end}",
            "{[l0,l1,g0]: 0<=l0,l1,g0<lg_end}",
        ],
        """
        for g0
            for l0
                for l1
                    <>temp0 = 0  {id=stmt_0}
                    ... lbarrier  {id=stmt_b0,dep=stmt_0}
                    <>temp1 = 1  {id=stmt_1,dep=stmt_b0}
                    for i
                        <>tempi0 = 0  {id=stmt_i0,dep=stmt_1}
                        ... lbarrier {id=stmt_ib0,dep=stmt_i0}
                        ... gbarrier {id=stmt_ibb0,dep=stmt_i0}
                        <>tempi1 = 0  {id=stmt_i1,dep=stmt_ib0}
                        <>tempi2 = 0  {id=stmt_i2,dep=stmt_i1}
                        for j
                            <>tempj0 = 0  {id=stmt_j0,dep=stmt_i2}
                            ... lbarrier {id=stmt_jb0,dep=stmt_j0}
                            <>tempj1 = 0  {id=stmt_j1,dep=stmt_jb0}
                        end
                    end
                    <>temp2 = 0  {id=stmt_2,dep=stmt_i0}
                end
            end
        end
        """,
        name="funky",
        assumptions=assumptions,
        lang_version=(2018, 2)
        )
    knl = lp.tag_inames(knl, {"l0": "l.0", "l1": "l.1", "g0": "g.0"})

    # Get a linearization
    proc_knl = preprocess_kernel(knl)
    lin_knl = get_one_linearized_kernel(proc_knl)
    lin_items = lin_knl.linearization

    stmt_id_pairs = [("stmt_j1", "stmt_2"), ("stmt_1", "stmt_i0")]
    pworders = get_pairwise_statement_orderings(
        lin_knl, lin_items, stmt_id_pairs)

    # {{{ Relationship between stmt_j1 and stmt_2

    # Create expected maps and compare

    # Iname bound strings to facilitate creation of expected maps
    i_bound_str = "ij_start <= i < ij_end"
    i_bound_str_p = "ij_start <= i' < ij_end"
    j_bound_str = "ij_start <= j < ij_end"
    j_bound_str_p = "ij_start <= j' < ij_end"
    ij_bound_str = i_bound_str + " and " + j_bound_str
    ij_bound_str_p = i_bound_str_p + " and " + j_bound_str_p
    conc_iname_bound_str = "0 <= l0,l1,g0 < lg_end"
    conc_iname_bound_str_p = "0 <= l0',l1',g0' < lg_end"

    # {{{ Intra-group

    sched_stmt_j1_intra_group_exp = isl.Map(
        "[ij_start, ij_end, lg_end] -> {"
        "[%s=0, i, j, l0, l1, g0] -> [%s] : "
        "%s and %s}"  # iname bounds
        % (
            STATEMENT_VAR_NAME,
            _lex_point_string(
                ["2", "i", "2", "j", "1"],  # lex points
                lid_inames=["l0", "l1"], gid_inames=["g0"],
                ),
            ij_bound_str,
            conc_iname_bound_str,
            )
        )

    sched_stmt_2_intra_group_exp = isl.Map(
        "[lg_end] -> {[%s=1, l0, l1, g0] -> [%s] : %s}"
        % (
            STATEMENT_VAR_NAME,
            _lex_point_string(
                ["3", "0", "0", "0", "0"],  # lex points
                lid_inames=["l0", "l1"], gid_inames=["g0"],
                ),
            conc_iname_bound_str,
            )
        )

    sio_intra_group_exp = _isl_map_with_marked_dims(
        "[ij_start, ij_end, lg_end] -> {{ "
        "[{0}'=0, i', j', l0', l1', g0'] -> [{0}=1, l0, l1, g0] : "
        "(ij_start <= j' < ij_end-1 or "  # not last iteration of j
        " ij_start <= i' < ij_end-1) "  # not last iteration of i
        "and g0 = g0' "  # within a single group
        "and {1} and {2} and {3} "  # iname bounds
        "and {4}"  # param assumptions
        "}}".format(
            STATEMENT_VAR_NAME,
            ij_bound_str_p,
            conc_iname_bound_str,
            conc_iname_bound_str_p,
            assumptions,
            )
        )

    # }}}

    # {{{ Global

    sched_stmt_j1_global_exp = isl.Map(
        "[ij_start, ij_end, lg_end] -> {"
        "[%s=0, i, j, l0, l1, g0] -> [%s] : "
        "%s and %s}"  # iname bounds
        % (
            STATEMENT_VAR_NAME,
            _lex_point_string(
                ["1", "i", "1"],  # lex points
                lid_inames=["l0", "l1"], gid_inames=["g0"],
                ),
            ij_bound_str,
            conc_iname_bound_str,
            )
        )

    sched_stmt_2_global_exp = isl.Map(
        "[lg_end] -> {[%s=1, l0, l1, g0] -> [%s] : "
        "%s}"  # iname bounds
        % (
            STATEMENT_VAR_NAME,
            _lex_point_string(
                ["2", "0", "0"],  # lex points
                lid_inames=["l0", "l1"], gid_inames=["g0"],
                ),
            conc_iname_bound_str,
            )
        )

    sio_global_exp = _isl_map_with_marked_dims(
        "[ij_start,ij_end,lg_end] -> {{ "
        "[{0}'=0, i', j', l0', l1', g0'] -> [{0}=1, l0, l1, g0] : "
        "ij_start <= i' < ij_end-1 "  # not last iteration of i
        "and {1} and {2} and {3} "  # iname bounds
        "and {4}"  # param assumptions
        "}}".format(
            STATEMENT_VAR_NAME,
            ij_bound_str_p,
            conc_iname_bound_str,
            conc_iname_bound_str_p,
            assumptions,
            )
        )

    # }}}

    _check_orderings_for_stmt_pair(
        "stmt_j1", "stmt_2", pworders,
        sio_intra_group_exp=sio_intra_group_exp,
        sched_before_intra_group_exp=sched_stmt_j1_intra_group_exp,
        sched_after_intra_group_exp=sched_stmt_2_intra_group_exp,
        sio_global_exp=sio_global_exp,
        sched_before_global_exp=sched_stmt_j1_global_exp,
        sched_after_global_exp=sched_stmt_2_global_exp,
        )

    # {{{ Check for some key example pairs in the sio_intra_group map

    # Get maps
    order_info = pworders[("stmt_j1", "stmt_2")]

    # As long as this is not the last iteration of the i loop, then there
    # should be a barrier between the last instance of statement stmt_j1
    # and statement stmt_2:
    ij_end_val = 7
    last_i_val = ij_end_val - 1
    max_non_last_i_val = last_i_val - 1  # max i val that isn't the last iteration

    wanted_pairs = _isl_map_with_marked_dims(
        "[ij_start, ij_end, lg_end] -> {{"
        "[{0}' = 0, i', j'=ij_end-1, g0', l0', l1'] -> [{0} = 1, l0, l1, g0] : "
        "ij_start <= i' <= {1} "  # constrain i
        "and ij_end >= {2} "  # constrain ij_end
        "and g0 = g0' "  # within a single group
        "and {3} and {4} "  # conc iname bounds
        "}}".format(
            STATEMENT_VAR_NAME,
            max_non_last_i_val,
            ij_end_val,
            conc_iname_bound_str,
            conc_iname_bound_str_p,
            )
        )
    wanted_pairs = ensure_dim_names_match_and_align(
        wanted_pairs, order_info.sio_intra_group)

    assert wanted_pairs.is_subset(order_info.sio_intra_group)

    # If this IS the last iteration of the i loop, then there
    # should NOT be a barrier between the last instance of statement stmt_j1
    # and statement stmt_2:
    unwanted_pairs = _isl_map_with_marked_dims(
        "[ij_start, ij_end, lg_end] -> {{"
        "[{0}' = 0, i', j'=ij_end-1, g0', l0', l1'] -> [{0} = 1, l0, l1, g0] : "
        "ij_start <= i' <= {1} "  # constrain i
        "and ij_end >= {2} "  # constrain p
        "and g0 = g0' "  # within a single group
        "and {3} and {4} "  # conc iname bounds
        "}}".format(
            STATEMENT_VAR_NAME,
            last_i_val,
            ij_end_val,
            conc_iname_bound_str,
            conc_iname_bound_str_p,
            )
        )
    unwanted_pairs = ensure_dim_names_match_and_align(
        unwanted_pairs, order_info.sio_intra_group)

    assert not unwanted_pairs.is_subset(order_info.sio_intra_group)

    # }}}

    # }}}

    # {{{ Relationship between stmt_1 and stmt_i0

    # Create expected maps and compare

    # {{{ Intra-group

    sched_stmt_1_intra_group_exp = isl.Map(
        "[lg_end] -> {[%s=0, l0, l1, g0] -> [%s] : "
        "%s}"  # iname bounds
        % (
            STATEMENT_VAR_NAME,
            _lex_point_string(
                ["1", "0", "0", "0", "0"],  # lex points
                lid_inames=["l0", "l1"], gid_inames=["g0"],
                ),
            conc_iname_bound_str,
            )
        )

    sched_stmt_i0_intra_group_exp = isl.Map(
        "[ij_start, ij_end, lg_end] -> {"
        "[%s=1, i, l0, l1, g0] -> [%s] : "
        "%s and %s}"  # iname bounds
        % (
            STATEMENT_VAR_NAME,
            _lex_point_string(
                ["2", "i", "0", "0", "0"],  # lex points
                lid_inames=["l0", "l1"], gid_inames=["g0"],
                ),
            i_bound_str,
            conc_iname_bound_str,
            )
        )

    sio_intra_group_exp = _isl_map_with_marked_dims(
        "[ij_start, ij_end, lg_end] -> {{ "
        "[{0}'=0, l0', l1', g0'] -> [{0}=1, i, l0, l1, g0] : "
        "ij_start + 1 <= i < ij_end "  # not first iteration of i
        "and g0 = g0' "  # within a single group
        "and {1} and {2} and {3} "  # iname bounds
        "and {4}"  # param assumptions
        "}}".format(
            STATEMENT_VAR_NAME,
            i_bound_str,
            conc_iname_bound_str,
            conc_iname_bound_str_p,
            assumptions,
            )
        )

    # }}}

    # {{{ Global

    sched_stmt_1_global_exp = isl.Map(
        "[lg_end] -> {[%s=0, l0, l1, g0] -> [%s] : "
        "%s}"  # iname bounds
        % (
            STATEMENT_VAR_NAME,
            _lex_point_string(
                ["0", "0", "0"],  # lex points
                lid_inames=["l0", "l1"], gid_inames=["g0"],
                ),
            conc_iname_bound_str,
            )
        )

    sched_stmt_i0_global_exp = isl.Map(
        "[ij_start, ij_end, lg_end] -> {"
        "[%s=1, i, l0, l1, g0] -> [%s] : "
        "%s and %s}"  # iname bounds
        % (
            STATEMENT_VAR_NAME,
            _lex_point_string(
                ["1", "i", "0"],  # lex points
                lid_inames=["l0", "l1"], gid_inames=["g0"],
                ),
            i_bound_str,
            conc_iname_bound_str,
            )
        )

    sio_global_exp = _isl_map_with_marked_dims(
        "[ij_start, ij_end, lg_end] -> {{ "
        "[{0}'=0, l0', l1', g0'] -> [{0}=1, i, l0, l1, g0] : "
        "ij_start + 1 <= i < ij_end "  # not first iteration of i
        "and {1} and {2} and {3} "  # iname bounds
        "and {4}"  # param assumptions
        "}}".format(
            STATEMENT_VAR_NAME,
            i_bound_str,
            conc_iname_bound_str,
            conc_iname_bound_str_p,
            assumptions,
            )
        )

    # }}}

    _check_orderings_for_stmt_pair(
        "stmt_1", "stmt_i0", pworders,
        sio_intra_group_exp=sio_intra_group_exp,
        sched_before_intra_group_exp=sched_stmt_1_intra_group_exp,
        sched_after_intra_group_exp=sched_stmt_i0_intra_group_exp,
        sio_global_exp=sio_global_exp,
        sched_before_global_exp=sched_stmt_1_global_exp,
        sched_after_global_exp=sched_stmt_i0_global_exp,
        )

    # }}}

# }}}


# {{{ test_sios_and_schedules_with_vec_and_barriers()

def test_sios_and_schedules_with_vec_and_barriers():
    from loopy.schedule.checker import (
        get_pairwise_statement_orderings,
    )

    knl = lp.make_kernel(
        "{[i, j, l0] : 0 <= i < 4 and 0 <= j < n and 0 <= l0 < 32}",
        """
        for l0
            for i
                for j
                    b[i,j,l0] = 1 {id=stmt_1}
                    ... lbarrier  {id=b,dep=stmt_1}
                    c[i,j,l0] = 2 {id=stmt_2, dep=b}
                end
            end
        end
        """)
    knl = lp.add_and_infer_dtypes(knl, {"b": "float32", "c": "float32"})

    knl = lp.tag_inames(knl, {"i": "vec", "l0": "l.0"})

    # Get a linearization
    proc_knl = preprocess_kernel(knl)
    lin_knl = get_one_linearized_kernel(proc_knl)
    linearization_items = lin_knl.linearization

    stmt_id_pairs = [("stmt_1", "stmt_2")]
    pworders = get_pairwise_statement_orderings(
        lin_knl, linearization_items, stmt_id_pairs)

    # {{{ Relationship between stmt_1 and stmt_2

    # Create expected maps and compare

    # Iname bound strings to facilitate creation of expected maps
    ij_bound_str = "0 <= i < 4 and 0 <= j < n"
    ij_bound_str_p = "0 <= i' < 4 and 0 <= j' < n"
    conc_iname_bound_str = "0 <= l0 < 32"
    conc_iname_bound_str_p = "0 <= l0' < 32"

    # {{{ Intra-thread

    sched_stmt_1_intra_thread_exp = isl.Map(
        "[n] -> {"
        "[%s=0, i, j, l0] -> [%s] : "
        "%s and %s}"  # iname bounds
        % (
            STATEMENT_VAR_NAME,
            _lex_point_string(
                ["j", "0"],  # lex points (initial matching dim gets removed)
                lid_inames=["l0"],
                ),
            ij_bound_str,
            conc_iname_bound_str,
            )
        )

    sched_stmt_2_intra_thread_exp = isl.Map(
        "[n] -> {"
        "[%s=1, i, j, l0] -> [%s] : "
        "%s and %s}"  # iname bounds
        % (
            STATEMENT_VAR_NAME,
            _lex_point_string(
                ["j", "1"],  # lex points (initial matching dim gets removed)
                lid_inames=["l0"],
                ),
            ij_bound_str,
            conc_iname_bound_str,
            )
        )

    sio_intra_thread_exp = _isl_map_with_marked_dims(
        "[n] -> {{ "
        "[{0}'=0, i', j', l0'] -> [{0}=1, i, j, l0] : "
        "j' <= j "
        "and l0 = l0' "  # within a single thread
        "and {1} and {2} and {3} and {4}"  # iname bounds
        "}}".format(
            STATEMENT_VAR_NAME,
            ij_bound_str,
            ij_bound_str_p,
            conc_iname_bound_str,
            conc_iname_bound_str_p,
            )
        )

    # }}}

    # {{{ Intra-group

    # Intra-group scheds would be same due to lbarrier,
    # but since lex tuples are not simplified in intra-group/global
    # cases, there's an extra lex dim:

    sched_stmt_1_intra_group_exp = isl.Map(
        "[n] -> {"
        "[%s=0, i, j, l0] -> [%s] : "
        "%s and %s}"  # iname bounds
        % (
            STATEMENT_VAR_NAME,
            _lex_point_string(
                ["1", "j", "0"],  # lex points
                lid_inames=["l0"],
                ),
            ij_bound_str,
            conc_iname_bound_str,
            )
        )

    sched_stmt_2_intra_group_exp = isl.Map(
        "[n] -> {"
        "[%s=1, i, j, l0] -> [%s] : "
        "%s and %s}"  # iname bounds
        % (
            STATEMENT_VAR_NAME,
            _lex_point_string(
                ["1", "j", "1"],  # lex points
                lid_inames=["l0"],
                ),
            ij_bound_str,
            conc_iname_bound_str,
            )
        )

    sio_intra_group_exp = _isl_map_with_marked_dims(
        "[n] -> {{ "
        "[{0}'=0, i', j', l0'] -> [{0}=1, i, j, l0] : "
        "j' <= j "
        "and {1} and {2} and {3} and {4}"  # iname bounds
        "}}".format(
            STATEMENT_VAR_NAME,
            ij_bound_str,
            ij_bound_str_p,
            conc_iname_bound_str,
            conc_iname_bound_str_p,
            )
        )

    # }}}

    # {{{ Global

    sched_stmt_1_global_exp = isl.Map(
        "[n] -> {"
        "[%s=0, i, j, l0] -> [%s] : "
        "%s and %s}"  # iname bounds
        % (
            STATEMENT_VAR_NAME,
            _lex_point_string(
                ["0"],  # lex points
                lid_inames=["l0"],
                ),
            ij_bound_str,
            conc_iname_bound_str,
            )
        )

    # (same as stmt_1 except for statement id because no global barriers)
    sched_stmt_2_global_exp = isl.Map(
        "[n] -> {"
        "[%s=1, i, j, l0] -> [%s] : "
        "%s and %s}"  # iname bounds
        % (
            STATEMENT_VAR_NAME,
            _lex_point_string(
                ["0"],  # lex points
                lid_inames=["l0"],
                ),
            ij_bound_str,
            conc_iname_bound_str,
            )
        )

    sio_global_exp = _isl_map_with_marked_dims(
        "[n] -> {{ "
        "[{0}'=0, i', j', l0'] -> [{0}=1, i, j, l0] : "
        "False "
        "and {1} and {2} and {3} and {4}"  # iname bounds
        "}}".format(
            STATEMENT_VAR_NAME,
            ij_bound_str,
            ij_bound_str_p,
            conc_iname_bound_str,
            conc_iname_bound_str_p,
            )
        )

    # }}}

    _check_orderings_for_stmt_pair(
        "stmt_1", "stmt_2", pworders,
        sio_intra_thread_exp=sio_intra_thread_exp,
        sched_before_intra_thread_exp=sched_stmt_1_intra_thread_exp,
        sched_after_intra_thread_exp=sched_stmt_2_intra_thread_exp,
        sio_intra_group_exp=sio_intra_group_exp,
        sched_before_intra_group_exp=sched_stmt_1_intra_group_exp,
        sched_after_intra_group_exp=sched_stmt_2_intra_group_exp,
        sio_global_exp=sio_global_exp,
        sched_before_global_exp=sched_stmt_1_global_exp,
        sched_after_global_exp=sched_stmt_2_global_exp,
        )

    # }}}

# }}}


# {{{ test_add_stmt_inst_dependency

def test_add_stmt_inst_dependency():

    # Make kernel and use OLD deps to control linearization order for now
    i_range_str = "0 <= i < pi"
    i_range_str_p = "0 <= i' < pi"
    assumptions_str = "pi >= 1"
    knl = lp.make_kernel(
        "{[i]: %s}" % (i_range_str),
        """
        a[i] = 3.14  {id=stmt_a}
        b[i] = a[i]  {id=stmt_b, dep=stmt_a}
        c[i] = b[i]  {id=stmt_c, dep=stmt_b}
        """,
        name="example",
        assumptions=assumptions_str,
        lang_version=(2018, 2)
        )
    knl = lp.add_and_infer_dtypes(
            knl, {"a": np.float32, "b": np.float32, "c": np.float32})

    for stmt in knl.instructions:
        assert not stmt.dependencies

    # Add a dependency to stmt_b
    dep_b_on_a = _isl_map_with_marked_dims(
        "[pi] -> {{ [{0}'=0, i'] -> [{0}=1, i] : i > i' "
        "and {1} and {2} and {3} }}".format(
            STATEMENT_VAR_NAME,
            i_range_str,
            i_range_str_p,
            assumptions_str,
            ))

    knl = lp.add_stmt_inst_dependency(knl, "stmt_b", "stmt_a", dep_b_on_a)

    for stmt in knl.instructions:
        if stmt.id == "stmt_b":
            assert stmt.dependencies == {
                "stmt_a": [dep_b_on_a, ],
                }
        else:
            assert not stmt.dependencies

    # Add a second dependency to stmt_b
    dep_b_on_a_2 = _isl_map_with_marked_dims(
        "[pi] -> {{ [{0}'=0, i'] -> [{0}=1, i] : i = i' "
        "and {1} and {2} and {3} }}".format(
            STATEMENT_VAR_NAME,
            i_range_str,
            i_range_str_p,
            assumptions_str,
            ))

    knl = lp.add_stmt_inst_dependency(knl, "stmt_b", "stmt_a", dep_b_on_a_2)

    for stmt in knl.instructions:
        if stmt.id == "stmt_b":
            assert stmt.dependencies == {
                "stmt_a": [dep_b_on_a, dep_b_on_a_2],
                }
        else:
            assert not stmt.dependencies

    # Add dependencies to stmt_c

    dep_c_on_a = _isl_map_with_marked_dims(
        "[pi] -> {{ [{0}'=0, i'] -> [{0}=1, i] : i >= i' "
        "and {1} and {2} and {3} }}".format(
            STATEMENT_VAR_NAME,
            i_range_str,
            i_range_str_p,
            assumptions_str,
            ))
    dep_c_on_b = _isl_map_with_marked_dims(
        "[pi] -> {{ [{0}'=0, i'] -> [{0}=1, i] : i >= i' "
        "and {1} and {2} and {3} }}".format(
            STATEMENT_VAR_NAME,
            i_range_str,
            i_range_str_p,
            assumptions_str,
            ))

    knl = lp.add_stmt_inst_dependency(knl, "stmt_c", "stmt_a", dep_c_on_a)
    knl = lp.add_stmt_inst_dependency(knl, "stmt_c", "stmt_b", dep_c_on_b)

    for stmt in knl.instructions:
        if stmt.id == "stmt_b":
            assert stmt.dependencies == {
                "stmt_a": [dep_b_on_a, dep_b_on_a_2],
                }
        elif stmt.id == "stmt_c":
            assert stmt.dependencies == {
                "stmt_a": [dep_c_on_a, ],
                "stmt_b": [dep_c_on_b, ],
                }
        else:
            assert not stmt.dependencies

    # Now make sure deps are satisfied
    proc_knl = preprocess_kernel(knl)
    lin_knl = get_one_linearized_kernel(proc_knl)
    lin_items = lin_knl.linearization

    unsatisfied_deps = lp.find_unsatisfied_dependencies(
        proc_knl, lin_items)
    assert not unsatisfied_deps


def test_linearization_checker_with_loop_prioritization():

    unproc_knl = lp.make_kernel(
        [
            "{[i]: 0<=i<pi}",
            "{[k]: 0<=k<pk}",
            "{[j]: 0<=j<pj}",
            "{[t]: 0<=t<pt}",
        ],
        """
        for i
            for k
                <>temp = b[i,k]  {id=insn_a}
            end
            for j
                a[i,j] = temp + 1  {id=insn_b,dep=insn_a}
                c[i,j] = d[i,j]  {id=insn_c}
            end
        end
        for t
            e[t] = f[t]  {id=insn_d}
        end
        """,
        name="example",
        assumptions="pi,pj,pk,pt >= 1",
        lang_version=(2018, 2)
        )
    unproc_knl = lp.add_and_infer_dtypes(
            unproc_knl,
            {"b": np.float32, "d": np.float32, "f": np.float32})
    unproc_knl = lp.prioritize_loops(unproc_knl, "i,k")
    unproc_knl = lp.prioritize_loops(unproc_knl, "i,j")

    proc_knl = preprocess_kernel(unproc_knl)
    proc_knl = lp.create_dependencies_from_legacy_knl(proc_knl)

    # get a linearization to check
    lin_knl = get_one_linearized_kernel(proc_knl)
    lin_items = lin_knl.linearization

    unsatisfied_deps = lp.find_unsatisfied_dependencies(
        proc_knl, lin_items)
    assert not unsatisfied_deps


# TODO fails, why? ...make sure dep creation is consistent with new sio strategies
"""
def test_linearization_checker_with_matmul():

    bsize = 16
    unproc_knl = lp.make_kernel(
            "{[i,k,j]: 0<=i<n and 0<=k<m and 0<=j<ell}",
            [
                "c[i, j] = sum(k, a[i, k]*b[k, j])"
            ],
            name="matmul",
            assumptions="n,m,ell >= 1",
            lang_version=(2018, 2),
            )
    unproc_knl = lp.add_and_infer_dtypes(
        unproc_knl, dict(a=np.float32, b=np.float32))
    unproc_knl = lp.split_iname(
        unproc_knl, "i", bsize, outer_tag="g.0", inner_tag="l.1")
    unproc_knl = lp.split_iname(
        unproc_knl, "j", bsize, outer_tag="g.1", inner_tag="l.0")
    unproc_knl = lp.split_iname(unproc_knl, "k", bsize)
    unproc_knl = lp.add_prefetch(
        unproc_knl, "a", ["k_inner", "i_inner"], default_tag="l.auto")
    unproc_knl = lp.add_prefetch(
        unproc_knl, "b", ["j_inner", "k_inner"], default_tag="l.auto")
    unproc_knl = lp.prioritize_loops(unproc_knl, "k_outer,k_inner")

    proc_knl = preprocess_kernel(unproc_knl)
    proc_knl = lp.create_dependencies_from_legacy_knl(proc_knl)

    # get a linearization to check
    lin_knl = get_one_linearized_kernel(proc_knl)
    lin_items = lin_knl.linearization

    unsatisfied_deps = lp.find_unsatisfied_dependencies(
        proc_knl, lin_items)
    assert not unsatisfied_deps
"""


def test_linearization_checker_with_scan():

    stride = 1
    n_scan = 16
    knl = lp.make_kernel(
        "[n] -> {[i,j]: 0<=i<n and 0<=j<=%d*i}" % stride,
        """
        a[i] = sum(j, j**2)
        """,
        name="scan",
        lang_version=(2018, 2),
        )

    knl = lp.fix_parameters(knl, n=n_scan)
    knl = lp.realize_reduction(knl, force_scan=True)


def test_linearization_checker_with_dependent_domain():

    unproc_knl = lp.make_kernel(
        [
            "[n] -> {[i]: 0<=i<n}",
            "{[j]: 0<=j<=2*i}"
        ],
        """
        a[i] = sum(j, j**2) {id=scan}
        """,
        name="dependent_domain",
        lang_version=(2018, 2),
        )
    # TODO current check for unused inames is incorrectly
    # causing linearizing to fail when realize_reduction is used
    #unproc_knl = lp.realize_reduction(unproc_knl, force_scan=True)

    proc_knl = preprocess_kernel(unproc_knl)
    proc_knl = lp.create_dependencies_from_legacy_knl(proc_knl)

    # get a linearization to check
    lin_knl = get_one_linearized_kernel(proc_knl)
    lin_items = lin_knl.linearization

    unsatisfied_deps = lp.find_unsatisfied_dependencies(
        proc_knl, lin_items)
    assert not unsatisfied_deps


# TODO fails, first handle ilp, then figure out reason for failure
'''
def test_linearization_checker_with_stroud_bernstein():

    unproc_knl = lp.make_kernel(
            "{[el, i2, alpha1,alpha2]: \
                    0 <= el < nels and \
                    0 <= i2 < nqp1d and \
                    0 <= alpha1 <= deg and 0 <= alpha2 <= deg-alpha1 }",
            """
            for el,i2
                <> xi = qpts[1, i2]
                <> s = 1-xi
                <> r = xi/s
                <> aind = 0 {id=aind_init}
                for alpha1
                    <> w = s**(deg-alpha1) {id=init_w}
                    for alpha2
                        tmp[el,alpha1,i2] = tmp[el,alpha1,i2] + w * coeffs[aind] \
                                {id=write_tmp,dep=init_w:aind_init}
                        w = w * r * ( deg - alpha1 - alpha2 ) / (1 + alpha2) \
                                {id=update_w,dep=init_w:write_tmp}
                        aind = aind + 1 \
                                {id=aind_incr,dep=aind_init:write_tmp:update_w}
                    end
                end
            end
            """,
            [lp.GlobalArg("coeffs", None, shape=None), "..."],
            name="stroud_bernstein_orig", assumptions="deg>=0 and nels>=1")
    unproc_knl = lp.add_and_infer_dtypes(unproc_knl,
        dict(coeffs=np.float32, qpts=np.int32))
    unproc_knl = lp.fix_parameters(unproc_knl, nqp1d=7, deg=4)
    unproc_knl = lp.split_iname(unproc_knl, "el", 16, inner_tag="l.0")
    unproc_knl = lp.split_iname(unproc_knl, "el_outer", 2, outer_tag="g.0",
        inner_tag="ilp", slabs=(0, 1))
    unproc_knl = lp.tag_inames(
        unproc_knl, dict(i2="l.1", alpha1="unr", alpha2="unr"))

    proc_knl = preprocess_kernel(unproc_knl)
    proc_knl = lp.create_dependencies_from_legacy_knl(proc_knl)

    # get a linearization to check
    lin_knl = get_one_linearized_kernel(proc_knl)
    lin_items = lin_knl.linearization

    unsatisfied_deps = lp.find_unsatisfied_dependencies(
        proc_knl, lin_items)
    assert not unsatisfied_deps


def test_linearization_checker_with_nop():

    unproc_knl = lp.make_kernel(
        [
            "{[b]: b_start<=b<b_end}",
            "{[c]: c_start<=c<c_end}",
        ],
        """
         for b
          <> c_end = 2
          for c
           ... nop
          end
         end
        """,
        "...",
        seq_dependencies=True)
    unproc_knl = lp.fix_parameters(unproc_knl, dim=3)

    proc_knl = preprocess_kernel(unproc_knl)
    proc_knl = lp.create_dependencies_from_legacy_knl(proc_knl)

    # get a linearization to check
    lin_knl = get_one_linearized_kernel(proc_knl)
    lin_items = lin_knl.linearization

    unsatisfied_deps = lp.find_unsatisfied_dependencies(
        proc_knl, lin_items)
    assert not unsatisfied_deps
'''


def test_linearization_checker_with_multi_domain():

    unproc_knl = lp.make_kernel(
        [
            "{[i]: 0<=i<ni}",
            "{[j]: 0<=j<nj}",
            "{[k]: 0<=k<nk}",
            "{[x,xx]: 0<=x,xx<nx}",
        ],
        """
        for x,xx
          for i
            <>acc = 0 {id=insn0}
            for j
              for k
                acc = acc + j + k {id=insn1,dep=insn0}
              end
            end
          end
        end
        """,
        name="nest_multi_dom",
        assumptions="ni,nj,nk,nx >= 1",
        lang_version=(2018, 2)
        )
    unproc_knl = lp.prioritize_loops(unproc_knl, "x,xx,i")
    unproc_knl = lp.prioritize_loops(unproc_knl, "i,j")
    unproc_knl = lp.prioritize_loops(unproc_knl, "j,k")

    proc_knl = preprocess_kernel(unproc_knl)
    proc_knl = lp.create_dependencies_from_legacy_knl(proc_knl)

    # get a linearization to check
    lin_knl = get_one_linearized_kernel(proc_knl)
    lin_items = lin_knl.linearization

    unsatisfied_deps = lp.find_unsatisfied_dependencies(
        proc_knl, lin_items)
    assert not unsatisfied_deps


def test_linearization_checker_with_loop_carried_deps():

    unproc_knl = lp.make_kernel(
        "{[i]: 0<=i<n}",
        """
        <>acc0 = 0 {id=insn0}
        for i
          acc0 = acc0 + i {id=insn1,dep=insn0}
          <>acc2 = acc0 + i {id=insn2,dep=insn1}
          <>acc3 = acc2 + i {id=insn3,dep=insn2}
          <>acc4 = acc0 + i {id=insn4,dep=insn1}
        end
        """,
        name="loop_carried_deps",
        assumptions="n >= 1",
        lang_version=(2018, 2)
        )

    proc_knl = preprocess_kernel(unproc_knl)
    proc_knl = lp.create_dependencies_from_legacy_knl(proc_knl)

    # get a linearization to check
    lin_knl = get_one_linearized_kernel(proc_knl)
    lin_items = lin_knl.linearization

    unsatisfied_deps = lp.find_unsatisfied_dependencies(
        proc_knl, lin_items)
    assert not unsatisfied_deps


def test_linearization_checker_and_invalid_prioritiy_detection():

    ref_knl = lp.make_kernel(
        [
            "{[h]: 0<=h<nh}",
            "{[i]: 0<=i<ni}",
            "{[j]: 0<=j<nj}",
            "{[k]: 0<=k<nk}",
        ],
        """
        <> acc = 0
        for h,i,j,k
              acc = acc + h + i + j + k
        end
        """,
        name="priorities",
        assumptions="ni,nj,nk,nh >= 1",
        lang_version=(2018, 2)
        )

    unproc_knl0 = ref_knl

    # no error:
    unproc_knl0 = lp.prioritize_loops(unproc_knl0, "h,i")
    unproc_knl0 = lp.prioritize_loops(unproc_knl0, "i,j")
    unproc_knl0 = lp.prioritize_loops(unproc_knl0, "j,k")

    proc_knl0 = preprocess_kernel(unproc_knl0)
    proc_knl0 = lp.create_dependencies_from_legacy_knl(proc_knl0)

    # get a linearization to check
    lin_knl0 = get_one_linearized_kernel(proc_knl0)
    lin_items = lin_knl0.linearization

    unsatisfied_deps = lp.find_unsatisfied_dependencies(
        proc_knl0, lin_items)
    assert not unsatisfied_deps

    unproc_knl1 = ref_knl

    # no error:
    unproc_knl1 = lp.prioritize_loops(unproc_knl1, "h,i,k")
    unproc_knl1 = lp.prioritize_loops(unproc_knl1, "h,j,k")

    proc_knl1 = preprocess_kernel(unproc_knl1)
    proc_knl1 = lp.create_dependencies_from_legacy_knl(proc_knl1)

    # get a linearization to check
    lin_knl1 = get_one_linearized_kernel(proc_knl1)
    lin_items = lin_knl1.linearization

    unsatisfied_deps = lp.find_unsatisfied_dependencies(
        proc_knl1, lin_items)
    assert not unsatisfied_deps

    unproc_knl2 = ref_knl

    # error (cycle):
    unproc_knl2 = lp.prioritize_loops(unproc_knl2, "h,i,j")
    unproc_knl2 = lp.prioritize_loops(unproc_knl2, "j,k")
    # TODO think about when legacy deps should be updated based on prio changes

    # TODO move constrain_loop_nesting stuff to later PR
    try:
        if hasattr(lp, "constrain_loop_nesting"):
            unproc_knl2 = lp.constrain_loop_nesting(  # pylint:disable=no-member
                unproc_knl2, "k,i")

            # legacy deps depend on priorities, so update deps using new knl
            proc_knl2 = preprocess_kernel(unproc_knl2)
            proc_knl2 = lp.create_dependencies_from_legacy_knl(proc_knl2)
        else:
            unproc_knl2 = lp.prioritize_loops(unproc_knl2, "k,i")

            # legacy deps depend on priorities, so update deps using new knl
            proc_knl2 = preprocess_kernel(unproc_knl2)
            proc_knl2 = lp.create_dependencies_from_legacy_knl(proc_knl2)

            # get a linearization to check
            lin_knl2 = get_one_linearized_kernel(proc_knl2)
            lin_items = lin_knl2.linearization

            unsatisfied_deps = lp.find_unsatisfied_dependencies(
                proc_knl2, lin_items)
        # should raise error
        assert False
    except ValueError as e:
        if hasattr(lp, "constrain_loop_nesting"):
            assert "cycle detected" in str(e)
        else:
            assert "invalid priorities" in str(e)

    unproc_knl3 = ref_knl

    # error (inconsistent priorities):
    unproc_knl3 = lp.prioritize_loops(unproc_knl3, "h,i,j,k")
    # TODO think about when legacy deps should be updated based on prio changes
    # TODO move constrain_loop_nesting stuff to later PR
    try:
        if hasattr(lp, "constrain_loop_nesting"):
            unproc_knl3 = lp.constrain_loop_nesting(  # pylint:disable=no-member
                unproc_knl3, "h,j,i,k")

            # legacy deps depend on priorities, so update deps using new knl
            proc_knl3 = preprocess_kernel(unproc_knl3)
            proc_knl3 = lp.create_dependencies_from_legacy_knl(proc_knl3)
        else:
            unproc_knl3 = lp.prioritize_loops(unproc_knl3, "h,j,i,k")

            # legacy deps depend on priorities, so update deps using new knl
            proc_knl3 = preprocess_kernel(unproc_knl3)
            proc_knl3 = lp.create_dependencies_from_legacy_knl(proc_knl3)

            # get a linearization to check
            lin_knl3 = get_one_linearized_kernel(proc_knl3)
            lin_items = lin_knl3.linearization

            unsatisfied_deps = lp.find_unsatisfied_dependencies(
                proc_knl3, lin_items)
        # should raise error
        assert False
    except ValueError as e:
        if hasattr(lp, "constrain_loop_nesting"):
            assert "cycle detected" in str(e)
        else:
            assert "invalid priorities" in str(e)


def test_legacy_dep_creation_with_separate_loops():

    # Test two dep situations:
    # 1. stmts with no common inames
    #    expected dep map: {stmt0->stmt1 : domain and True}
    # 2. stmts with no inames
    #    expected dep map: {stmt0->stmt1 : True}
    unproc_knl = lp.make_kernel(
        "{[i,j]: 0<=i<pi and 0<=j<pj}",
        """
        for i
            a[i] = i  {id=insn_a}
        end
        for j
            e[j] = f[j]  {id=insn_b,dep=insn_a}
        end
        <> x = 0.1  {id=insn_c}
        <> y = x  {id=insn_d,dep=insn_c}
        """,
        name="example",
        assumptions="pi,pj >= 1",
        lang_version=(2018, 2)
        )
    unproc_knl = lp.add_and_infer_dtypes(
            unproc_knl,
            {"a": np.float32, "f": np.float32, "x": np.float32, "y": np.float32})

    proc_knl = preprocess_kernel(unproc_knl)
    proc_knl = lp.create_dependencies_from_legacy_knl(proc_knl)

    # get a linearization to check
    lin_knl = get_one_linearized_kernel(proc_knl)
    lin_items = lin_knl.linearization

    unsatisfied_deps = lp.find_unsatisfied_dependencies(
        proc_knl, lin_items)
    assert not unsatisfied_deps

# }}}


# {{{ test_new_dependencies_finite_diff

def test_new_dependencies_finite_diff():

    # Define kernel
    knl = lp.make_kernel(
        "[nx,nt] -> {[x, t]: 0<=x<nx and 0<=t<nt}",
        "u[t+2,x+1] = 2*u[t+1,x+1] + dt**2/dx**2 "
        "* (u[t+1,x+2] - 2*u[t+1,x+1] + u[t+1,x]) - u[t,x+1]  {id=stmt}")
    knl = lp.add_dtypes(
        knl, {"u": np.float32, "dx": np.float32, "dt": np.float32})

    # Define dependency
    xt_range_str = "0 <= x < nx and 0 <= t < nt"
    xt_range_str_p = "0 <= x' < nx and 0 <= t' < nt"
    dep = _isl_map_with_marked_dims(
        "[nx,nt] -> {{ [{0}'=0, x', t'] -> [{0}=0, x, t] : "
        "((x = x' and t = t'+2) or "
        " (x'-1 <= x <= x'+1 and t = t' + 1)) and "
        "{1} and {2} }}".format(
            STATEMENT_VAR_NAME,
            xt_range_str,
            xt_range_str_p,
            ))
    knl = lp.add_stmt_inst_dependency(knl, "stmt", "stmt", dep)

    ref_knl = knl

    # {{{ Check with corrct loop nest order

    # Prioritize loops correctly
    knl = lp.prioritize_loops(knl, "t,x")

    # Make sure deps are satisfied
    proc_knl = preprocess_kernel(knl)
    lin_knl = get_one_linearized_kernel(proc_knl)
    lin_items = lin_knl.linearization

    unsatisfied_deps = lp.find_unsatisfied_dependencies(
        proc_knl, lin_items)

    print(lp.generate_code_v2(lin_knl).device_code())
    assert not unsatisfied_deps

    # }}}
    # {{{ Check with incorrect loop nest order

    # Now prioritize loops incorrectly
    knl = ref_knl
    knl = lp.prioritize_loops(knl, "x,t")

    # Make sure unsatisfied deps are caught
    proc_knl = preprocess_kernel(knl)
    lin_knl = get_one_linearized_kernel(proc_knl)
    lin_items = lin_knl.linearization

    unsatisfied_deps = lp.find_unsatisfied_dependencies(
        proc_knl, lin_items)

    print(lp.generate_code_v2(lin_knl).device_code())
    assert len(unsatisfied_deps) == 1

    # }}}
    # {{{ Check with parallel x and no barrier

<<<<<<< HEAD
# TODO create more kernels with invalid linearizations to test linearization checker
# TODO test with multiple deps between same statement pair
=======
    # Parallelize the x loop
    knl = ref_knl
    knl = lp.prioritize_loops(knl, "t,x")
    knl = lp.tag_inames(knl, "x:l.0")

    # Make sure unsatisfied deps are caught
    proc_knl = preprocess_kernel(knl)
    lin_knl = get_one_linearized_kernel(proc_knl)
    lin_items = lin_knl.linearization

    # Without a barrier, deps not satisfied
    # Make sure there is no barrier, and that unsatisfied deps are caught
    from loopy.schedule import Barrier
    print(lp.generate_code_v2(lin_knl).device_code())
    for lin_item in lin_items:
        assert not isinstance(lin_item, Barrier)

    unsatisfied_deps = lp.find_unsatisfied_dependencies(
        proc_knl, lin_items)

    assert len(unsatisfied_deps) == 1

    # }}}
    # {{{ Check with parallel x and included barrier

    # Insert a barrier to satisfy deps
    knl = lp.make_kernel(
        "[nx,nt] -> {[x, t]: 0<=x<nx and 0<=t<nt}",
        """
        for x,t
            ...lbarrier
            u[t+2,x+1] = 2*u[t+1,x+1] + dt**2/dx**2 \
                *(u[t+1,x+2] - 2*u[t+1,x+1] + u[t+1,x]) - u[t,x+1]  {id=stmt}
        end
        """)
    knl = lp.add_dtypes(
        knl, {"u": np.float32, "dx": np.float32, "dt": np.float32})

    # Make sure deps are satisfied
    proc_knl = preprocess_kernel(knl)
    lin_knl = get_one_linearized_kernel(proc_knl)
    lin_items = lin_knl.linearization
    print(lp.generate_code_v2(lin_knl).device_code())

    unsatisfied_deps = lp.find_unsatisfied_dependencies(
        proc_knl, lin_items)

    assert not unsatisfied_deps

    # }}}

    # Transformations to test after dep handling during transformation:
    # knl = lp.split_iname(knl, "x", 14)
    # knl = lp.assume(knl, "nx % 14 = 0 and nt >= 1 and nx >= 1")
    # knl = lp.tag_inames(knl, "x_outer:g.0, x_inner:l.0")

# }}}
>>>>>>> 8f2fe8d5


# {{{ Check dependency handling during transformations

# {{{ test_fix_parameters_with_dependencies

def test_fix_parameters_with_dependencies():
    knl = lp.make_kernel(
        "{[i,j]: 0 <= i < n and 0 <= j < m}",
        """
        <>temp0 = 0.1*i+j {id=stmt0}
        <>tsq = temp0**2+i+j  {id=stmt1,dep=stmt0}
        a[i,j] = 23*tsq + 25*tsq+j  {id=stmt2,dep=stmt1}
        """)

    knl = lp.add_and_infer_dtypes(knl, {"a": np.float32})

    dep_orig = _isl_map_with_marked_dims(
        "[n,m] -> {{ [{0}'=0, i', j']->[{0}=1, i, j] : "
        "0 <= i,i' < n and 0 <= j,j' < m "
        "and i' = i and j' = j"
        "}}".format(STATEMENT_VAR_NAME))

    from copy import deepcopy
    knl = lp.add_stmt_inst_dependency(knl, "stmt1", "stmt0", deepcopy(dep_orig))
    knl = lp.add_stmt_inst_dependency(knl, "stmt2", "stmt1", deepcopy(dep_orig))

    fix_val = 64
    knl = lp.fix_parameters(knl, m=fix_val)

    dep_exp = _isl_map_with_marked_dims(
        "[n] -> {{ [{0}'=0, i', j']->[{0}=1, i, j] : "
        "0 <= i,i' < n and 0 <= j,j' < {1} "
        "and i' = i and j' = j"
        "}}".format(STATEMENT_VAR_NAME, fix_val))

    for stmt_id, dep_id in [("stmt1", "stmt0"), ("stmt2", "stmt1")]:
        deps_found = knl.id_to_insn[stmt_id].dependencies

        assert set(deps_found.keys()) == set([dep_id])
        assert len(deps_found[dep_id]) == 1

        # Check dep
        _align_and_compare_maps([(dep_exp, deps_found[dep_id][0])])

# }}}


# {{{ test_assignment_to_subst_with_dependencies

def test_assignment_to_subst_with_dependencies():
    knl = lp.make_kernel(
        "{[i]: 0 <= i < n}",
        """
        <>temp0 = 0.1*i {id=stmt0}
        <>tsq = temp0**2  {id=stmt1,dep=stmt0}
        a[i] = 23*tsq + 25*tsq  {id=stmt2,dep=stmt1}
        <>temp3 = 3*tsq  {id=stmt3,dep=stmt1}
        <>temp4 = 5.5*i {id=stmt4,dep=stmt1}
        """)

    # TODO test with multiple subst definition sites
    # TODO what if stmt2 depends on <>tsq = b[i-1]**2 and then we do
    #     assignment to subst? remove i'=i from dep?
    # TODO what if, e.g., stmt3 doesn't have iname i in it?
    knl = lp.add_and_infer_dtypes(knl, {"a": np.float32})

    dep_eq = _isl_map_with_marked_dims(
        "[n] -> {{ [{0}'=0, i']->[{0}=1, i] : "
        "0 <= i,i' < n and i' = i"
        "}}".format(STATEMENT_VAR_NAME))
    dep_le = _isl_map_with_marked_dims(
        "[n] -> {{ [{0}'=0, i']->[{0}=1, i] : "
        "0 <= i,i' < n and i' <= i"
        "}}".format(STATEMENT_VAR_NAME))

    from copy import deepcopy
    knl = lp.add_stmt_inst_dependency(knl, "stmt1", "stmt0", deepcopy(dep_le))
    knl = lp.add_stmt_inst_dependency(knl, "stmt2", "stmt1", deepcopy(dep_eq))
    knl = lp.add_stmt_inst_dependency(knl, "stmt3", "stmt1", deepcopy(dep_eq))
    knl = lp.add_stmt_inst_dependency(knl, "stmt4", "stmt1", deepcopy(dep_eq))

    knl = lp.assignment_to_subst(knl, "tsq")

    for stmt_id in ["stmt2", "stmt3"]:
        deps_found = knl.id_to_insn[stmt_id].dependencies

        # Dep on stmt1 should have been removed
        assert set(deps_found.keys()) == set(["stmt0"])
        assert len(deps_found["stmt0"]) == 1

        # Should now depend on stmt0
        _align_and_compare_maps([(dep_le, deps_found["stmt0"][0])])

    assert not knl.id_to_insn["stmt4"].dependencies

    # Test using 'within' --------------------------------------------------

    knl = lp.make_kernel(
        "{[i]: 0 <= i < n}",
        """
        <>temp0 = 0.1*i {id=stmt0}
        <>tsq = temp0**2  {id=stmt1,dep=stmt0}
        a[i] = 23*tsq + 25*tsq  {id=stmt2,dep=stmt1}
        <>temp3 = 3*tsq  {id=stmt3,dep=stmt1}
        <>temp4 = 5.5*i {id=stmt4,dep=stmt1}
        <>temp5 = 5.6*tsq*i {id=stmt5,dep=stmt1}
        """)

    knl = lp.add_and_infer_dtypes(knl, {"a": np.float32})

    knl = lp.add_stmt_inst_dependency(knl, "stmt1", "stmt0", deepcopy(dep_le))
    knl = lp.add_stmt_inst_dependency(knl, "stmt2", "stmt1", deepcopy(dep_eq))
    knl = lp.add_stmt_inst_dependency(knl, "stmt3", "stmt1", deepcopy(dep_eq))
    knl = lp.add_stmt_inst_dependency(knl, "stmt4", "stmt1", deepcopy(dep_eq))
    knl = lp.add_stmt_inst_dependency(knl, "stmt5", "stmt1", deepcopy(dep_eq))

    knl = lp.assignment_to_subst(knl, "tsq", within="id:stmt2 or id:stmt3")

    # replacement will not be made in stmt5, so stmt1 will not be removed,
    # which means no deps will be removed, and the statements were the replacement
    # *was* made (stmt2 and stmt3) will still receive the deps from stmt1

    for stmt_id in ["stmt2", "stmt3"]:
        deps_found = knl.id_to_insn[stmt_id].dependencies

        # Dep on stmt1 should NOT have been removed
        # (for now? could maybe do something smarter)
        assert set(deps_found.keys()) == set(["stmt0", "stmt1"])
        assert len(deps_found["stmt0"]) == len(deps_found["stmt1"]) == 1

        # Should now depend on stmt0
        _align_and_compare_maps([(dep_le, deps_found["stmt0"][0])])

        # Should still depend on stmt1
        _align_and_compare_maps([(dep_eq, deps_found["stmt1"][0])])

    for stmt_id in ["stmt4", "stmt5"]:
        deps_found = knl.id_to_insn[stmt_id].dependencies

        # Dep on stmt1 should NOT have been removed
        # (for now? could maybe do something smarter)
        assert set(deps_found.keys()) == set(["stmt1"])
        assert len(deps_found["stmt1"]) == 1

        # Should still depend on stmt1
        _align_and_compare_maps([(dep_eq, deps_found["stmt1"][0])])

# }}}


# {{{ test_duplicate_inames_with_dependencies

def test_duplicate_inames_with_dependencies():

    knl = lp.make_kernel(
        "{[i,j]: 0 <= i,j < n}",
        """
        b[i,j] = a[i,j]  {id=stmtb}
        c[i,j] = a[i,j]  {id=stmtc,dep=stmtb}
        """)
    knl = lp.add_and_infer_dtypes(knl, {"a": np.float32})

    dep_eq = _isl_map_with_marked_dims(
        "[n] -> {{ [{0}'=0, i', j']->[{0}=1, i, j] : "
        "0 <= i,i',j,j' < n and i' = i and j' = j"
        "}}".format(STATEMENT_VAR_NAME))

    # Create dep stmtb->stmtc
    knl = lp.add_stmt_inst_dependency(knl, "stmtc", "stmtb", dep_eq)

    ref_knl = knl

    def _check_deps(transformed_knl, c_dep_exp):
        b_deps = transformed_knl.id_to_insn["stmtb"].dependencies
        c_deps = transformed_knl.id_to_insn["stmtc"].dependencies

        assert not b_deps
        assert len(c_deps) == 1
        assert len(c_deps["stmtb"]) == 1
        _align_and_compare_maps([(c_deps["stmtb"][0], c_dep_exp)])

        # Check dep satisfaction
        proc_knl = preprocess_kernel(transformed_knl)
        lin_knl = get_one_linearized_kernel(proc_knl)
        lin_items = lin_knl.linearization
        unsatisfied_deps = lp.find_unsatisfied_dependencies(
            proc_knl, lin_items)

        assert not unsatisfied_deps

    # {{{ Duplicate j within stmtc

    knl = lp.duplicate_inames(knl, ["j"], within="id:stmtc", new_inames=["j_new"])

    dep_exp = _isl_map_with_marked_dims(
        "[n] -> {{ [{0}'=0, i', j']->[{0}=1, i, j_new] : "
        "0 <= i,i',j_new,j' < n and i' = i and j' = j_new"
        "}}".format(STATEMENT_VAR_NAME))

    _check_deps(knl, dep_exp)

    # }}}

    # {{{ Duplicate j within stmtb

    knl = ref_knl
    knl = lp.duplicate_inames(knl, ["j"], within="id:stmtb", new_inames=["j_new"])

    dep_exp = _isl_map_with_marked_dims(
        "[n] -> {{ [{0}'=0, i', j_new']->[{0}=1, i, j] : "
        "0 <= i,i',j,j_new' < n and i' = i and j_new' = j"
        "}}".format(STATEMENT_VAR_NAME))

    _check_deps(knl, dep_exp)

    # }}}

    # {{{ Duplicate j within stmtb and stmtc

    knl = ref_knl
    knl = lp.duplicate_inames(
        knl, ["j"], within="id:stmtb or id:stmtc", new_inames=["j_new"])

    dep_exp = _isl_map_with_marked_dims(
        "[n] -> {{ [{0}'=0, i', j_new']->[{0}=1, i, j_new] : "
        "0 <= i,i',j_new,j_new' < n and i' = i and j_new' = j_new"
        "}}".format(STATEMENT_VAR_NAME))

    _check_deps(knl, dep_exp)

    # }}}

# }}}


# {{{ def test_split_iname_with_dependencies

def test_split_iname_with_dependencies():
    knl = lp.make_kernel(
        "{[i]: 0<=i<p}",
        """
        a[i] = 0.1  {id=stmt0}
        b[i] = a[i]  {id=stmt1,dep=stmt0}
        """,
        name="example",
        assumptions="p >= 1",
        lang_version=(2018, 2)
        )

    from copy import deepcopy
    ref_knl = deepcopy(knl)  # without deepcopy, deps get applied to ref_knl

    def _check_deps(transformed_knl, stmt1_dep_exp, len_unsatisfied_deps=0):
        stmt0_deps = transformed_knl.id_to_insn["stmt0"].dependencies
        stmt1_deps = transformed_knl.id_to_insn["stmt1"].dependencies

        assert not stmt0_deps
        assert len(stmt1_deps) == 1
        assert len(stmt1_deps["stmt0"]) == 1
        _align_and_compare_maps([(stmt1_deps["stmt0"][0], stmt1_dep_exp)])

        # Check dep satisfaction
        proc_knl = preprocess_kernel(transformed_knl)
        lin_knl = get_one_linearized_kernel(proc_knl)
        lin_items = lin_knl.linearization
        unsatisfied_deps = lp.find_unsatisfied_dependencies(
            proc_knl, lin_items)

        assert len(unsatisfied_deps) == len_unsatisfied_deps

    # {{{ Split iname and make sure dep is correct

    dep_inout_space_str = "[{0}'=0, i'] -> [{0}=1, i]".format(STATEMENT_VAR_NAME)
    dep_satisfied = _isl_map_with_marked_dims(
        "[p] -> { %s : 0 <= i < p and i' = i }"
        % (dep_inout_space_str))

    knl = lp.add_stmt_inst_dependency(knl, "stmt1", "stmt0", dep_satisfied)
    knl = lp.split_iname(knl, "i", 32)

    dep_exp = _isl_map_with_marked_dims(
        "[p] -> {{ [{0}'=0, i_outer', i_inner'] -> [{0}=1, i_outer, i_inner] : "
        "0 <= i_inner, i_inner' < 32"  # new bounds
        " and 0 <= 32*i_outer + i_inner < p"  # transformed bounds (0 <= i < p)
        " and 0 <= 32*i_outer' + i_inner' < p"  # transformed bounds (0 <= i' < p)
        " and i_inner + 32*i_outer = 32*i_outer' + i_inner'"  # i = i'
        "}}".format(STATEMENT_VAR_NAME))

    _check_deps(knl, dep_exp)

    # }}}

    # {{{ Split iname within stmt1 and make sure dep is correct

    knl = deepcopy(ref_knl)

    knl = lp.add_stmt_inst_dependency(knl, "stmt1", "stmt0", dep_satisfied)
    knl = lp.split_iname(knl, "i", 32, within="id:stmt1")

    dep_exp = _isl_map_with_marked_dims(
        "[p] -> {{ [{0}'=0, i'] -> [{0}=1, i_outer, i_inner] : "
        "0 <= i_inner < 32"  # new bounds
        " and 0 <= 32*i_outer + i_inner < p"  # transformed bounds (0 <= i < p)
        " and 0 <= i' < p"  # original bounds
        " and i_inner + 32*i_outer = i'"  # transform {i = i'}
        "}}".format(STATEMENT_VAR_NAME))

    _check_deps(knl, dep_exp)

    # }}}

    # {{{ Split iname within stmt0 and make sure dep is correct

    knl = deepcopy(ref_knl)

    knl = lp.add_stmt_inst_dependency(knl, "stmt1", "stmt0", dep_satisfied)
    knl = lp.split_iname(knl, "i", 32, within="id:stmt0")

    dep_exp = _isl_map_with_marked_dims(
        "[p] -> {{ [{0}'=0, i_outer', i_inner'] -> [{0}=1, i] : "
        "0 <= i_inner' < 32"  # new bounds
        " and 0 <= i < p"  # original bounds
        " and 0 <= 32*i_outer' + i_inner' < p"  # transformed bounds (0 <= i' < p)
        " and i = 32*i_outer' + i_inner'"  # transform {i = i'}
        "}}".format(STATEMENT_VAR_NAME))

    _check_deps(knl, dep_exp)

    # }}}

    # {{{ Check dep that should not be satisfied

    knl = deepcopy(ref_knl)

    dep_unsatisfied = _isl_map_with_marked_dims(
        "[p] -> { %s : 0 <= i < p and i' = i + 1 }"
        % (dep_inout_space_str))

    knl = lp.add_stmt_inst_dependency(knl, "stmt1", "stmt0", dep_unsatisfied)
    knl = lp.split_iname(knl, "i", 32)

    dep_exp = _isl_map_with_marked_dims(
        "[p] -> {{ [{0}'=0, i_outer', i_inner'] -> [{0}=1, i_outer, i_inner] : "
        "0 <= i_inner, i_inner' < 32"  # new bounds
        " and 0 <= 32*i_outer + i_inner < p"  # transformed bounds (0 <= i < p)
        " and 0 <= 32*i_outer' + i_inner' - 1 < p"  # trans. bounds (0 <= i'-1 < p)
        " and i_inner + 32*i_outer + 1 = 32*i_outer' + i_inner'"  # i' = i + 1
        "}}".format(STATEMENT_VAR_NAME))

    _check_deps(knl, dep_exp, len_unsatisfied_deps=1)

    # }}}

    # {{{ Deps that should be satisfied after gratuitous splitting

    knl = lp.make_kernel(
        "{[i,j,k,m]: 0<=i,j,k,m<p}",
        """
        a[i,k] = 0.1  {id=stmt0}
        b[i,k] = a[i,k]  {id=stmt1,dep=stmt0}
        c[i,k,j,m] = 0.1  {id=stmt2}
        d[i,k,j,m] = c[i,k,j,m]  {id=stmt3,dep=stmt2}
        """,
        name="example",
        assumptions="p >= 1",
        lang_version=(2018, 2)
        )

    dep_ik_space_str = "[{0}'=0, i', k'] -> [{0}=1, i, k]".format(
        STATEMENT_VAR_NAME)
    dep_ijkm_space_str = "[{0}'=0, i', j', k', m'] -> [{0}=1, i, j, k, m]".format(
        STATEMENT_VAR_NAME)
    #iname_bounds_str = "0 <= i,j,k,m,i',j',k',m' < p"
    ik_bounds_str = "0 <= i,k,i',k' < p"
    ijkm_bounds_str = ik_bounds_str + " and 0 <= j,m,j',m' < p"
    dep_stmt1_on_stmt0_eq = _isl_map_with_marked_dims(
        "[p] -> { %s : %s and i' = i and k' = k}"
        % (dep_ik_space_str, ik_bounds_str))
    dep_stmt1_on_stmt0_lt = _isl_map_with_marked_dims(
        "[p] -> { %s : %s and i' < i and k' < k}"
        % (dep_ik_space_str, ik_bounds_str))
    dep_stmt3_on_stmt2_eq = _isl_map_with_marked_dims(
        "[p] -> { %s : %s and i' = i and k' = k and j' = j and m' = m}"
        % (dep_ijkm_space_str, ijkm_bounds_str))

    knl = lp.add_stmt_inst_dependency(knl, "stmt1", "stmt0", dep_stmt1_on_stmt0_eq)
    knl = lp.add_stmt_inst_dependency(knl, "stmt1", "stmt0", dep_stmt1_on_stmt0_lt)
    knl = lp.add_stmt_inst_dependency(knl, "stmt3", "stmt2", dep_stmt3_on_stmt2_eq)

    # Gratuitous splitting
    knl = lp.split_iname(knl, "i", 64)
    knl = lp.split_iname(knl, "j", 64)
    knl = lp.split_iname(knl, "k", 64)
    knl = lp.split_iname(knl, "m", 64)
    knl = lp.split_iname(knl, "i_inner", 8)
    knl = lp.split_iname(knl, "j_inner", 8)
    knl = lp.split_iname(knl, "k_inner", 8)
    knl = lp.split_iname(knl, "m_inner", 8)
    knl = lp.split_iname(knl, "i_outer", 4)
    knl = lp.split_iname(knl, "j_outer", 4)
    knl = lp.split_iname(knl, "k_outer", 4)
    knl = lp.split_iname(knl, "m_outer", 4)

    # Get a linearization
    proc_knl = preprocess_kernel(knl)
    lin_knl = get_one_linearized_kernel(proc_knl)
    lin_items = lin_knl.linearization

    unsatisfied_deps = lp.find_unsatisfied_dependencies(
        proc_knl, lin_items)

    assert not unsatisfied_deps

    # }}}

# }}}

# }}}


if __name__ == "__main__":
    if len(sys.argv) > 1:
        exec(sys.argv[1])
    else:
        from pytest import main
        main([__file__])

# vim: foldmethod=marker<|MERGE_RESOLUTION|>--- conflicted
+++ resolved
@@ -1912,10 +1912,6 @@
     # }}}
     # {{{ Check with parallel x and no barrier
 
-<<<<<<< HEAD
-# TODO create more kernels with invalid linearizations to test linearization checker
-# TODO test with multiple deps between same statement pair
-=======
     # Parallelize the x loop
     knl = ref_knl
     knl = lp.prioritize_loops(knl, "t,x")
@@ -1973,7 +1969,6 @@
     # knl = lp.tag_inames(knl, "x_outer:g.0, x_inner:l.0")
 
 # }}}
->>>>>>> 8f2fe8d5
 
 
 # {{{ Check dependency handling during transformations
