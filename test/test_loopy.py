--- conflicted
+++ resolved
@@ -2639,7 +2639,6 @@
     #lp.auto_test_vs_ref(ref_knl, ctx, knl, parameters=dict(n=5))
 
 
-<<<<<<< HEAD
 def test_kernel_splitting_with_loop_and_temporaries(ctx_factory):
     #ctx = ctx_factory()
 
@@ -2651,30 +2650,14 @@
             <> t_local[k,i] = a[k,i+1]
             c[k,i] = a[k,i+1] + t_extra_dim[i,0,i]
             out[k,i] = c[k,i] + t_private + t_local[k,i]
-=======
-def test_global_temporary(ctx_factory):
-    ctx = ctx_factory()
-
-    knl = lp.make_kernel(
-            "{ [i]: 0<=i<n}",
-            """
-            <> c[i] = a[i + 1]
-            out[i] = c[i]
->>>>>>> 1ee78297
             """)
 
     knl = lp.add_and_infer_dtypes(knl,
             {"a": np.float32, "c": np.float32, "out": np.float32, "n": np.int32})
-<<<<<<< HEAD
-=======
-    knl = lp.set_temporary_scope(knl, "c", "global")
->>>>>>> 1ee78297
-
     ref_knl = knl
 
     knl = lp.split_iname(knl, "i", 128, outer_tag="g.0", inner_tag="l.0")
 
-<<<<<<< HEAD
     # schedule
     from loopy.preprocess import preprocess_kernel
     knl = preprocess_kernel(knl)
@@ -2694,7 +2677,26 @@
 
     # Doesn't yet work--not passing k, temporaries
     #lp.auto_test_vs_ref(ref_knl, ctx, knl, parameters=dict(n=5))
-=======
+
+
+def test_global_temporary(ctx_factory):
+    ctx = ctx_factory()
+
+    knl = lp.make_kernel(
+            "{ [i]: 0<=i<n}",
+            """
+            <> c[i] = a[i + 1]
+            out[i] = c[i]
+            """)
+
+    knl = lp.add_and_infer_dtypes(knl,
+            {"a": np.float32, "c": np.float32, "out": np.float32, "n": np.int32})
+    knl = lp.set_temporary_scope(knl, "c", "global")
+
+    ref_knl = knl
+
+    knl = lp.split_iname(knl, "i", 128, outer_tag="g.0", inner_tag="l.0")
+
     cgr = lp.generate_code_v2(knl)
 
     assert len(cgr.device_programs) == 2
@@ -2703,7 +2705,6 @@
     #print(cgr.host_code())
 
     lp.auto_test_vs_ref(ref_knl, ctx, knl, parameters=dict(n=5))
->>>>>>> 1ee78297
 
 
 if __name__ == "__main__":
