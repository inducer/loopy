--- conflicted
+++ resolved
@@ -1995,7 +1995,6 @@
             assert function(out)
 
 
-<<<<<<< HEAD
 def test_nosync_option_parsing():
     knl = lp.make_kernel(
         "{[i]: 0 <= i < 10}",
@@ -2015,12 +2014,8 @@
     assert "# insn5,no_sync_with=insn1@any" in kernel_str
 
 
-def assert_barrier_between(knl, id1, id2):
-    from loopy.schedule import RunInstruction, Barrier
-=======
 def assert_barrier_between(knl, id1, id2, ignore_barriers_in_levels=()):
     from loopy.schedule import (RunInstruction, Barrier, EnterLoop, LeaveLoop)
->>>>>>> 7b1bb740
     watch_for_barrier = False
     seen_barrier = False
     loop_level = 0
