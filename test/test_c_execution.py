__copyright__ = "Copyright (C) 2017 Nick Curtis"

__license__ = """
Permission is hereby granted, free of charge, to any person obtaining a copy
of this software and associated documentation files (the "Software"), to deal
in the Software without restriction, including without limitation the rights
to use, copy, modify, merge, publish, distribute, sublicense, and/or sell
copies of the Software, and to permit persons to whom the Software is
furnished to do so, subject to the following conditions:

The above copyright notice and this permission notice shall be included in
all copies or substantial portions of the Software.

THE SOFTWARE IS PROVIDED "AS IS", WITHOUT WARRANTY OF ANY KIND, EXPRESS OR
IMPLIED, INCLUDING BUT NOT LIMITED TO THE WARRANTIES OF MERCHANTABILITY,
FITNESS FOR A PARTICULAR PURPOSE AND NONINFRINGEMENT. IN NO EVENT SHALL THE
AUTHORS OR COPYRIGHT HOLDERS BE LIABLE FOR ANY CLAIM, DAMAGES OR OTHER
LIABILITY, WHETHER IN AN ACTION OF CONTRACT, TORT OR OTHERWISE, ARISING FROM,
OUT OF OR IN CONNECTION WITH THE SOFTWARE OR THE USE OR OTHER DEALINGS IN
THE SOFTWARE.
"""

import numpy as np
import loopy as lp
import sys
import pytest
from loopy import CACHING_ENABLED

import logging
logger = logging.getLogger(__name__)

try:
    import faulthandler
except ImportError:
    pass
else:
    faulthandler.enable()


from loopy.version import LOOPY_USE_LANGUAGE_VERSION_2018_2  # noqa


def test_c_target():
    from loopy.target.c import ExecutableCTarget

    knl = lp.make_kernel(
            "{ [i]: 0<=i<n }",
            "out[i] = 2*a[i]",
            [
                lp.GlobalArg("out", np.float32, shape=lp.auto),
                lp.GlobalArg("a", np.float32, shape=lp.auto),
                "..."
                ],
            target=ExecutableCTarget())

    assert np.allclose(knl(a=np.arange(16, dtype=np.float32))[1],
                2 * np.arange(16, dtype=np.float32))


def test_c_target_strides():
    from loopy.target.c import ExecutableCTarget

    def __get_kernel(order="C"):
        return lp.make_kernel(
                "{ [i,j]: 0<=i,j<n }",
                "out[i, j] = 2*a[i, j]",
                [
                    lp.GlobalArg("out", np.float32, shape=("n", "n"), order=order),
                    lp.GlobalArg("a", np.float32, shape=("n", "n"), order=order),
                    "..."
                    ],
                target=ExecutableCTarget())

    # test with C-order
<<<<<<< HEAD
    knl = __get_kernel('C')
    lp.generate_code_v2(knl)
=======
    knl = __get_kernel("C")
>>>>>>> 9e7b697f
    a_np = np.reshape(np.arange(16 * 16, dtype=np.float32), (16, -1),
                      order="C")

    assert np.allclose(knl(a=a_np)[1],
                2 * a_np)

    # test with F-order
    knl = __get_kernel("F")
    a_np = np.reshape(np.arange(16 * 16, dtype=np.float32), (16, -1),
                      order="F")

    assert np.allclose(knl(a=a_np)[1],
                2 * a_np)


def test_c_target_strides_nonsquare():
    from loopy.target.c import ExecutableCTarget

    def __get_kernel(order="C"):
        indicies = ["i", "j", "k"]
        sizes = tuple(np.random.randint(1, 11, size=len(indicies)))
        # create domain strings
        domain_template = "{{ [{iname}]: 0 <= {iname} < {size} }}"
        domains = []
        for idx, size in zip(indicies, sizes):
            domains.append(domain_template.format(
                iname=idx,
                size=size))
        statement = "out[{indexed}] = 2 * a[{indexed}]".format(
            indexed=", ".join(indicies))
        return lp.make_kernel(
                domains,
                statement,
                [
                    lp.GlobalArg("out", np.float32, shape=sizes, order=order),
                    lp.GlobalArg("a", np.float32, shape=sizes, order=order),
                    "..."
                    ],
                target=ExecutableCTarget())

    # test with C-order
    knl = __get_kernel("C")
    a_lp = next(x for x in knl.args if x.name == "a")
    a_np = np.reshape(np.arange(np.product(a_lp.shape), dtype=np.float32),
                      a_lp.shape,
                      order="C")

    assert np.allclose(knl(a=a_np)[1],
                2 * a_np)

    # test with F-order
    knl = __get_kernel("F")
    a_lp = next(x for x in knl.args if x.name == "a")
    a_np = np.reshape(np.arange(np.product(a_lp.shape), dtype=np.float32),
                      a_lp.shape,
                      order="F")

    assert np.allclose(knl(a=a_np)[1],
                2 * a_np)


def test_c_optimizations():
    from loopy.target.c import ExecutableCTarget

    def __get_kernel(order="C"):
        indicies = ["i", "j", "k"]
        sizes = tuple(np.random.randint(1, 11, size=len(indicies)))
        # create domain strings
        domain_template = "{{ [{iname}]: 0 <= {iname} < {size} }}"
        domains = []
        for idx, size in zip(indicies, sizes):
            domains.append(domain_template.format(
                iname=idx,
                size=size))
        statement = "out[{indexed}] = 2 * a[{indexed}]".format(
            indexed=", ".join(indicies))
        return lp.make_kernel(
                domains,
                statement,
                [
                    lp.GlobalArg("out", np.float32, shape=sizes, order=order),
                    lp.GlobalArg("a", np.float32, shape=sizes, order=order),
                    "..."
                    ],
                target=ExecutableCTarget()), sizes

    # test with ILP
    knl, sizes = __get_kernel("C")
    knl = lp.split_iname(knl, "i", 4, inner_tag="ilp")
    a_np = np.reshape(np.arange(np.product(sizes), dtype=np.float32),
                      sizes,
                      order="C")

    assert np.allclose(knl(a=a_np)[1], 2 * a_np)

    # test with unrolling
    knl, sizes = __get_kernel("C")
    knl = lp.split_iname(knl, "i", 4, inner_tag="unr")
    a_np = np.reshape(np.arange(np.product(sizes), dtype=np.float32),
                      sizes,
                      order="C")

    assert np.allclose(knl(a=a_np)[1], 2 * a_np)


def test_function_decl_extractor():
    # ensure that we can tell the difference between pointers, constants, etc.
    # in execution
    from loopy.target.c import ExecutableCTarget

    knl = lp.make_kernel("{[i]: 0 <= i < 10}",
        """
            a[i] = b[i] + v
        """,
        [lp.GlobalArg("a", shape=(10,), dtype=np.int32),
         lp.ConstantArg("b", shape=(10)),
         lp.ValueArg("v", dtype=np.int32)],
        target=ExecutableCTarget())

    assert np.allclose(knl(b=np.arange(10), v=-1)[1], np.arange(10) - 1)


@pytest.mark.skipif(not CACHING_ENABLED, reason="Can't test caching when disabled")
def test_c_caching():
    # ensure that codepy is correctly caching the code
    from loopy.target.c import ExecutableCTarget

    class TestingLogger:
        def start_capture(self, loglevel=logging.DEBUG):
            """ Start capturing log output to a string buffer.
                @param newLogLevel: Optionally change the global logging level, e.g.
                logging.DEBUG
            """
            from io import StringIO
            self.buffer = StringIO()
            self.buffer.write("Log output")

            logger = logging.getLogger()
            if loglevel:
                self.oldloglevel = logger.getEffectiveLevel()
                logger.setLevel(loglevel)
            else:
                self.oldloglevel = None

            self.loghandler = logging.StreamHandler(self.buffer)
            formatter = logging.Formatter("%(asctime)s - %(name)s - %(levelname)s "
                                          "- %(message)s")
            self.loghandler.setFormatter(formatter)
            logger.addHandler(self.loghandler)

        def stop_capture(self):
            """ Stop capturing log output.

            @return: Collected log output as string
            """

            # Remove our handler
            logger = logging.getLogger()

            # Restore logging level (if any)
            if self.oldloglevel is not None:
                logger.setLevel(self.oldloglevel)
            logger.removeHandler(self.loghandler)

            self.loghandler.flush()
            self.buffer.flush()

            return self.buffer.getvalue()

    def __get_knl():
        return lp.make_kernel("{[i]: 0 <= i < 10}",
        """
            a[i] = b[i]
        """,
        [lp.GlobalArg("a", shape=(10,), dtype=np.int32),
         lp.ConstantArg("b", shape=(10))],
                             target=ExecutableCTarget(),
                             name="cache_test")

    knl = __get_knl()
    # compile
    assert np.allclose(knl(b=np.arange(10))[1], np.arange(10))
    # setup test logger to check logs
    tl = TestingLogger()
    tl.start_capture()
    # copy kernel such that we share the same executor cache
    knl = knl.copy()
    # but use different args, so we can't cache the result
    assert np.allclose(knl(b=np.arange(1, 11))[1], np.arange(1, 11))
    # and get logs
    logs = tl.stop_capture()
    # check that we didn't recompile
    assert "Kernel cache_test retrieved from cache" in logs


def test_c_execution_with_global_temporaries():
    # ensure that the "host" code of a bare ExecutableCTarget with
    # global constant temporaries is None

    from loopy.target.c import ExecutableCTarget
    AS = lp.AddressSpace        # noqa
    n = 10

    knl = lp.make_kernel("{[i]: 0 <= i < n}",
        """
            a[i] = b[i]
        """,
        [lp.GlobalArg("a", shape=(n,), dtype=np.int32),
         lp.TemporaryVariable("b", shape=(n,),
                              initializer=np.arange(n, dtype=np.int32),
                              dtype=np.int32,
                              read_only=True,
                              address_space=AS.GLOBAL)],
        target=ExecutableCTarget())

    knl = lp.fix_parameters(knl, n=n)
    assert ("int b[%d]" % n) not in lp.generate_code_v2(knl).host_code()
    assert np.allclose(knl(a=np.zeros(10, dtype=np.int32))[1], np.arange(10))


def test_missing_compilers():
    from loopy.target.c import ExecutableCTarget, CTarget
    from loopy.target.c.c_execution import CCompiler
    from codepy.toolchain import GCCToolchain

    def __test(evalfunc, target, **targetargs):
        n = 10

        knl = lp.make_kernel("{[i]: 0 <= i < n}",
            """
                a[i] = b[i]
            """,
            [lp.GlobalArg("a", shape=(n,), dtype=np.int32),
             lp.GlobalArg("b", shape=(n,), dtype=np.int32)],
            target=target(**targetargs))

        knl = lp.fix_parameters(knl, n=n)
        return evalfunc(knl)

    assert __test(lambda knl: lp.generate_code_v2(knl).device_code(), CTarget)

    from pytools.prefork import ExecError

    def eval_tester(knl):
        return np.allclose(knl(a=np.zeros(10, dtype=np.int32),
                               b=np.arange(10, dtype=np.int32))[1], np.arange(10))
    import os
    path_store = os.environ["PATH"]
    ccomp = None
    try:
        # test with path wiped out such that we can't find gcc
        with pytest.raises(ExecError):
            os.environ["PATH"] = ""
            ccomp = CCompiler()
            __test(eval_tester, ExecutableCTarget, compiler=ccomp)
    finally:
        # make sure we restore the path
        os.environ["PATH"] = path_store
        # and, with the path restored we should now be able to properly execute with
        # the default (non-guessed) toolchain!
        __test(eval_tester, ExecutableCTarget, compiler=ccomp)

    # and test that we will fail if we remove a required attribute
    del ccomp.toolchain.undefines
    with pytest.raises(AttributeError):
        __test(eval_tester, ExecutableCTarget, compiler=ccomp)

    # next test that some made up compiler can be specified
    ccomp = CCompiler(cc="foo")
    assert isinstance(ccomp.toolchain, GCCToolchain)
    assert ccomp.toolchain.cc == "foo"

    # and that said made up compiler errors out

    with pytest.raises(ExecError):
        __test(eval_tester, ExecutableCTarget, compiler=ccomp)


if __name__ == "__main__":
    if len(sys.argv) > 1:
        exec(sys.argv[1])
    else:
        from pytest import main
        main([__file__])

# vim: foldmethod=marker<|MERGE_RESOLUTION|>--- conflicted
+++ resolved
@@ -72,12 +72,7 @@
                 target=ExecutableCTarget())
 
     # test with C-order
-<<<<<<< HEAD
-    knl = __get_kernel('C')
-    lp.generate_code_v2(knl)
-=======
     knl = __get_kernel("C")
->>>>>>> 9e7b697f
     a_np = np.reshape(np.arange(16 * 16, dtype=np.float32), (16, -1),
                       order="C")
 
