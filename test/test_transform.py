__copyright__ = "Copyright (C) 2012 Andreas Kloeckner"

__license__ = """
Permission is hereby granted, free of charge, to any person obtaining a copy
of this software and associated documentation files (the "Software"), to deal
in the Software without restriction, including without limitation the rights
to use, copy, modify, merge, publish, distribute, sublicense, and/or sell
copies of the Software, and to permit persons to whom the Software is
furnished to do so, subject to the following conditions:

The above copyright notice and this permission notice shall be included in
all copies or substantial portions of the Software.

THE SOFTWARE IS PROVIDED "AS IS", WITHOUT WARRANTY OF ANY KIND, EXPRESS OR
IMPLIED, INCLUDING BUT NOT LIMITED TO THE WARRANTIES OF MERCHANTABILITY,
FITNESS FOR A PARTICULAR PURPOSE AND NONINFRINGEMENT. IN NO EVENT SHALL THE
AUTHORS OR COPYRIGHT HOLDERS BE LIABLE FOR ANY CLAIM, DAMAGES OR OTHER
LIABILITY, WHETHER IN AN ACTION OF CONTRACT, TORT OR OTHERWISE, ARISING FROM,
OUT OF OR IN CONNECTION WITH THE SOFTWARE OR THE USE OR OTHER DEALINGS IN
THE SOFTWARE.
"""

import sys
import numpy as np
import loopy as lp
import pyopencl as cl
import pyopencl.clmath  # noqa
import pyopencl.clrandom  # noqa
import pytest

import logging
logger = logging.getLogger(__name__)

try:
    import faulthandler
except ImportError:
    pass
else:
    faulthandler.enable()

from pyopencl.tools import pytest_generate_tests_for_pyopencl \
        as pytest_generate_tests

__all__ = [
        "pytest_generate_tests",
        "cl"  # "cl.create_some_context"
        ]


from loopy.version import LOOPY_USE_LANGUAGE_VERSION_2018_2  # noqa


def test_chunk_iname(ctx_factory):
    ctx = ctx_factory()

    knl = lp.make_kernel(
            "{ [i]: 0<=i<n }",
            "out[i] = 2*a[i]",
            [
                lp.GlobalArg("out,a", np.float32, shape=lp.auto),
                "..."
                ],
            assumptions="n>0")

    ref_knl = knl
    knl = lp.chunk_iname(knl, "i", 3, inner_tag="l.0")
    knl = lp.prioritize_loops(knl, "i_outer, i_inner")
    lp.auto_test_vs_ref(ref_knl, ctx, knl, parameters=dict(n=130))


def test_collect_common_factors(ctx_factory):
    ctx = ctx_factory()

    knl = lp.make_kernel(
            "{[i,j]: 0<=i,j<n}",
            """
            <float32> out_tmp = 0 {id=out_init,inames=i}
            out_tmp = out_tmp + alpha[i]*a[i,j]*b1[j] {id=out_up1,dep=out_init}
            out_tmp = out_tmp + alpha[i]*a[j,i]*b2[j] \
                    {id=out_up2,dep=out_init,nosync=out_up1}
            out[i] = out_tmp {dep=out_up1:out_up2}
            """)
    knl = lp.add_and_infer_dtypes(knl,
            dict(a=np.float32, alpha=np.float32, b1=np.float32, b2=np.float32))

    ref_knl = knl

    knl = lp.split_iname(knl, "i", 256, outer_tag="g.0", inner_tag="l.0")
    knl = lp.collect_common_factors_on_increment(knl, "out_tmp")

    lp.auto_test_vs_ref(ref_knl, ctx, knl, parameters=dict(n=13))


def test_to_batched(ctx_factory):
    ctx = ctx_factory()
    queue = cl.CommandQueue(ctx)

    knl = lp.make_kernel(
         """ { [i,j]: 0<=i,j<n } """,
         """ out[i] = sum(j, a[i,j]*x[j])""")
    knl = lp.add_and_infer_dtypes(knl, dict(out=np.float32,
                                            x=np.float32,
                                            a=np.float32))

    bknl = lp.to_batched(knl, "nbatches", "out,x")

    ref_knl = lp.make_kernel(
         """ { [i,j,k]: 0<=i,j<n and 0<=k<nbatches} """,
         """out[k, i] = sum(j, a[i,j]*x[k, j])""")
    ref_knl = lp.add_and_infer_dtypes(ref_knl, dict(out=np.float32,
                                                    x=np.float32,
                                                    a=np.float32))

    a = np.random.randn(5, 5).astype(np.float32)
    x = np.random.randn(7, 5).astype(np.float32)

    # Running both the kernels
    evt, (out1, ) = bknl(queue, a=a, x=x, n=5, nbatches=7)
    evt, (out2, ) = ref_knl(queue, a=a, x=x, n=5, nbatches=7)

    # checking that the outputs are same
    assert np.linalg.norm(out1-out2) < 1e-15


def test_to_batched_temp(ctx_factory):
    ctx = ctx_factory()

    knl = lp.make_kernel(
         """ { [i,j]: 0<=i,j<n } """,
         """ cnst = 2.0
         out[i] = sum(j, cnst*a[i,j]*x[j])""",
         [lp.TemporaryVariable(
             "cnst",
             dtype=np.float32,
             shape=(),
             address_space=lp.AddressSpace.PRIVATE), "..."])
    knl = lp.add_and_infer_dtypes(knl, dict(out=np.float32,
                                            x=np.float32,
                                            a=np.float32))
    ref_knl = lp.make_kernel(
         """ { [i,j]: 0<=i,j<n } """,
         """out[i] = sum(j, 2.0*a[i,j]*x[j])""")
    ref_knl = lp.add_and_infer_dtypes(ref_knl, dict(out=np.float32,
                                                    x=np.float32,
                                                    a=np.float32))

    bknl = lp.to_batched(knl, "nbatches", "out,x")
    bref_knl = lp.to_batched(ref_knl, "nbatches", "out,x")

    # checking that cnst is not being bathced
    assert bknl.temporary_variables["cnst"].shape == ()

    a = np.random.randn(5, 5)
    x = np.random.randn(7, 5)

    # Checking that the program compiles and the logic is correct
    lp.auto_test_vs_ref(
            bref_knl, ctx, bknl,
            parameters=dict(a=a, x=x, n=5, nbatches=7))


def test_add_barrier(ctx_factory):
    ctx = ctx_factory()
    queue = cl.CommandQueue(ctx)
    knl = lp.make_kernel(
            "{[i, j, ii, jj]: 0<=i,j, ii, jj<n}",
            """
            out[j, i] = a[i, j]{id=transpose}
            out[ii, jj] = 2*out[ii, jj]{id=double}
            """)
    a = np.random.randn(16, 16)
    knl = lp.add_barrier(knl, "id:transpose", "id:double", "gb1")

    knl = lp.split_iname(knl, "i", 2, outer_tag="g.0", inner_tag="l.0")
    knl = lp.split_iname(knl, "j", 2, outer_tag="g.1", inner_tag="l.1")
    knl = lp.split_iname(knl, "ii", 2, outer_tag="g.0", inner_tag="l.0")
    knl = lp.split_iname(knl, "jj", 2, outer_tag="g.1", inner_tag="l.1")

    evt, (out,) = knl(queue, a=a)
    assert (np.linalg.norm(out-2*a.T) < 1e-16)


def test_rename_argument(ctx_factory):
    ctx = ctx_factory()
    queue = cl.CommandQueue(ctx)

    kernel = lp.make_kernel(
         """{ [i]: 0<=i<n }""",
         """out[i] = a + 2""")

    kernel = lp.rename_argument(kernel, "a", "b")

    evt, (out,) = kernel(queue, b=np.float32(12), n=20)

    assert (np.abs(out.get() - 14) < 1e-8).all()


def test_fusion():
    exp_kernel = lp.make_kernel(
         """ { [i]: 0<=i<n } """,
         """ exp[i] = pow(E, z[i])""",
         assumptions="n>0")

    sum_kernel = lp.make_kernel(
        "{ [j]: 0<=j<n }",
        "out2 = sum(j, exp[j])",
        assumptions="n>0")

    knl = lp.fuse_kernels([exp_kernel, sum_kernel])

    print(knl)


def test_alias_temporaries(ctx_factory):
    ctx = ctx_factory()

    knl = lp.make_kernel(
        "{[i]: 0<=i<n}",
        """
        times2(i) := 2*a[i]
        times3(i) := 3*a[i]
        times4(i) := 4*a[i]

        x[i] = times2(i)
        y[i] = times3(i)
        z[i] = times4(i)
        """)

    knl = lp.add_and_infer_dtypes(knl, {"a": np.float32})

    ref_knl = knl

    knl = lp.split_iname(knl, "i", 16, outer_tag="g.0", inner_tag="l.0")

    knl = lp.precompute(knl, "times2", "i_inner", default_tag="l.auto")
    knl = lp.precompute(knl, "times3", "i_inner", default_tag="l.auto")
    knl = lp.precompute(knl, "times4", "i_inner", default_tag="l.auto")

    knl = lp.alias_temporaries(knl, ["times2_0", "times3_0", "times4_0"])

    lp.auto_test_vs_ref(
            ref_knl, ctx, knl,
            parameters=dict(n=30))


def test_vectorize(ctx_factory):
    ctx = ctx_factory()

    knl = lp.make_kernel(
        "{[i]: 0<=i<n}",
        """
        <> temp = 2*b[i]
        a[i] = temp
        """)
    knl = lp.add_and_infer_dtypes(knl, dict(b=np.float32))
    knl = lp.set_array_dim_names(knl, "a,b", "i")
    knl = lp.split_array_dim(knl, [("a", 0), ("b", 0)], 4,
            split_kwargs=dict(slabs=(0, 1)))

    knl = lp.tag_data_axes(knl, "a,b", "c,vec")
    ref_knl = knl
    ref_knl = lp.tag_inames(ref_knl, {"i_inner": "unr"})

    knl = lp.tag_inames(knl, {"i_inner": "vec"})

    knl = lp.preprocess_kernel(knl)
    knl = lp.get_one_scheduled_kernel(knl)
    code, inf = lp.generate_code(knl)

    lp.auto_test_vs_ref(
            ref_knl, ctx, knl,
            parameters=dict(n=30))


def test_extract_subst(ctx_factory):
    knl = lp.make_kernel(
            "{[i]: 0<=i<n}",
            """
                a[i] = 23*b[i]**2 + 25*b[i]**2
                """)

    knl = lp.extract_subst(knl, "bsquare", "alpha*b[i]**2", "alpha")

    print(knl)

    from loopy.symbolic import parse

    insn, = knl.instructions
    assert insn.expression == parse("bsquare(23) + bsquare(25)")


def test_join_inames(ctx_factory):
    ctx = ctx_factory()

    knl = lp.make_kernel(
            "{[i,j]: 0<=i,j<16}",
            [
                "b[i,j] = 2*a[i,j]"
                ],
            [
                lp.GlobalArg("a", np.float32, shape=(16, 16,)),
                lp.GlobalArg("b", np.float32, shape=(16, 16,))
                ],
            )

    ref_knl = knl

    knl = lp.add_prefetch(knl, "a", sweep_inames=["i", "j"], default_tag="l.auto")
    knl = lp.join_inames(knl, ["a_dim_0", "a_dim_1"])

    lp.auto_test_vs_ref(ref_knl, ctx, knl, print_ref_code=True)


def test_tag_data_axes(ctx_factory):
    ctx = ctx_factory()

    knl = lp.make_kernel(
            "{ [i,j,k]: 0<=i,j,k<n }",
            "out[i,j,k] = 15")

    ref_knl = knl

    with pytest.raises(lp.LoopyError):
        lp.tag_data_axes(knl, "out", "N1,N0,N5")

    with pytest.raises(lp.LoopyError):
        lp.tag_data_axes(knl, "out", "N1,N0,c")

    knl = lp.tag_data_axes(knl, "out", "N1,N0,N2")
    knl = lp.tag_inames(knl, dict(j="g.0", i="g.1"))

    lp.auto_test_vs_ref(ref_knl, ctx, knl,
            parameters=dict(n=20))


def test_set_arg_order():
    knl = lp.make_kernel(
            "{ [i,j]: 0<=i,j<n }",
            "out[i,j] = a[i]*b[j]")

    knl = lp.set_argument_order(knl, "out,a,n,b")


def test_affine_map_inames():
    knl = lp.make_kernel(
        "{[e, i,j,n]: 0<=e<E and 0<=i,j,n<N}",
        "rhsQ[e, n+i, j] = rhsQ[e, n+i, j] - D[i, n]*x[i,j]")

    knl = lp.affine_map_inames(knl,
            "i", "i0",
            "i0 = n+i")

    print(knl)


def test_precompute_confusing_subst_arguments(ctx_factory):
    ctx = ctx_factory()

    knl = lp.make_kernel(
        "{[i,j]: 0<=i<n and 0<=j<5}",
        """
        D(i):=a[i+1]-a[i]
        b[i,j] = D(j)
        """)

    knl = lp.add_and_infer_dtypes(knl, dict(a=np.float32))

    ref_knl = knl

    knl = lp.tag_inames(knl, dict(j="g.1"))
    knl = lp.split_iname(knl, "i", 128, outer_tag="g.0", inner_tag="l.0")

    from loopy.symbolic import get_dependencies
    assert "i_inner" not in get_dependencies(knl.substitutions["D"].expression)
    knl = lp.precompute(knl, "D", sweep_inames="j",
            precompute_outer_inames="j, i_inner, i_outer")

    lp.auto_test_vs_ref(
            ref_knl, ctx, knl,
            parameters=dict(n=12345))


def test_precompute_nested_subst(ctx_factory):
    ctx = ctx_factory()

    knl = lp.make_kernel(
        "{[i]: 0<=i<n}",
        """
        E:=a[i]
        D:=E*E
        b[i] = D
        """)

    knl = lp.add_and_infer_dtypes(knl, dict(a=np.float32))

    ref_knl = knl

    knl = lp.split_iname(knl, "i", 128, outer_tag="g.0", inner_tag="l.0")

    from loopy.symbolic import get_dependencies
    assert "i_inner" not in get_dependencies(knl.substitutions["D"].expression)
    knl = lp.precompute(knl, "D", "i_inner", default_tag="l.auto")

    # There's only one surviving 'E' rule.
    assert len([
        rule_name
        for rule_name in knl.substitutions
        if rule_name.startswith("E")]) == 1

    # That rule should use the newly created prefetch inames,
    # not the prior 'i_inner'
    assert "i_inner" not in get_dependencies(knl.substitutions["E"].expression)

    lp.auto_test_vs_ref(
            ref_knl, ctx, knl,
            parameters=dict(n=12345))


def test_precompute_with_preexisting_inames(ctx_factory):
    ctx = ctx_factory()

    knl = lp.make_kernel(
        "{[e,i,j,k]: 0<=e<E and 0<=i,j,k<n}",
        """
        result[e,i] = sum(j, D1[i,j]*u[e,j])
        result2[e,i] = sum(k, D2[i,k]*u[e,k])
        """)

    knl = lp.add_and_infer_dtypes(knl, {
        "u": np.float32,
        "D1": np.float32,
        "D2": np.float32,
        })

    knl = lp.fix_parameters(knl, n=13)

    ref_knl = knl

    knl = lp.extract_subst(knl, "D1_subst", "D1[ii,jj]", parameters="ii,jj")
    knl = lp.extract_subst(knl, "D2_subst", "D2[ii,jj]", parameters="ii,jj")

    knl = lp.precompute(knl, "D1_subst", "i,j", default_tag="for",
            precompute_inames="ii,jj")
    knl = lp.precompute(knl, "D2_subst", "i,k", default_tag="for",
            precompute_inames="ii,jj")

    knl = lp.prioritize_loops(knl, "ii,jj,e,j,k")

    lp.auto_test_vs_ref(
            ref_knl, ctx, knl,
            parameters=dict(E=200))


def test_precompute_with_preexisting_inames_fail():
    knl = lp.make_kernel(
        "{[e,i,j,k]: 0<=e<E and 0<=i,j<n and 0<=k<2*n}",
        """
        result[e,i] = sum(j, D1[i,j]*u[e,j])
        result2[e,i] = sum(k, D2[i,k]*u[e,k])
        """)

    knl = lp.add_and_infer_dtypes(knl, {
        "u": np.float32,
        "D1": np.float32,
        "D2": np.float32,
        })

    knl = lp.fix_parameters(knl, n=13)

    knl = lp.extract_subst(knl, "D1_subst", "D1[ii,jj]", parameters="ii,jj")
    knl = lp.extract_subst(knl, "D2_subst", "D2[ii,jj]", parameters="ii,jj")

    knl = lp.precompute(knl, "D1_subst", "i,j", default_tag="for",
            precompute_inames="ii,jj")
    with pytest.raises(lp.LoopyError):
        lp.precompute(knl, "D2_subst", "i,k", default_tag="for",
                precompute_inames="ii,jj")


def test_add_nosync():
    orig_knl = lp.make_kernel("{[i]: 0<=i<10}",
        """
        <>tmp[i] = 10 {id=insn1}
        <>tmp2[i] = 10 {id=insn2}

        <>tmp3[2*i] = 0 {id=insn3}
        <>tmp4 = 1 + tmp3[2*i] {id=insn4}

        <>tmp5[i] = 0 {id=insn5,groups=g1}
        tmp5[i] = 1 {id=insn6,conflicts=g1}
        """)

    orig_knl = lp.set_temporary_scope(orig_knl, "tmp3", "local")
    orig_knl = lp.set_temporary_scope(orig_knl, "tmp5", "local")

    # No dependency present - don't add nosync
    knl = lp.add_nosync(orig_knl, "any", "writes:tmp", "writes:tmp2",
            empty_ok=True)
    assert frozenset() == knl.id_to_insn["insn2"].no_sync_with

    # Dependency present
    knl = lp.add_nosync(orig_knl, "local", "writes:tmp3", "reads:tmp3")
    assert frozenset() == knl.id_to_insn["insn3"].no_sync_with
    assert frozenset([("insn3", "local")]) == knl.id_to_insn["insn4"].no_sync_with

    # Bidirectional
    knl = lp.add_nosync(
            orig_knl, "local", "writes:tmp3", "reads:tmp3", bidirectional=True)
    assert frozenset([("insn4", "local")]) == knl.id_to_insn["insn3"].no_sync_with
    assert frozenset([("insn3", "local")]) == knl.id_to_insn["insn4"].no_sync_with

    # Groups
    knl = lp.add_nosync(orig_knl, "local", "insn5", "insn6")
    assert frozenset([("insn5", "local")]) == knl.id_to_insn["insn6"].no_sync_with


def test_uniquify_instruction_ids():
    i1 = lp.Assignment("b", 1, id=None)
    i2 = lp.Assignment("b", 1, id=None)
    i3 = lp.Assignment("b", 1, id=lp.UniqueName("b"))
    i4 = lp.Assignment("b", 1, id=lp.UniqueName("b"))

    knl = lp.make_kernel("{[i]: i = 1}", []).copy(instructions=[i1, i2, i3, i4])

    from loopy.transform.instruction import uniquify_instruction_ids
    knl = uniquify_instruction_ids(knl)

    insn_ids = {insn.id for insn in knl.instructions}

    assert len(insn_ids) == 4
    assert all(isinstance(id, str) for id in insn_ids)


def test_split_iname_only_if_in_within():
    knl = lp.make_kernel(
            "{[i]: 0<=i<10}",
            """
            c[i] = 3*d[i] {id=to_split}
            a[i] = 2*b[i] {id=not_to_split}
            """)

    knl = lp.split_iname(knl, "i", 4, within="id:to_split")

    for insn in knl.instructions:
        if insn.id == "to_split":
            assert insn.within_inames == frozenset({"i_outer", "i_inner"})
        if insn.id == "not_to_split":
            assert insn.within_inames == frozenset({"i"})


def test_nested_substs_in_insns(ctx_factory):
    ctx = ctx_factory()

    ref_knl = lp.make_kernel(
        "{[i]: 0<=i<10}",
        """
        a(x) := 2 * x
        b(x) := x**2
        c(x) := 7 * x
        f[i] = c(b(a(i)))
        """
    )

    knl = lp.expand_subst(ref_knl)
    assert not knl.substitutions

    lp.auto_test_vs_ref(ref_knl, ctx, knl)


<<<<<<< HEAD
def test_diamond_tiling(ctx_factory, interactive=False):
    ctx = ctx_factory()
    queue = cl.CommandQueue(ctx)

    ref_knl = lp.make_kernel(
        "[nx,nt] -> {[ix, it]: 1<=ix<nx-1 and 0<=it<nt}",
        """
        u[ix, it+2] = (
            2*u[ix, it+1]
            + dt**2/dx**2 * (u[ix+1, it+1] - 2*u[ix, it+1] + u[ix-1, it+1])
            - u[ix, it])
        """)

    # FIXME: Handle priorities in map_domain
    knl_for_transform = ref_knl

    ref_knl = lp.prioritize_loops(ref_knl, "it, ix")

    import islpy as isl
    m = isl.BasicMap(
        "[nx,nt] -> {[ix, it] -> [tx, tt, tparity, itt, itx]: "
        "16*(tx - tt) + itx - itt = ix - it and "
        "16*(tx + tt + tparity) + itt + itx = ix + it and "
        "0<=tparity<2 and 0 <= itx - itt < 16 and 0 <= itt+itx < 16}")
    knl = lp.map_domain(knl_for_transform, m)
    knl = lp.prioritize_loops(knl, "tt,tparity,tx,itt,itx")

    if interactive:
        nx = 43
        u = np.zeros((nx, 200))
        x = np.linspace(-1, 1, nx)
        dx = x[1] - x[0]
        u[:, 0] = u[:, 1] = np.exp(-100*x**2)

        u_dev = cl.array.to_device(queue, u)
        knl(queue, u=u_dev, dx=dx, dt=dx)

        u = u_dev.get()
        import matplotlib.pyplot as plt
        plt.imshow(u.T)
        plt.show()
    else:
        types = {"dt,dx,u": np.float64}
        knl = lp.add_and_infer_dtypes(knl, types)
        ref_knl = lp.add_and_infer_dtypes(ref_knl, types)

        lp.auto_test_vs_ref(ref_knl, ctx, knl,
                parameters={
                    "nx": 200, "nt": 300,
                    "dx": 1, "dt": 1
                    })
=======
def test_extract_subst_with_iname_deps_in_templ(ctx_factory):
    knl = lp.make_kernel(
            "{[i, j, k]: 0<=i<100 and 0<=j,k<5}",
            """
            y[i, j, k] = x[i, j, k]
            """,
            [lp.GlobalArg("x,y", shape=lp.auto, dtype=float)],
            lang_version=(2018, 2))

    knl = lp.extract_subst(knl, "rule1", "x[i, arg1, arg2]",
            parameters=("arg1", "arg2"))

    lp.auto_test_vs_ref(knl, ctx_factory(), knl)


def test_prefetch_local_into_private():
    # https://gitlab.tiker.net/inducer/loopy/-/issues/210
    n = 32
    m = 32
    n_vecs = 32

    knl = lp.make_kernel(
        """{[k,i,j]:
            0<=k<n_vecs and
            0<=i<m and
            0<=j<n}""",
        """
        result[i,k] = sum(j, mat[i, j] * vec[j, k])
        """,
        kernel_data=[
            lp.GlobalArg("result", np.float32, shape=(m, n_vecs), order="C"),
            lp.GlobalArg("mat", np.float32, shape=(m, n), order="C"),
            lp.GlobalArg("vec", np.float32, shape=(n, n_vecs), order="C")
        ],
        assumptions="n > 0 \
                     and m > 0 \
                     and n_vecs > 0",
        name="mxm"
    )

    knl = lp.fix_parameters(knl, m=m, n=n, n_vecs=n_vecs)
    knl = lp.prioritize_loops(knl, "i,k,j")

    knl = lp.add_prefetch(
            knl, "mat", "i, j", temporary_name="s_mat", default_tag="for")
    knl = lp.add_prefetch(
            knl, "s_mat", "j", temporary_name="p_mat", default_tag="for")


def test_add_inames_for_unused_hw_axes(ctx_factory):
    ctx = ctx_factory()
    dtype = np.float32
    order = "F"

    n = 16**3

    knl = lp.make_kernel(
            "[n] -> {[i,j]: 0<=i,j<n}",
            [
                """
                <> alpha = 2.0 {id=init_alpha}
                for i
                  for j
                    c[i, j] = alpha*a[i]*b[j] {id=outerproduct}
                  end
                end
                """
                ],
            [
                lp.GlobalArg("a", dtype, shape=("n",), order=order),
                lp.GlobalArg("b", dtype, shape=("n",), order=order),
                lp.GlobalArg("c", dtype, shape=("n, n"), order=order),
                lp.ValueArg("n", np.int32, approximately=n),
                ],
            name="rank_one",
            assumptions="n >= 16",
            lang_version=(2018, 2))

    ref_knl = knl

    knl = lp.split_iname(knl, "i", 16,
            outer_tag="g.0", inner_tag="l.0")
    knl = lp.split_iname(knl, "j", 16,
            outer_tag="g.1", inner_tag="l.1")

    knl = lp.add_prefetch(knl, "a")
    knl = lp.add_prefetch(knl, "b")

    knl = lp.add_inames_for_unused_hw_axes(knl)

    assert knl.id_to_insn["init_alpha"].within_inames == frozenset(["i_inner",
        "i_outer", "j_outer", "j_inner"])
    assert knl.id_to_insn["a_fetch_rule"].within_inames == frozenset(["i_inner",
        "i_outer", "j_outer", "j_inner"])
    assert knl.id_to_insn["b_fetch_rule"].within_inames == frozenset(["i_inner",
        "i_outer", "j_outer", "j_inner"])

    lp.auto_test_vs_ref(ref_knl, ctx, knl,
            op_count=[np.dtype(dtype).itemsize*n**2/1e9], op_label=["GBytes"],
            parameters={"n": n})


def test_rename_argument_of_domain_params(ctx_factory):
    knl = lp.make_kernel(
            "{[i, j]: 0<=i<n and 0<=j<m}",
            """
            y[i, j] = 2.0f
            """)

    knl = lp.rename_argument(knl, "n", "N")
    knl = lp.rename_argument(knl, "m", "M")

    # renamed variables should not appear in the code
    code_str = lp.generate_code_v2(knl).device_code()
    assert code_str.find("int const n") == -1
    assert code_str.find("int const m") == -1
    assert code_str.find("int const N") != -1
    assert code_str.find("int const M") != -1

    lp.auto_test_vs_ref(knl, ctx_factory(), knl, parameters={"M": 10, "N": 4})


def test_rename_argument_with_auto_stride(ctx_factory):
    from loopy.kernel.array import FixedStrideArrayDimTag

    ctx = ctx_factory()
    queue = cl.CommandQueue(ctx)

    knl = lp.make_kernel(
            "{[i]: 0<=i<10}",
            """
            y[i] = x[i]
            """, [lp.GlobalArg("x", dtype=float,
                               shape=lp.auto,
                               dim_tags=[FixedStrideArrayDimTag(lp.auto)]), ...])

    knl = lp.rename_argument(knl, "x", "x_new")

    code_str = lp.generate_code_v2(knl).device_code()
    assert code_str.find("double const *__restrict__ x_new,") != -1
    assert code_str.find("double const *__restrict__ x,") == -1

    evt, (out, ) = knl(queue, x_new=np.random.rand(10))
>>>>>>> 5ce818c8


if __name__ == "__main__":
    if len(sys.argv) > 1:
        exec(sys.argv[1])
    else:
        from pytest import main
        main([__file__])

# vim: foldmethod=marker<|MERGE_RESOLUTION|>--- conflicted
+++ resolved
@@ -567,7 +567,6 @@
     lp.auto_test_vs_ref(ref_knl, ctx, knl)
 
 
-<<<<<<< HEAD
 def test_diamond_tiling(ctx_factory, interactive=False):
     ctx = ctx_factory()
     queue = cl.CommandQueue(ctx)
@@ -619,7 +618,8 @@
                     "nx": 200, "nt": 300,
                     "dx": 1, "dt": 1
                     })
-=======
+
+
 def test_extract_subst_with_iname_deps_in_templ(ctx_factory):
     knl = lp.make_kernel(
             "{[i, j, k]: 0<=i<100 and 0<=j,k<5}",
@@ -763,7 +763,6 @@
     assert code_str.find("double const *__restrict__ x,") == -1
 
     evt, (out, ) = knl(queue, x_new=np.random.rand(10))
->>>>>>> 5ce818c8
 
 
 if __name__ == "__main__":
