--- conflicted
+++ resolved
@@ -126,40 +126,22 @@
 def test_to_batched_temp(ctx_factory):
     ctx = ctx_factory()
 
-<<<<<<< HEAD
     prog = lp.make_kernel(
-         ''' { [i,j]: 0<=i,j<n } ''',
-         ''' cnst = 2.0
-         out[i] = sum(j, cnst*a[i,j]*x[j])''',
-=======
-    knl = lp.make_kernel(
-         """ { [i,j]: 0<=i,j<n } """,
+         """ { [i,j]: 0<=i,j<n } """
          """ cnst = 2.0
          out[i] = sum(j, cnst*a[i,j]*x[j])""",
->>>>>>> 9e7b697f
          [lp.TemporaryVariable(
              "cnst",
              dtype=np.float32,
              shape=(),
-<<<<<<< HEAD
-             scope=lp.AddressSpace.PRIVATE), '...'])
+             address_space=lp.AddressSpace.PRIVATE), "..."])
     prog = lp.add_and_infer_dtypes(prog, dict(out=np.float32,
                                             x=np.float32,
                                             a=np.float32))
     ref_prog = lp.make_kernel(
-         ''' { [i,j]: 0<=i,j<n } ''',
-         '''out[i] = sum(j, 2.0*a[i,j]*x[j])''')
-    ref_prog = lp.add_and_infer_dtypes(ref_prog, dict(out=np.float32,
-=======
-             address_space=lp.AddressSpace.PRIVATE), "..."])
-    knl = lp.add_and_infer_dtypes(knl, dict(out=np.float32,
-                                            x=np.float32,
-                                            a=np.float32))
-    ref_knl = lp.make_kernel(
          """ { [i,j]: 0<=i,j<n } """,
          """out[i] = sum(j, 2.0*a[i,j]*x[j])""")
-    ref_knl = lp.add_and_infer_dtypes(ref_knl, dict(out=np.float32,
->>>>>>> 9e7b697f
+    ref_prog = lp.add_and_infer_dtypes(ref_prog, dict(out=np.float32,
                                                     x=np.float32,
                                                     a=np.float32))
 
@@ -167,11 +149,7 @@
     bref_prog = lp.to_batched(ref_prog, "nbatches", "out,x")
 
     # checking that cnst is not being bathced
-<<<<<<< HEAD
-    assert bprog.root_kernel.temporary_variables['cnst'].shape == ()
-=======
-    assert bknl.temporary_variables["cnst"].shape == ()
->>>>>>> 9e7b697f
+    assert bprog.root_kernel.temporary_variables["cnst"].shape == ()
 
     a = np.random.randn(5, 5)
     x = np.random.randn(7, 5)
@@ -405,15 +383,10 @@
     prog = lp.split_iname(prog, "i", 128, outer_tag="g.0", inner_tag="l.0")
 
     from loopy.symbolic import get_dependencies
-<<<<<<< HEAD
     assert "i_inner" not in get_dependencies(
             prog.root_kernel.substitutions["D"].expression)
-    prog = lp.precompute(prog, "D")
-=======
-    assert "i_inner" not in get_dependencies(knl.substitutions["D"].expression)
-    knl = lp.precompute(knl, "D", sweep_inames="j",
+    prog = lp.precompute(prog, "D", sweep_inames="j",
             precompute_outer_inames="j, i_inner, i_outer")
->>>>>>> 9e7b697f
 
     lp.auto_test_vs_ref(
             ref_prog, ctx, prog,
@@ -423,13 +396,8 @@
 def test_precompute_nested_subst(ctx_factory):
     ctx = ctx_factory()
 
-<<<<<<< HEAD
     prog = lp.make_kernel(
-        "{[i,j]: 0<=i<n and 0<=j<5}",
-=======
-    knl = lp.make_kernel(
         "{[i]: 0<=i<n}",
->>>>>>> 9e7b697f
         """
         E:=a[i]
         D:=E*E
@@ -440,12 +408,7 @@
 
     ref_prog = prog
 
-<<<<<<< HEAD
-    prog = lp.tag_inames(prog, dict(j="g.1"))
     prog = lp.split_iname(prog, "i", 128, outer_tag="g.0", inner_tag="l.0")
-=======
-    knl = lp.split_iname(knl, "i", 128, outer_tag="g.0", inner_tag="l.0")
->>>>>>> 9e7b697f
 
     from loopy.symbolic import get_dependencies
     assert "i_inner" not in get_dependencies(
@@ -585,11 +548,7 @@
     from loopy.transform.instruction import uniquify_instruction_ids
     prog = uniquify_instruction_ids(prog)
 
-<<<<<<< HEAD
-    insn_ids = set(insn.id for insn in prog.root_kernel.instructions)
-=======
-    insn_ids = {insn.id for insn in knl.instructions}
->>>>>>> 9e7b697f
+    insn_ids = {insn.id for insn in prog.root_kernel.instructions}
 
     assert len(insn_ids) == 4
     assert all(isinstance(id, str) for id in insn_ids)
@@ -603,23 +562,13 @@
             a[i] = 2*b[i] {id=not_to_split}
             """)
 
-<<<<<<< HEAD
-    prog = lp.split_iname(prog, "i", 4, within='id:to_split')
+    prog = lp.split_iname(prog, "i", 4, within="id:to_split")
 
     for insn in prog.root_kernel.instructions:
-        if insn.id == 'to_split':
-            assert insn.within_inames == frozenset({'i_outer', 'i_inner'})
-        if insn.id == 'not_to_split':
-            assert insn.within_inames == frozenset({'i'})
-=======
-    knl = lp.split_iname(knl, "i", 4, within="id:to_split")
-
-    for insn in knl.instructions:
         if insn.id == "to_split":
             assert insn.within_inames == frozenset({"i_outer", "i_inner"})
         if insn.id == "not_to_split":
             assert insn.within_inames == frozenset({"i"})
->>>>>>> 9e7b697f
 
 
 def test_nested_substs_in_insns(ctx_factory):
