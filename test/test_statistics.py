__copyright__ = "Copyright (C) 2015 James Stevens"

__license__ = """
Permission is hereby granted, free of charge, to any person obtaining a copy
of this software and associated documentation files (the "Software"), to deal
in the Software without restriction, including without limitation the rights
to use, copy, modify, merge, publish, distribute, sublicense, and/or sell
copies of the Software, and to permit persons to whom the Software is
furnished to do so, subject to the following conditions:

The above copyright notice and this permission notice shall be included in
all copies or substantial portions of the Software.

THE SOFTWARE IS PROVIDED "AS IS", WITHOUT WARRANTY OF ANY KIND, EXPRESS OR
IMPLIED, INCLUDING BUT NOT LIMITED TO THE WARRANTIES OF MERCHANTABILITY,
FITNESS FOR A PARTICULAR PURPOSE AND NONINFRINGEMENT. IN NO EVENT SHALL THE
AUTHORS OR COPYRIGHT HOLDERS BE LIABLE FOR ANY CLAIM, DAMAGES OR OTHER
LIABILITY, WHETHER IN AN ACTION OF CONTRACT, TORT OR OTHERWISE, ARISING FROM,
OUT OF OR IN CONNECTION WITH THE SOFTWARE OR THE USE OR OTHER DEALINGS IN
THE SOFTWARE.
"""

import sys
from pyopencl.tools import (  # noqa
        pytest_generate_tests_for_pyopencl
        as pytest_generate_tests)
import loopy as lp
from loopy.types import to_loopy_type
import numpy as np
from pytools import div_ceil
from loopy.statistics import CountGranularity as CG

from pymbolic.primitives import Variable


from loopy.version import LOOPY_USE_LANGUAGE_VERSION_2018_2  # noqa


SGS = 32  # Subgroup size


def test_op_counter_basic():

    knl = lp.make_kernel(
            "[n,m,ell] -> {[i,k,j]: 0<=i<n and 0<=k<m and 0<=j<ell}",
            [
                """
                c[i, j, k] = a[i,j,k]*b[i,j,k]/3.0+a[i,j,k]
                e[i, k+1] = -g[i,k]*h[i,k+1]
                """
            ],
            name="basic", assumptions="n,m,ell >= 1")

    knl = lp.add_and_infer_dtypes(knl,
                                  dict(a=np.float32, b=np.float32,
                                       g=np.float64, h=np.float64))
    op_map = lp.get_op_map(knl, subgroup_size=SGS, count_redundant_work=True,
                           count_within_subscripts=True)
    n_workgroups = 1
    group_size = 1
    subgroups_per_group = div_ceil(group_size, SGS)
    n_subgroups = n_workgroups*subgroups_per_group
    n = 512
    m = 256
    ell = 128
<<<<<<< HEAD
    params = {'n': n, 'm': m, 'ell': ell}
    f32add = op_map[lp.Op(np.float32, 'add', CG.SUBGROUP, knl.name)].eval_with_dict(
            params)
    f32mul = op_map[lp.Op(np.float32, 'mul', CG.SUBGROUP, knl.name)].eval_with_dict(
            params)
    f32div = op_map[lp.Op(np.float32, 'div', CG.SUBGROUP, knl.name)].eval_with_dict(
            params)
    f64mul = op_map[lp.Op(np.dtype(np.float64), 'mul', CG.SUBGROUP, knl.name)
                    ].eval_with_dict(params)
    i32add = op_map[lp.Op(np.dtype(np.int32), 'add', CG.SUBGROUP, knl.name)
=======
    params = {"n": n, "m": m, "ell": ell}
    f32add = op_map[lp.Op(np.float32, "add", CG.SUBGROUP)].eval_with_dict(params)
    f32mul = op_map[lp.Op(np.float32, "mul", CG.SUBGROUP)].eval_with_dict(params)
    f32div = op_map[lp.Op(np.float32, "div", CG.SUBGROUP)].eval_with_dict(params)
    f64mul = op_map[lp.Op(np.dtype(np.float64), "mul", CG.SUBGROUP)
                    ].eval_with_dict(params)
    i32add = op_map[lp.Op(np.dtype(np.int32), "add", CG.SUBGROUP)
>>>>>>> 9e7b697f
                    ].eval_with_dict(params)
    # (count-per-sub-group)*n_subgroups
    assert f32add == f32mul == f32div == n*m*ell*n_subgroups
    assert f64mul == n*m*n_subgroups
    assert i32add == n*m*2*n_subgroups


def test_op_counter_reduction():

    knl = lp.make_kernel(
            "{[i,k,j]: 0<=i<n and 0<=k<m and 0<=j<ell}",
            [
                "c[i, j] = sum(k, a[i, k]*b[k, j])"
            ],
            name="matmul_serial", assumptions="n,m,ell >= 1")

    knl = lp.add_and_infer_dtypes(knl, dict(a=np.float32, b=np.float32))
    op_map = lp.get_op_map(knl, subgroup_size=SGS, count_redundant_work=True)
    n_workgroups = 1
    group_size = 1
    subgroups_per_group = div_ceil(group_size, SGS)
    n_subgroups = n_workgroups*subgroups_per_group
    n = 512
    m = 256
    ell = 128
<<<<<<< HEAD
    params = {'n': n, 'm': m, 'ell': ell}
    f32add = op_map[lp.Op(np.float32, 'add', CG.SUBGROUP, knl.name)].eval_with_dict(
            params)
    f32mul = op_map[lp.Op(np.dtype(np.float32), 'mul', CG.SUBGROUP, knl.name)
=======
    params = {"n": n, "m": m, "ell": ell}
    f32add = op_map[lp.Op(np.float32, "add", CG.SUBGROUP)].eval_with_dict(params)
    f32mul = op_map[lp.Op(np.dtype(np.float32), "mul", CG.SUBGROUP)
>>>>>>> 9e7b697f
                    ].eval_with_dict(params)
    # (count-per-sub-group)*n_subgroups
    assert f32add == f32mul == n*m*ell*n_subgroups

    op_map_dtype = op_map.group_by("dtype")
    f32 = op_map_dtype[lp.Op(dtype=np.float32)].eval_with_dict(params)
    assert f32 == f32add + f32mul


def test_op_counter_logic():

    knl = lp.make_kernel(
            "{[i,k,j]: 0<=i<n and 0<=k<m and 0<=j<ell}",
            [
                """
                e[i,k] = if(
                        not(k<ell-2) and k>6 or k/2==ell,
                        g[i,k]*2,
                        g[i,k]+h[i,k]/2)
                """
            ],
            name="logic", assumptions="n,m,ell >= 1")

    knl = lp.add_and_infer_dtypes(knl, dict(g=np.float32, h=np.float64))
    op_map = lp.get_op_map(knl, subgroup_size=SGS, count_redundant_work=True)
    n_workgroups = 1
    group_size = 1
    subgroups_per_group = div_ceil(group_size, SGS)
    n_subgroups = n_workgroups*subgroups_per_group
    n = 512
    m = 256
    ell = 128
<<<<<<< HEAD
    params = {'n': n, 'm': m, 'ell': ell}
    f32mul = op_map[lp.Op(np.float32, 'mul', CG.SUBGROUP, knl.name)].eval_with_dict(
            params)
    f64add = op_map[lp.Op(np.float64, 'add', CG.SUBGROUP, knl.name)].eval_with_dict(
            params)
    f64div = op_map[lp.Op(np.dtype(np.float64), 'div', CG.SUBGROUP, knl.name)
                    ].eval_with_dict(params)
    i32add = op_map[lp.Op(np.dtype(np.int32), 'add', CG.SUBGROUP, knl.name)
=======
    params = {"n": n, "m": m, "ell": ell}
    f32mul = op_map[lp.Op(np.float32, "mul", CG.SUBGROUP)].eval_with_dict(params)
    f64add = op_map[lp.Op(np.float64, "add", CG.SUBGROUP)].eval_with_dict(params)
    f64div = op_map[lp.Op(np.dtype(np.float64), "div", CG.SUBGROUP)
                    ].eval_with_dict(params)
    i32add = op_map[lp.Op(np.dtype(np.int32), "add", CG.SUBGROUP)
>>>>>>> 9e7b697f
                    ].eval_with_dict(params)
    # (count-per-sub-group)*n_subgroups
    assert f32mul == n*m*n_subgroups
    assert f64div == 2*n*m*n_subgroups  # TODO why?
    assert f64add == n*m*n_subgroups
    assert i32add == n*m*n_subgroups


def test_op_counter_specialops():

    knl = lp.make_kernel(
            "{[i,k,j]: 0<=i<n and 0<=k<m and 0<=j<ell}",
            [
                """
                c[i, j, k] = (2*a[i,j,k])%(2+b[i,j,k]/3.0)
                e[i, k] = (1+g[i,k])**(1+h[i,k+1])+rsqrt(g[i,k])*sin(g[i,k])
                """
            ],
            name="specialops", assumptions="n,m,ell >= 1")

    knl = lp.add_and_infer_dtypes(knl,
                                  dict(a=np.float32, b=np.float32,
                                       g=np.float64, h=np.float64))
    op_map = lp.get_op_map(knl, subgroup_size=SGS, count_redundant_work=True,
                           count_within_subscripts=True)
    n_workgroups = 1
    group_size = 1
    subgroups_per_group = div_ceil(group_size, SGS)
    n_subgroups = n_workgroups*subgroups_per_group
    n = 512
    m = 256
    ell = 128
<<<<<<< HEAD
    params = {'n': n, 'm': m, 'ell': ell}
    f32mul = op_map[lp.Op(np.float32, 'mul', CG.SUBGROUP, knl.name)].eval_with_dict(
            params)
    f32div = op_map[lp.Op(np.float32, 'div', CG.SUBGROUP, knl.name)].eval_with_dict(
            params)
    f32add = op_map[lp.Op(np.float32, 'add', CG.SUBGROUP, knl.name)].eval_with_dict(
            params)
    f64pow = op_map[lp.Op(np.float64, 'pow', CG.SUBGROUP, knl.name)].eval_with_dict(
            params)
    f64add = op_map[lp.Op(np.dtype(np.float64), 'add', CG.SUBGROUP, knl.name)
                    ].eval_with_dict(params)
    i32add = op_map[lp.Op(np.dtype(np.int32), 'add', CG.SUBGROUP, knl.name)
                    ].eval_with_dict(params)
    f64rsq = op_map[lp.Op(np.dtype(np.float64), 'func:rsqrt', CG.SUBGROUP, knl.name)
                    ].eval_with_dict(params)
    f64sin = op_map[lp.Op(np.dtype(np.float64), 'func:sin', CG.SUBGROUP, knl.name)
=======
    params = {"n": n, "m": m, "ell": ell}
    f32mul = op_map[lp.Op(np.float32, "mul", CG.SUBGROUP)].eval_with_dict(params)
    f32div = op_map[lp.Op(np.float32, "div", CG.SUBGROUP)].eval_with_dict(params)
    f32add = op_map[lp.Op(np.float32, "add", CG.SUBGROUP)].eval_with_dict(params)
    f64pow = op_map[lp.Op(np.float64, "pow", CG.SUBGROUP)].eval_with_dict(params)
    f64add = op_map[lp.Op(np.dtype(np.float64), "add", CG.SUBGROUP)
                    ].eval_with_dict(params)
    i32add = op_map[lp.Op(np.dtype(np.int32), "add", CG.SUBGROUP)
                    ].eval_with_dict(params)
    f64rsq = op_map[lp.Op(np.dtype(np.float64), "func:rsqrt", CG.SUBGROUP)
                    ].eval_with_dict(params)
    f64sin = op_map[lp.Op(np.dtype(np.float64), "func:sin", CG.SUBGROUP)
>>>>>>> 9e7b697f
                    ].eval_with_dict(params)
    # (count-per-sub-group)*n_subgroups
    assert f32div == 2*n*m*ell*n_subgroups
    assert f32mul == f32add == n*m*ell*n_subgroups
    assert f64add == 3*n*m*n_subgroups
    assert f64pow == i32add == f64rsq == f64sin == n*m*n_subgroups


def test_op_counter_bitwise():

    knl = lp.make_kernel(
            "{[i,k,j]: 0<=i<n and 0<=k<m and 0<=j<ell}",
            [
                """
                c[i, j, k] = (a[i,j,k] | 1) + (b[i,j,k] & 1)
                e[i, k] = (g[i,k] ^ k)*(~h[i,k+1]) + (g[i, k] << (h[i,k] >> k))
                """
            ],
            name="bitwise", assumptions="n,m,ell >= 1")

    knl = lp.add_and_infer_dtypes(
            knl, dict(
                a=np.int32, b=np.int32,
                g=np.int64, h=np.int64))

    op_map = lp.get_op_map(knl, subgroup_size=SGS, count_redundant_work=True,
                           count_within_subscripts=False)
    n_workgroups = 1
    group_size = 1
    subgroups_per_group = div_ceil(group_size, SGS)
    n_subgroups = n_workgroups*subgroups_per_group
    n = 512
    m = 256
    ell = 128
<<<<<<< HEAD
    params = {'n': n, 'm': m, 'ell': ell}
    print(op_map)
    i32add = op_map[
            lp.Op(np.int32, 'add', CG.SUBGROUP, 'bitwise')
            ].eval_with_dict(params)
    i32bw = op_map[
            lp.Op(np.int32, 'bw', CG.SUBGROUP, 'bitwise')
            ].eval_with_dict(params)
    i64bw = op_map[
            lp.Op(np.dtype(np.int64), 'bw', CG.SUBGROUP, 'bitwise')
            ].eval_with_dict(params)
    i64mul = op_map[
            lp.Op(np.dtype(np.int64), 'mul', CG.SUBGROUP, 'bitwise')
            ].eval_with_dict(params)
    i64add = op_map[
            lp.Op(np.dtype(np.int64), 'add', CG.SUBGROUP, 'bitwise')
            ].eval_with_dict(params)
    i64shift = op_map[
            lp.Op(np.dtype(np.int64), 'shift', CG.SUBGROUP, 'bitwise')
            ].eval_with_dict(params)
=======
    params = {"n": n, "m": m, "ell": ell}
    i32add = op_map[lp.Op(np.int32, "add", CG.SUBGROUP)].eval_with_dict(params)
    i32bw = op_map[lp.Op(np.int32, "bw", CG.SUBGROUP)].eval_with_dict(params)
    i64bw = op_map[lp.Op(np.dtype(np.int64), "bw", CG.SUBGROUP)
                   ].eval_with_dict(params)
    i64mul = op_map[lp.Op(np.dtype(np.int64), "mul", CG.SUBGROUP)
                    ].eval_with_dict(params)
    i64add = op_map[lp.Op(np.dtype(np.int64), "add", CG.SUBGROUP)
                    ].eval_with_dict(params)
    i64shift = op_map[lp.Op(np.dtype(np.int64), "shift", CG.SUBGROUP)
                      ].eval_with_dict(params)
>>>>>>> 9e7b697f
    # (count-per-sub-group)*n_subgroups
    assert i32add == n*m*ell*n_subgroups
    assert i32bw == 2*n*m*ell*n_subgroups
    assert i64bw == 2*n*m*n_subgroups
    assert i64add == i64mul == n*m*n_subgroups
    assert i64shift == 2*n*m*n_subgroups


def test_op_counter_triangular_domain():

    knl = lp.make_kernel(
            "{[i,j]: 0<=i<n and 0<=j<m and i<j}",
            """
            a[i, j] = b[i,j] * 2
            """,
            name="bitwise", assumptions="n,m >= 1")

    knl = lp.add_and_infer_dtypes(knl,
            dict(b=np.float64))

    expect_fallback = False
    import islpy as isl
    try:
        isl.BasicSet.card
    except AttributeError:
        expect_fallback = True
    else:
        expect_fallback = False

    op_map = lp.get_op_map(
                    knl,
                    subgroup_size=SGS,
                    count_redundant_work=True
<<<<<<< HEAD
                    )[lp.Op(np.float64, 'mul', CG.SUBGROUP, knl.name)]
=======
                    )[lp.Op(np.float64, "mul", CG.SUBGROUP)]
>>>>>>> 9e7b697f
    value_dict = dict(m=13, n=200)
    flops = op_map.eval_with_dict(value_dict)

    n_workgroups = 1
    group_size = 1
    subgroups_per_group = div_ceil(group_size, SGS)
    n_subgroups = n_workgroups*subgroups_per_group

    if expect_fallback:
        assert flops == 144*n_subgroups
    else:
        assert flops == 78*n_subgroups


def test_mem_access_counter_basic():

    knl = lp.make_kernel(
            "[n,m,ell] -> {[i,k,j]: 0<=i<n and 0<=k<m and 0<=j<ell}",
            [
                """
                c[i, j, k] = a[i,j,k]*b[i,j,k]/3.0+a[i,j,k]
                e[i, k] = g[i,k]*h[i,k+1]
                """
            ],
            name="basic", assumptions="n,m,ell >= 1")

    knl = lp.add_and_infer_dtypes(knl,
                    dict(a=np.float32, b=np.float32, g=np.float64, h=np.float64))

    mem_map = lp.get_mem_access_map(knl, count_redundant_work=True,
                                    subgroup_size=SGS)

    n = 512
    m = 256
    ell = 128
    params = {"n": n, "m": m, "ell": ell}

    n_workgroups = 1
    group_size = 1
    subgroups_per_group = div_ceil(group_size, SGS)
    n_subgroups = n_workgroups*subgroups_per_group

    f32l = mem_map[lp.MemAccess("global", np.float32,
                        lid_strides={}, gid_strides={},
<<<<<<< HEAD
                        direction='load', variable='a',
                        count_granularity=CG.SUBGROUP,
                        kernel_name=knl.name)
=======
                        direction="load", variable="a",
                        count_granularity=CG.SUBGROUP)
>>>>>>> 9e7b697f
                   ].eval_with_dict(params)
    f32l += mem_map[lp.MemAccess("global", np.float32,
                        lid_strides={}, gid_strides={},
<<<<<<< HEAD
                        direction='load', variable='b',
                        count_granularity=CG.SUBGROUP,
                        kernel_name=knl.name)
=======
                        direction="load", variable="b",
                        count_granularity=CG.SUBGROUP)
>>>>>>> 9e7b697f
                    ].eval_with_dict(params)
    f64l = mem_map[lp.MemAccess("global", np.float64,
                        lid_strides={}, gid_strides={},
<<<<<<< HEAD
                        direction='load', variable='g',
                        count_granularity=CG.SUBGROUP,
                        kernel_name=knl.name)
=======
                        direction="load", variable="g",
                        count_granularity=CG.SUBGROUP)
>>>>>>> 9e7b697f
                   ].eval_with_dict(params)
    f64l += mem_map[lp.MemAccess("global", np.float64,
                        lid_strides={}, gid_strides={},
<<<<<<< HEAD
                        direction='load', variable='h',
                        count_granularity=CG.SUBGROUP,
                        kernel_name=knl.name)
=======
                        direction="load", variable="h",
                        count_granularity=CG.SUBGROUP)
>>>>>>> 9e7b697f
                    ].eval_with_dict(params)

    # uniform: (count-per-sub-group)*n_subgroups
    assert f32l == (3*n*m*ell)*n_subgroups
    assert f64l == (2*n*m)*n_subgroups

    f32s = mem_map[lp.MemAccess("global", np.dtype(np.float32),
                        lid_strides={}, gid_strides={},
<<<<<<< HEAD
                        direction='store', variable='c',
                        count_granularity=CG.SUBGROUP,
                        kernel_name=knl.name)
=======
                        direction="store", variable="c",
                        count_granularity=CG.SUBGROUP)
>>>>>>> 9e7b697f
                   ].eval_with_dict(params)
    f64s = mem_map[lp.MemAccess("global", np.dtype(np.float64),
                        lid_strides={}, gid_strides={},
<<<<<<< HEAD
                        direction='store', variable='e',
                        count_granularity=CG.SUBGROUP,
                        kernel_name=knl.name)
=======
                        direction="store", variable="e",
                        count_granularity=CG.SUBGROUP)
>>>>>>> 9e7b697f
                   ].eval_with_dict(params)

    # uniform: (count-per-sub-group)*n_subgroups
    assert f32s == (n*m*ell)*n_subgroups
    assert f64s == (n*m)*n_subgroups


def test_mem_access_counter_reduction():

    knl = lp.make_kernel(
            "{[i,k,j]: 0<=i<n and 0<=k<m and 0<=j<ell}",
            [
                "c[i, j] = sum(k, a[i, k]*b[k, j])"
            ],
            name="matmul", assumptions="n,m,ell >= 1")

    knl = lp.add_and_infer_dtypes(knl, dict(a=np.float32, b=np.float32))

    mem_map = lp.get_mem_access_map(knl, count_redundant_work=True,
                                    subgroup_size=SGS)
    n = 512
    m = 256
    ell = 128
    params = {"n": n, "m": m, "ell": ell}

    n_workgroups = 1
    group_size = 1
    subgroups_per_group = div_ceil(group_size, SGS)
    n_subgroups = n_workgroups*subgroups_per_group

    f32l = mem_map[lp.MemAccess("global", np.float32,
                        lid_strides={}, gid_strides={},
<<<<<<< HEAD
                        direction='load', variable='a',
                        count_granularity=CG.SUBGROUP,
                        kernel_name=knl.name)
=======
                        direction="load", variable="a",
                        count_granularity=CG.SUBGROUP)
>>>>>>> 9e7b697f
                   ].eval_with_dict(params)
    f32l += mem_map[lp.MemAccess("global", np.float32,
                        lid_strides={}, gid_strides={},
<<<<<<< HEAD
                        direction='load', variable='b',
                        count_granularity=CG.SUBGROUP,
                        kernel_name=knl.name)
=======
                        direction="load", variable="b",
                        count_granularity=CG.SUBGROUP)
>>>>>>> 9e7b697f
                    ].eval_with_dict(params)

    # uniform: (count-per-sub-group)*n_subgroups
    assert f32l == (2*n*m*ell)*n_subgroups

    f32s = mem_map[lp.MemAccess("global", np.dtype(np.float32),
                        lid_strides={}, gid_strides={},
<<<<<<< HEAD
                        direction='store', variable='c',
                        count_granularity=CG.SUBGROUP,
                        kernel_name=knl.name)
=======
                        direction="store", variable="c",
                        count_granularity=CG.SUBGROUP)
>>>>>>> 9e7b697f
                   ].eval_with_dict(params)

    # uniform: (count-per-sub-group)*n_subgroups
    assert f32s == (n*ell)*n_subgroups

    ld_bytes = mem_map.filter_by(mtype=["global"], direction=["load"]
                                 ).to_bytes().eval_and_sum(params)
    st_bytes = mem_map.filter_by(mtype=["global"], direction=["store"]
                                 ).to_bytes().eval_and_sum(params)
    assert ld_bytes == 4*f32l
    assert st_bytes == 4*f32s


def test_mem_access_counter_logic():

    knl = lp.make_kernel(
            "{[i,k,j]: 0<=i<n and 0<=k<m and 0<=j<ell}",
            [
                """
                e[i,k] = if(not(k<ell-2) and k>6 or k/2==ell,
                    g[i,k]*2,
                    g[i,k]+h[i,k]/2)
                """
            ],
            name="logic", assumptions="n,m,ell >= 1")

    knl = lp.add_and_infer_dtypes(knl, dict(g=np.float32, h=np.float64))

    mem_map = lp.get_mem_access_map(knl, count_redundant_work=True,
                                    subgroup_size=SGS)
    n = 512
    m = 256
    ell = 128
    params = {"n": n, "m": m, "ell": ell}

    n_workgroups = 1
    group_size = 1
    subgroups_per_group = div_ceil(group_size, SGS)
    n_subgroups = n_workgroups*subgroups_per_group

    reduced_map = mem_map.group_by("mtype", "dtype", "direction")

    f32_g_l = reduced_map[lp.MemAccess("global", to_loopy_type(np.float32),
                                       direction="load")
                          ].eval_with_dict(params)
    f64_g_l = reduced_map[lp.MemAccess("global", to_loopy_type(np.float64),
                                       direction="load")
                          ].eval_with_dict(params)
    f64_g_s = reduced_map[lp.MemAccess("global", to_loopy_type(np.float64),
                                       direction="store")
                          ].eval_with_dict(params)

    # uniform: (count-per-sub-group)*n_subgroups
    assert f32_g_l == (2*n*m)*n_subgroups
    assert f64_g_l == (n*m)*n_subgroups
    assert f64_g_s == (n*m)*n_subgroups


def test_mem_access_counter_specialops():

    knl = lp.make_kernel(
            "{[i,k,j]: 0<=i<n and 0<=k<m and 0<=j<ell}",
            [
                """
                c[i, j, k] = (2*a[i,j,k])%(2+b[i,j,k]/3.0)
                e[i, k] = (1+g[i,k])**(1+h[i,k+1])
                """
            ],
            name="specialops", assumptions="n,m,ell >= 1")

    knl = lp.add_and_infer_dtypes(knl, dict(a=np.float32, b=np.float32,
                                            g=np.float64, h=np.float64))

    mem_map = lp.get_mem_access_map(knl, count_redundant_work=True,
                                    subgroup_size=SGS)
    n = 512
    m = 256
    ell = 128
    params = {"n": n, "m": m, "ell": ell}

    n_workgroups = 1
    group_size = 1
    subgroups_per_group = div_ceil(group_size, SGS)
    n_subgroups = n_workgroups*subgroups_per_group

    f32 = mem_map[lp.MemAccess("global", np.float32,
                        lid_strides={}, gid_strides={},
<<<<<<< HEAD
                        direction='load', variable='a',
                        count_granularity=CG.SUBGROUP,
                        kernel_name=knl.name)
=======
                        direction="load", variable="a",
                        count_granularity=CG.SUBGROUP)
>>>>>>> 9e7b697f
                  ].eval_with_dict(params)
    f32 += mem_map[lp.MemAccess("global", np.float32,
                        lid_strides={}, gid_strides={},
<<<<<<< HEAD
                        direction='load', variable='b',
                        count_granularity=CG.SUBGROUP,
                        kernel_name=knl.name)
=======
                        direction="load", variable="b",
                        count_granularity=CG.SUBGROUP)
>>>>>>> 9e7b697f
                   ].eval_with_dict(params)
    f64 = mem_map[lp.MemAccess("global", np.dtype(np.float64),
                        lid_strides={}, gid_strides={},
<<<<<<< HEAD
                        direction='load', variable='g',
                        count_granularity=CG.SUBGROUP,
                        kernel_name=knl.name)
=======
                        direction="load", variable="g",
                        count_granularity=CG.SUBGROUP)
>>>>>>> 9e7b697f
                  ].eval_with_dict(params)
    f64 += mem_map[lp.MemAccess("global", np.dtype(np.float64),
                        lid_strides={}, gid_strides={},
<<<<<<< HEAD
                        direction='load', variable='h',
                        count_granularity=CG.SUBGROUP,
                        kernel_name=knl.name)
=======
                        direction="load", variable="h",
                        count_granularity=CG.SUBGROUP)
>>>>>>> 9e7b697f
                   ].eval_with_dict(params)

    # uniform: (count-per-sub-group)*n_subgroups
    assert f32 == (2*n*m*ell)*n_subgroups
    assert f64 == (2*n*m)*n_subgroups

    f32 = mem_map[lp.MemAccess("global", np.float32,
                        lid_strides={}, gid_strides={},
<<<<<<< HEAD
                        direction='store', variable='c',
                        count_granularity=CG.SUBGROUP,
                        kernel_name=knl.name)
=======
                        direction="store", variable="c",
                        count_granularity=CG.SUBGROUP)
>>>>>>> 9e7b697f
                  ].eval_with_dict(params)
    f64 = mem_map[lp.MemAccess("global", np.float64,
                        lid_strides={}, gid_strides={},
<<<<<<< HEAD
                        direction='store', variable='e',
                        count_granularity=CG.SUBGROUP,
                        kernel_name=knl.name)
=======
                        direction="store", variable="e",
                        count_granularity=CG.SUBGROUP)
>>>>>>> 9e7b697f
                  ].eval_with_dict(params)

    # uniform: (count-per-sub-group)*n_subgroups
    assert f32 == (n*m*ell)*n_subgroups
    assert f64 == (n*m)*n_subgroups

    filtered_map = mem_map.filter_by(direction=["load"], variable=["a", "g"],
                         count_granularity=CG.SUBGROUP)
    tot = filtered_map.eval_and_sum(params)

    # uniform: (count-per-sub-group)*n_subgroups
    assert tot == (n*m*ell + n*m)*n_subgroups


def test_mem_access_counter_bitwise():

    knl = lp.make_kernel(
            "{[i,k,j]: 0<=i<n and 0<=k<m and 0<=j<ell}",
            [
                """
                c[i, j, k] = (a[i,j,k] | 1) + (b[i,j,k] & 1)
                e[i, k] = (g[i,k] ^ k)*(~h[i,k+1]) + (g[i, k] << (h[i,k] >> k))
                """
            ],
            name="bitwise", assumptions="n,m,ell >= 1")

    knl = lp.add_and_infer_dtypes(
            knl, dict(
                a=np.int32, b=np.int32,
                g=np.int32, h=np.int32))

    mem_map = lp.get_mem_access_map(knl, count_redundant_work=True,
                                    subgroup_size=SGS)
    n = 512
    m = 256
    ell = 128
    params = {"n": n, "m": m, "ell": ell}

    n_workgroups = 1
    group_size = 1
    subgroups_per_group = div_ceil(group_size, SGS)
    n_subgroups = n_workgroups*subgroups_per_group

    i32 = mem_map[lp.MemAccess("global", np.int32,
                        lid_strides={}, gid_strides={},
<<<<<<< HEAD
                        direction='load', variable='a',
                        count_granularity=CG.SUBGROUP,
                        kernel_name=knl.name)
=======
                        direction="load", variable="a",
                        count_granularity=CG.SUBGROUP)
>>>>>>> 9e7b697f
                  ].eval_with_dict(params)
    i32 += mem_map[lp.MemAccess("global", np.int32,
                        lid_strides={}, gid_strides={},
<<<<<<< HEAD
                        direction='load', variable='b',
                        count_granularity=CG.SUBGROUP,
                        kernel_name=knl.name)
=======
                        direction="load", variable="b",
                        count_granularity=CG.SUBGROUP)
>>>>>>> 9e7b697f
                   ].eval_with_dict(params)
    i32 += mem_map[lp.MemAccess("global", np.int32,
                        lid_strides={}, gid_strides={},
<<<<<<< HEAD
                        direction='load', variable='g',
                        count_granularity=CG.SUBGROUP,
                        kernel_name=knl.name)
=======
                        direction="load", variable="g",
                        count_granularity=CG.SUBGROUP)
>>>>>>> 9e7b697f
                   ].eval_with_dict(params)
    i32 += mem_map[lp.MemAccess("global", np.dtype(np.int32),
                        lid_strides={}, gid_strides={},
<<<<<<< HEAD
                        direction='load', variable='h',
                        count_granularity=CG.SUBGROUP,
                        kernel_name=knl.name)
=======
                        direction="load", variable="h",
                        count_granularity=CG.SUBGROUP)
>>>>>>> 9e7b697f
                   ].eval_with_dict(params)

    # uniform: (count-per-sub-group)*n_subgroups
    assert i32 == (4*n*m+2*n*m*ell)*n_subgroups

    i32 = mem_map[lp.MemAccess("global", np.int32,
                        lid_strides={}, gid_strides={},
<<<<<<< HEAD
                        direction='store', variable='c',
                        count_granularity=CG.SUBGROUP,
                        kernel_name=knl.name)
=======
                        direction="store", variable="c",
                        count_granularity=CG.SUBGROUP)
>>>>>>> 9e7b697f
                  ].eval_with_dict(params)
    i32 += mem_map[lp.MemAccess("global", np.int32,
                        lid_strides={}, gid_strides={},
<<<<<<< HEAD
                        direction='store', variable='e',
                        count_granularity=CG.SUBGROUP,
                        kernel_name=knl.name)
=======
                        direction="store", variable="e",
                        count_granularity=CG.SUBGROUP)
>>>>>>> 9e7b697f
                   ].eval_with_dict(params)

    # uniform: (count-per-sub-group)*n_subgroups
    assert i32 == (n*m+n*m*ell)*n_subgroups


def test_mem_access_counter_mixed():
    knl = lp.make_kernel(
            "[n,m,ell] -> {[i,k,j]: 0<=i<n and 0<=k<m and 0<=j<ell}",
            [
                """
            c[i, j, k] = a[i,j,k]*b[i,j,k]/3.0+a[i,j,k]+x[i,k]
            e[i, k] = g[i,k]*(2+h[i,k])
            """
            ],
            name="mixed", assumptions="n,m,ell >= 1")

    knl = lp.add_and_infer_dtypes(knl, dict(
                a=np.float32, b=np.float32, g=np.float64, h=np.float64,
                x=np.float32))

    group_size_0 = 65

    knl = lp.split_iname(knl, "j", group_size_0)
    knl = lp.tag_inames(knl, {"j_inner": "l.0", "j_outer": "g.0"})

    n = 512
    m = 256
    ell = 128
    params = {"n": n, "m": m, "ell": ell}

    n_workgroups = div_ceil(ell, group_size_0)
    group_size = group_size_0
    subgroups_per_group = div_ceil(group_size, SGS)
    n_subgroups = n_workgroups*subgroups_per_group

    mem_map = lp.get_mem_access_map(knl, count_redundant_work=True,
                                    subgroup_size=SGS)
    f64uniform = mem_map[lp.MemAccess("global", np.float64,
                                lid_strides={}, gid_strides={},
<<<<<<< HEAD
                                direction='load', variable='g',
                                count_granularity=CG.SUBGROUP,
                                kernel_name=knl.name)
=======
                                direction="load", variable="g",
                                count_granularity=CG.SUBGROUP)
>>>>>>> 9e7b697f
                         ].eval_with_dict(params)
    f64uniform += mem_map[lp.MemAccess("global", np.float64,
                                lid_strides={}, gid_strides={},
<<<<<<< HEAD
                                direction='load', variable='h',
                                count_granularity=CG.SUBGROUP,
                                kernel_name=knl.name)
=======
                                direction="load", variable="h",
                                count_granularity=CG.SUBGROUP)
>>>>>>> 9e7b697f
                          ].eval_with_dict(params)
    f32uniform = mem_map[lp.MemAccess("global", np.float32,
                                lid_strides={}, gid_strides={},
<<<<<<< HEAD
                                direction='load', variable='x',
                                count_granularity=CG.SUBGROUP,
                                kernel_name=knl.name)
                         ].eval_with_dict(params)
    f32nonconsec = mem_map[lp.MemAccess('global', np.dtype(np.float32),
                                lid_strides={0: Variable('m')},
                                gid_strides={0: Variable('m')*group_size_0},
                                direction='load',
                                variable='a',
                                count_granularity=CG.WORKITEM,
                                kernel_name=knl.name)
                           ].eval_with_dict(params)
    f32nonconsec += mem_map[lp.MemAccess('global', np.dtype(np.float32),
                                lid_strides={0: Variable('m')},
                                gid_strides={0: Variable('m')*group_size_0},
                                direction='load',
                                variable='b',
                                count_granularity=CG.WORKITEM,
                                kernel_name=knl.name)
=======
                                direction="load", variable="x",
                                count_granularity=CG.SUBGROUP)
                         ].eval_with_dict(params)
    f32nonconsec = mem_map[lp.MemAccess("global", np.dtype(np.float32),
                                lid_strides={0: Variable("m")},
                                gid_strides={0: Variable("m")*group_size_0},
                                direction="load",
                                variable="a",
                                count_granularity=CG.WORKITEM)
                           ].eval_with_dict(params)
    f32nonconsec += mem_map[lp.MemAccess("global", np.dtype(np.float32),
                                lid_strides={0: Variable("m")},
                                gid_strides={0: Variable("m")*group_size_0},
                                direction="load",
                                variable="b",
                                count_granularity=CG.WORKITEM)
>>>>>>> 9e7b697f
                            ].eval_with_dict(params)

    # uniform: (count-per-sub-group)*n_subgroups
    assert f64uniform == (2*n*m)*n_subgroups
    assert f32uniform == (m*n)*n_subgroups

    expect_fallback = False
    import islpy as isl
    try:
        isl.BasicSet.card
    except AttributeError:
        expect_fallback = True
    else:
        expect_fallback = False

    if expect_fallback:
        if ell < group_size_0:
            assert f32nonconsec == 3*n*m*ell*n_workgroups
        else:
            assert f32nonconsec == 3*n*m*n_workgroups*group_size_0
    else:
        assert f32nonconsec == 3*n*m*ell

    f64uniform = mem_map[lp.MemAccess("global", np.float64,
                                lid_strides={}, gid_strides={},
<<<<<<< HEAD
                                direction='store', variable='e',
                                count_granularity=CG.SUBGROUP,
                                kernel_name=knl.name)
                         ].eval_with_dict(params)
    f32nonconsec = mem_map[lp.MemAccess('global', np.float32,
                                lid_strides={0: Variable('m')},
                                gid_strides={0: Variable('m')*group_size_0},
                                direction='store',
                                variable='c',
                                count_granularity=CG.WORKITEM,
                                kernel_name=knl.name)
=======
                                direction="store", variable="e",
                                count_granularity=CG.SUBGROUP)
                         ].eval_with_dict(params)
    f32nonconsec = mem_map[lp.MemAccess("global", np.float32,
                                lid_strides={0: Variable("m")},
                                gid_strides={0: Variable("m")*group_size_0},
                                direction="store",
                                variable="c",
                                count_granularity=CG.WORKITEM)
>>>>>>> 9e7b697f
                           ].eval_with_dict(params)

    # uniform: (count-per-sub-group)*n_subgroups
    assert f64uniform == m*n*n_subgroups

    if expect_fallback:
        if ell < group_size_0:
            assert f32nonconsec == n*m*ell*n_workgroups
        else:
            assert f32nonconsec == n*m*n_workgroups*group_size_0
    else:
        assert f32nonconsec == n*m*ell


def test_mem_access_counter_nonconsec():

    knl = lp.make_kernel(
            "[n,m,ell] -> {[i,k,j]: 0<=i<n and 0<=k<m and 0<=j<ell}",
            [
                """
            c[i, j, k] = a[i,j,k]*b[i,j,k]/3.0+a[i,j,k]
            e[i, k] = g[i,k]*(2+h[i,k])
            """
            ],
            name="nonconsec", assumptions="n,m,ell >= 1")
    knl = lp.add_and_infer_dtypes(knl, dict(
                a=np.float32, b=np.float32, g=np.float64, h=np.float64))
    lsize0 = 16
    knl = lp.split_iname(knl, "i", lsize0)
    knl = lp.tag_inames(knl, {"i_inner": "l.0", "i_outer": "g.0"})

    mem_map = lp.get_mem_access_map(knl, count_redundant_work=True,
                                    subgroup_size=SGS)  # noqa
    n = 512
    m = 256
    ell = 128
<<<<<<< HEAD
    params = {'n': n, 'm': m, 'ell': ell}
    f64nonconsec = mem_map[lp.MemAccess('global', np.float64,
                                lid_strides={0: Variable('m')},
                                gid_strides={0: Variable('m')*lsize0},
                                direction='load',
                                variable='g',
                                count_granularity=CG.WORKITEM,
                                kernel_name=knl.name)
                           ].eval_with_dict(params)
    f64nonconsec += mem_map[lp.MemAccess('global', np.float64,
                                lid_strides={0: Variable('m')},
                                gid_strides={0: Variable('m')*lsize0},
                                direction='load',
                                variable='h',
                                count_granularity=CG.WORKITEM,
                                kernel_name=knl.name)
                            ].eval_with_dict(params)
    f32nonconsec = mem_map[lp.MemAccess(
                            'global', np.dtype(np.float32),
                            lid_strides={0: Variable('m')*Variable('ell')},
                            gid_strides={0: Variable('m')*Variable('ell')*lsize0},
                            direction='load', variable='a',
                            count_granularity=CG.WORKITEM,
                            kernel_name=knl.name)
                           ].eval_with_dict(params)
    f32nonconsec += mem_map[lp.MemAccess(
                            'global', np.dtype(np.float32),
                            lid_strides={0: Variable('m')*Variable('ell')},
                            gid_strides={0: Variable('m')*Variable('ell')*lsize0},
                            direction='load', variable='b',
                            count_granularity=CG.WORKITEM,
                            kernel_name=knl.name)
=======
    params = {"n": n, "m": m, "ell": ell}
    f64nonconsec = mem_map[lp.MemAccess("global", np.float64,
                                lid_strides={0: Variable("m")},
                                gid_strides={0: Variable("m")*lsize0},
                                direction="load",
                                variable="g",
                                count_granularity=CG.WORKITEM)
                           ].eval_with_dict(params)
    f64nonconsec += mem_map[lp.MemAccess("global", np.float64,
                                lid_strides={0: Variable("m")},
                                gid_strides={0: Variable("m")*lsize0},
                                direction="load",
                                variable="h",
                                count_granularity=CG.WORKITEM)
                            ].eval_with_dict(params)
    f32nonconsec = mem_map[lp.MemAccess(
                            "global", np.dtype(np.float32),
                            lid_strides={0: Variable("m")*Variable("ell")},
                            gid_strides={0: Variable("m")*Variable("ell")*lsize0},
                            direction="load", variable="a",
                            count_granularity=CG.WORKITEM
                            )
                           ].eval_with_dict(params)
    f32nonconsec += mem_map[lp.MemAccess(
                            "global", np.dtype(np.float32),
                            lid_strides={0: Variable("m")*Variable("ell")},
                            gid_strides={0: Variable("m")*Variable("ell")*lsize0},
                            direction="load", variable="b",
                            count_granularity=CG.WORKITEM
                            )
>>>>>>> 9e7b697f
                            ].eval_with_dict(params)
    assert f64nonconsec == 2*n*m
    assert f32nonconsec == 3*n*m*ell

<<<<<<< HEAD
    f64nonconsec = mem_map[lp.MemAccess('global', np.float64,
                                lid_strides={0: Variable('m')},
                                gid_strides={0: Variable('m')*lsize0},
                                direction='store',
                                variable='e',
                                count_granularity=CG.WORKITEM,
                                kernel_name=knl.name)
                           ].eval_with_dict(params)
    f32nonconsec = mem_map[lp.MemAccess(
                            'global', np.float32,
                            lid_strides={0: Variable('m')*Variable('ell')},
                            gid_strides={0: Variable('m')*Variable('ell')*lsize0},
                            direction='store', variable='c',
                            count_granularity=CG.WORKITEM,
                            kernel_name=knl.name)
=======
    f64nonconsec = mem_map[lp.MemAccess("global", np.float64,
                                lid_strides={0: Variable("m")},
                                gid_strides={0: Variable("m")*lsize0},
                                direction="store",
                                variable="e",
                                count_granularity=CG.WORKITEM)
                           ].eval_with_dict(params)
    f32nonconsec = mem_map[lp.MemAccess(
                            "global", np.float32,
                            lid_strides={0: Variable("m")*Variable("ell")},
                            gid_strides={0: Variable("m")*Variable("ell")*lsize0},
                            direction="store", variable="c",
                            count_granularity=CG.WORKITEM
                            )
>>>>>>> 9e7b697f
                           ].eval_with_dict(params)
    assert f64nonconsec == n*m
    assert f32nonconsec == n*m*ell

    mem_map64 = lp.get_mem_access_map(knl, count_redundant_work=True,
                                      subgroup_size=64)
    f64nonconsec = mem_map64[lp.MemAccess(
                    "global",
                    np.float64,
<<<<<<< HEAD
                    lid_strides={0: Variable('m')},
                    gid_strides={0: Variable('m')*lsize0},
                    direction='load', variable='g',
                    count_granularity=CG.WORKITEM,
                    kernel_name=knl.name)
=======
                    lid_strides={0: Variable("m")},
                    gid_strides={0: Variable("m")*lsize0},
                    direction="load", variable="g",
                    count_granularity=CG.WORKITEM)
>>>>>>> 9e7b697f
                    ].eval_with_dict(params)
    f64nonconsec += mem_map64[lp.MemAccess(
                    "global",
                    np.float64,
<<<<<<< HEAD
                    lid_strides={0: Variable('m')},
                    gid_strides={0: Variable('m')*lsize0},
                    direction='load', variable='h',
                    count_granularity=CG.WORKITEM,
                    kernel_name=knl.name)
=======
                    lid_strides={0: Variable("m")},
                    gid_strides={0: Variable("m")*lsize0},
                    direction="load", variable="h",
                    count_granularity=CG.WORKITEM)
>>>>>>> 9e7b697f
                    ].eval_with_dict(params)
    f32nonconsec = mem_map64[lp.MemAccess(
                    "global",
                    np.dtype(np.float32),
<<<<<<< HEAD
                    lid_strides={0: Variable('m')*Variable('ell')},
                    gid_strides={0: Variable('m')*Variable('ell')*lsize0},
                    direction='load',
                    variable='a',
                    count_granularity=CG.WORKITEM,
                    kernel_name=knl.name)
=======
                    lid_strides={0: Variable("m")*Variable("ell")},
                    gid_strides={0: Variable("m")*Variable("ell")*lsize0},
                    direction="load",
                    variable="a",
                    count_granularity=CG.WORKITEM)
>>>>>>> 9e7b697f
                    ].eval_with_dict(params)
    f32nonconsec += mem_map64[lp.MemAccess(
                    "global",
                    np.dtype(np.float32),
<<<<<<< HEAD
                    lid_strides={0: Variable('m')*Variable('ell')},
                    gid_strides={0: Variable('m')*Variable('ell')*lsize0},
                    direction='load',
                    variable='b',
                    count_granularity=CG.WORKITEM,
                    kernel_name=knl.name)
=======
                    lid_strides={0: Variable("m")*Variable("ell")},
                    gid_strides={0: Variable("m")*Variable("ell")*lsize0},
                    direction="load",
                    variable="b",
                    count_granularity=CG.WORKITEM)
>>>>>>> 9e7b697f
                    ].eval_with_dict(params)
    assert f64nonconsec == 2*n*m
    assert f32nonconsec == 3*n*m*ell


def test_mem_access_counter_consec():

    knl = lp.make_kernel(
            "[n,m,ell] -> {[i,k,j]: 0<=i<n and 0<=k<m and 0<=j<ell}",
            [
                """
            c[i, j, k] = a[i,j,k]*b[i,j,k]/3.0+a[i,j,k]
            e[i, k] = g[i,k]*(2+h[i,k])
            """
            ],
            name="consec", assumptions="n,m,ell >= 1")
    knl = lp.add_and_infer_dtypes(knl, dict(
                a=np.float32, b=np.float32, g=np.float64, h=np.float64))
    knl = lp.tag_inames(knl, {"k": "l.0", "i": "g.0", "j": "g.1"})

    mem_map = lp.get_mem_access_map(knl, count_redundant_work=True,
                                    subgroup_size="guess")
    n = 512
    m = 256
    ell = 128
    params = {"n": n, "m": m, "ell": ell}

    f64consec = mem_map[lp.MemAccess(
<<<<<<< HEAD
                    'global', np.float64,
                    lid_strides={0: 1}, gid_strides={0: Variable('m')},
                    direction='load', variable='g',
                    count_granularity=CG.WORKITEM,
                    kernel_name=knl.name)
                    ].eval_with_dict(params)
    f64consec += mem_map[lp.MemAccess(
                    'global', np.float64,
                    lid_strides={0: 1}, gid_strides={0: Variable('m')},
                    direction='load', variable='h',
                    count_granularity=CG.WORKITEM,
                    kernel_name=knl.name)
=======
                    "global", np.float64,
                    lid_strides={0: 1}, gid_strides={0: Variable("m")},
                    direction="load", variable="g",
                    count_granularity=CG.WORKITEM)
                    ].eval_with_dict(params)
    f64consec += mem_map[lp.MemAccess(
                    "global", np.float64,
                    lid_strides={0: 1}, gid_strides={0: Variable("m")},
                    direction="load", variable="h",
                    count_granularity=CG.WORKITEM)
>>>>>>> 9e7b697f
                    ].eval_with_dict(params)
    f32consec = mem_map[lp.MemAccess(
                    "global", np.float32,
                    lid_strides={0: 1},
<<<<<<< HEAD
                    gid_strides={0: Variable('m')*Variable('ell'), 1: Variable('m')},
                    direction='load', variable='a',
                    count_granularity=CG.WORKITEM,
                    kernel_name=knl.name)
=======
                    gid_strides={0: Variable("m")*Variable("ell"), 1: Variable("m")},
                    direction="load", variable="a",
                    count_granularity=CG.WORKITEM)
>>>>>>> 9e7b697f
                    ].eval_with_dict(params)
    f32consec += mem_map[lp.MemAccess(
                    "global", np.dtype(np.float32),
                    lid_strides={0: 1},
<<<<<<< HEAD
                    gid_strides={0: Variable('m')*Variable('ell'), 1: Variable('m')},
                    direction='load', variable='b',
                    count_granularity=CG.WORKITEM,
                    kernel_name=knl.name)
=======
                    gid_strides={0: Variable("m")*Variable("ell"), 1: Variable("m")},
                    direction="load", variable="b",
                    count_granularity=CG.WORKITEM)
>>>>>>> 9e7b697f
                    ].eval_with_dict(params)
    assert f64consec == 2*n*m*ell
    assert f32consec == 3*n*m*ell

    f64consec = mem_map[lp.MemAccess(
<<<<<<< HEAD
                    'global', np.float64,
                    lid_strides={0: 1}, gid_strides={0: Variable('m')},
                    direction='store', variable='e',
                    count_granularity=CG.WORKITEM,
                    kernel_name=knl.name)
=======
                    "global", np.float64,
                    lid_strides={0: 1}, gid_strides={0: Variable("m")},
                    direction="store", variable="e",
                    count_granularity=CG.WORKITEM)
>>>>>>> 9e7b697f
                    ].eval_with_dict(params)
    f32consec = mem_map[lp.MemAccess(
                    "global", np.float32,
                    lid_strides={0: 1},
<<<<<<< HEAD
                    gid_strides={0: Variable('m')*Variable('ell'), 1: Variable('m')},
                    direction='store', variable='c',
                    count_granularity=CG.WORKITEM,
                    kernel_name=knl.name)
=======
                    gid_strides={0: Variable("m")*Variable("ell"), 1: Variable("m")},
                    direction="store", variable="c",
                    count_granularity=CG.WORKITEM)
>>>>>>> 9e7b697f
                    ].eval_with_dict(params)
    assert f64consec == n*m*ell
    assert f32consec == n*m*ell


def test_count_granularity_val_checks():

    try:
        lp.MemAccess(count_granularity=CG.WORKITEM)
        lp.MemAccess(count_granularity=CG.SUBGROUP)
        lp.MemAccess(count_granularity=CG.WORKGROUP)
        lp.MemAccess(count_granularity=None)
        assert True
        lp.MemAccess(count_granularity="bushel")
        assert False
    except ValueError:
        assert True

    try:
        lp.Op(count_granularity=CG.WORKITEM)
        lp.Op(count_granularity=CG.SUBGROUP)
        lp.Op(count_granularity=CG.WORKGROUP)
        lp.Op(count_granularity=None)
        assert True
        lp.Op(count_granularity="bushel")
        assert False
    except ValueError:
        assert True


def test_barrier_counter_nobarriers():

    knl = lp.make_kernel(
            "[n,m,ell] -> {[i,k,j]: 0<=i<n and 0<=k<m and 0<=j<ell}",
            [
                """
                c[i, j, k] = a[i,j,k]*b[i,j,k]/3.0+a[i,j,k]
                e[i, k] = g[i,k]*h[i,k+1]
                """
            ],
            name="basic", assumptions="n,m,ell >= 1")

    knl = lp.add_and_infer_dtypes(knl, dict(a=np.float32, b=np.float32,
                                            g=np.float64, h=np.float64))
    sync_map = lp.get_synchronization_map(knl)
    n = 512
    m = 256
    ell = 128
    params = {"n": n, "m": m, "ell": ell}
    assert len(sync_map) == 1
    assert sync_map.filter_by(kind="kernel_launch").eval_and_sum(params) == 1


def test_barrier_counter_barriers():
    knl = lp.make_kernel(
            "[n,m,ell] -> {[i,k,j]: 0<=i<50 and 1<=k<98 and 0<=j<10}",
            [
                """
            c[i,j,k] = 2*a[i,j,k] {id=first}
            e[i,j,k] = c[i,j,k+1]+c[i,j,k-1] {dep=first}
            """
            ], [
                lp.TemporaryVariable("c", lp.auto, shape=(50, 10, 99)),
                "..."
            ],
            name="weird2",
            )
    knl = lp.add_and_infer_dtypes(knl, dict(a=np.int32))
    knl = lp.split_iname(knl, "k", 128, inner_tag="l.0")
    sync_map = lp.get_synchronization_map(knl)
    print(sync_map)
    n = 512
    m = 256
    ell = 128
<<<<<<< HEAD
    params = {'n': n, 'm': m, 'ell': ell}
    barrier_count = sync_map.filter_by(kind="barrier_local").eval_and_sum(params)
=======
    params = {"n": n, "m": m, "ell": ell}
    barrier_count = sync_map["barrier_local"].eval_with_dict(params)
>>>>>>> 9e7b697f
    assert barrier_count == 50*10*2


def test_barrier_count_single():
    knl = lp.make_kernel(
            "{[i]: 0<=i<128}",
            """
            <> c[i] = 15*i {id=yoink}
            c[i+1] = c[i]  {dep=yoink}
            """)

    knl = lp.tag_inames(knl, {"i": "l.0"})
    sync_map = lp.get_synchronization_map(knl)
    print(sync_map)
    barrier_count = sync_map.filter_by(kind="barrier_local").eval_and_sum()
    assert barrier_count == 1


def test_all_counters_parallel_matmul():
    bsize = 16
    knl = lp.make_kernel(
            "{[i,k,j]: 0<=i<n and 0<=k<m and 0<=j<ell}",
            [
                "c[i, j] = sum(k, a[i, k]*b[k, j])"
            ],
            name="matmul", assumptions="n,m,ell >= 1")
    knl = lp.add_and_infer_dtypes(knl, dict(a=np.float32, b=np.float32))
    knl = lp.split_iname(knl, "i", bsize, outer_tag="g.0", inner_tag="l.1")
    knl = lp.split_iname(knl, "j", bsize, outer_tag="g.1", inner_tag="l.0")
    knl = lp.split_iname(knl, "k", bsize)
    knl = lp.add_prefetch(knl, "a", ["k_inner", "i_inner"], default_tag="l.auto")
    knl = lp.add_prefetch(knl, "b", ["j_inner", "k_inner"], default_tag="l.auto")

    n = 512
    m = 256
    ell = 128
    params = {"n": n, "m": m, "ell": ell}
    group_size = bsize*bsize
    n_workgroups = div_ceil(n, bsize)*div_ceil(ell, bsize)
    subgroups_per_group = div_ceil(group_size, SGS)
    n_subgroups = n_workgroups*subgroups_per_group

    sync_map = lp.get_synchronization_map(knl)
    assert len(sync_map) == 2
    assert sync_map.filter_by(kind="kernel_launch").eval_and_sum(params) == 1
    assert sync_map.filter_by(kind="barrier_local").eval_and_sum(params) == 2*m/bsize

    op_map = lp.get_op_map(knl, subgroup_size=SGS, count_redundant_work=True)
    f32mul = op_map[
<<<<<<< HEAD
                        lp.Op(np.float32, 'mul', CG.SUBGROUP, knl.name)
                        ].eval_with_dict(params)
    f32add = op_map[
                        lp.Op(np.float32, 'add', CG.SUBGROUP, knl.name)
                        ].eval_with_dict(params)
    i32ops = op_map[
                        lp.Op(np.int32, 'add', CG.SUBGROUP, knl.name)
                        ].eval_with_dict(params)
    i32ops += op_map[
                        lp.Op(np.dtype(np.int32), 'mul', CG.SUBGROUP, knl.name)
=======
                        lp.Op(np.float32, "mul", CG.SUBGROUP)
                        ].eval_with_dict(params)
    f32add = op_map[
                        lp.Op(np.float32, "add", CG.SUBGROUP)
                        ].eval_with_dict(params)
    i32ops = op_map[
                        lp.Op(np.int32, "add", CG.SUBGROUP)
                        ].eval_with_dict(params)
    i32ops += op_map[
                        lp.Op(np.dtype(np.int32), "mul", CG.SUBGROUP)
>>>>>>> 9e7b697f
                        ].eval_with_dict(params)

    # (count-per-sub-group)*n_subgroups
    assert f32mul+f32add == m*2*n_subgroups

    mem_access_map = lp.get_mem_access_map(knl, count_redundant_work=True,
                                           subgroup_size=SGS)

    f32s1lb = mem_access_map[lp.MemAccess("global", np.float32,
                             lid_strides={0: 1, 1: Variable("ell")},
                             gid_strides={1: bsize},
<<<<<<< HEAD
                             direction='load', variable='b',
                             count_granularity=CG.WORKITEM,
                             kernel_name=knl.name)
                             ].eval_with_dict(params)
    f32s1la = mem_access_map[lp.MemAccess('global', np.float32,
                             lid_strides={0: 1, 1: Variable('m')},
                             gid_strides={0: Variable('m')*bsize},
                             direction='load',
                             variable='a', count_granularity=CG.WORKITEM,
                             kernel_name=knl.name)
=======
                             direction="load", variable="b",
                             count_granularity=CG.WORKITEM)
                             ].eval_with_dict(params)
    f32s1la = mem_access_map[lp.MemAccess("global", np.float32,
                             lid_strides={0: 1, 1: Variable("m")},
                             gid_strides={0: Variable("m")*bsize},
                             direction="load",
                             variable="a", count_granularity=CG.WORKITEM)
>>>>>>> 9e7b697f
                             ].eval_with_dict(params)

    assert f32s1lb == n*m*ell/bsize
    assert f32s1la == n*m*ell/bsize

<<<<<<< HEAD
    f32coal = mem_access_map[lp.MemAccess('global', np.float32,
                             lid_strides={0: 1, 1: Variable('ell')},
                             gid_strides={0: Variable('ell')*bsize, 1: bsize},
                             direction='store', variable='c',
                             count_granularity=CG.WORKITEM,
                             kernel_name=knl.name)
=======
    f32coal = mem_access_map[lp.MemAccess("global", np.float32,
                             lid_strides={0: 1, 1: Variable("ell")},
                             gid_strides={0: Variable("ell")*bsize, 1: bsize},
                             direction="store", variable="c",
                             count_granularity=CG.WORKITEM)
>>>>>>> 9e7b697f
                             ].eval_with_dict(params)

    assert f32coal == n*ell

    local_mem_map = lp.get_mem_access_map(knl,
                        count_redundant_work=True,
                        subgroup_size=SGS).filter_by(mtype=["local"])

    local_mem_l = local_mem_map.filter_by(direction=["load"]
                                          ).eval_and_sum(params)
    # (count-per-sub-group)*n_subgroups
    assert local_mem_l == m*2*n_subgroups

    local_mem_l_a = local_mem_map[lp.MemAccess("local", np.dtype(np.float32),
                                               direction="load",
                                               lid_strides={1: 16},
                                               gid_strides={},
<<<<<<< HEAD
                                               variable='a_fetch',
                                               count_granularity=CG.SUBGROUP,
                                               kernel_name=knl.name)
=======
                                               variable="a_fetch",
                                               count_granularity=CG.SUBGROUP)
>>>>>>> 9e7b697f
                                  ].eval_with_dict(params)
    local_mem_l_b = local_mem_map[lp.MemAccess("local", np.dtype(np.float32),
                                               direction="load",
                                               lid_strides={0: 1},
                                               gid_strides={},
<<<<<<< HEAD
                                               variable='b_fetch',
                                               count_granularity=CG.SUBGROUP,
                                               kernel_name=knl.name)
=======
                                               variable="b_fetch",
                                               count_granularity=CG.SUBGROUP)
>>>>>>> 9e7b697f
                                  ].eval_with_dict(params)

    # (count-per-sub-group)*n_subgroups
    assert local_mem_l_a == local_mem_l_b == m*n_subgroups

    local_mem_s = local_mem_map.filter_by(direction=["store"]
                                          ).eval_and_sum(params)

    # (count-per-sub-group)*n_subgroups
    assert local_mem_s == m*2/bsize*n_subgroups


def test_floor_div_coefficient_collector():
    bsize = 16

    # kernel that shuffles local mem
    knl = lp.make_kernel(
        "{[i_outer,j_outer,i_inner,j_inner,r]: "
        "0<=i_outer<n/%d and 0<=j_outer<n/%d and "
        "0<=i_inner<%d and 0<=j_inner<%d and "
        "0<=r<rept}"
        % (bsize, bsize, bsize, bsize),
        [
            "for i_outer",
            "for j_outer",
            "<> loc[i_inner,j_inner] = 3.14  {id=loc_init}",
            "loc[i_inner,(j_inner+r+4) %% %d] = loc[i_inner,(j_inner+r) %% %d]"
            "  {id=add,dep=loc_init}" % (bsize, bsize),
            "out0[i_outer*16+i_inner,j_outer*16+j_inner] = loc[i_inner,j_inner]"
            "  {id=store,dep=add}",
            "end",
            "end",
        ],
        name="local",
        lang_version=(2018, 2))

    knl = lp.add_and_infer_dtypes(knl, dict(out0=np.float32))
    knl = lp.tag_inames(knl, "i_outer:g.1,i_inner:l.1,j_outer:g.0,j_inner:l.0")

    n = 512
    rept = 64
    params = {"n": n, "rept": rept}
    group_size = bsize*bsize
    n_workgroups = div_ceil(n, bsize)*div_ceil(n, bsize)
    subgroups_per_group = div_ceil(group_size, SGS)
    n_subgroups = n_workgroups*subgroups_per_group

    # count local f32 accesses
    m = lp.get_mem_access_map(knl, count_redundant_work=True, subgroup_size=SGS)
    f32_local = m.filter_by(dtype=[np.float32], mtype=["local"]).eval_and_sum(params)

    # (count-per-sub-group)*n_subgroups
    assert f32_local == 2*(rept+1)*n_subgroups


def test_mem_access_tagged_variables():
    bsize = 16
    knl = lp.make_kernel(
            "{[i,k,j]: 0<=i<n and 0<=k<m and 0<=j<ell}",
            [
                "c$mmresult[i, j] = sum(k, a$mmaload[i, k]*b$mmbload[k, j])"
            ],
            name="matmul", assumptions="n,m,ell >= 1")
    knl = lp.add_and_infer_dtypes(knl, dict(a=np.float32, b=np.float32))
    knl = lp.split_iname(knl, "i", bsize, outer_tag="g.0", inner_tag="l.1")
    knl = lp.split_iname(knl, "j", bsize, outer_tag="g.1", inner_tag="l.0")
    knl = lp.split_iname(knl, "k", bsize)
    # knl = lp.add_prefetch(knl, "a", ["k_inner", "i_inner"], default_tag="l.auto")
    # knl = lp.add_prefetch(knl, "b", ["j_inner", "k_inner"], default_tag="l.auto")

    n = 512
    m = 256
    ell = 128
    params = {"n": n, "m": m, "ell": ell}
    group_size = bsize*bsize
    n_workgroups = div_ceil(n, bsize)*div_ceil(ell, bsize)
    subgroups_per_group = div_ceil(group_size, SGS)
    n_subgroups = n_workgroups*subgroups_per_group

    mem_access_map = lp.get_mem_access_map(knl, count_redundant_work=True,
                                           subgroup_size=SGS)

    f32s1lb = mem_access_map[lp.MemAccess("global", np.float32,
                             lid_strides={0: 1},
                             gid_strides={1: bsize},
<<<<<<< HEAD
                             direction='load', variable='b',
                             variable_tag='mmbload',
                             count_granularity=CG.WORKITEM,
                             kernel_name=knl.name)
                             ].eval_with_dict(params)
    f32s1la = mem_access_map[lp.MemAccess('global', np.float32,
                             lid_strides={1: Variable('m')},
                             gid_strides={0: Variable('m')*bsize},
                             direction='load',
                             variable='a',
                             variable_tag='mmaload',
                             count_granularity=CG.SUBGROUP,
                             kernel_name=knl.name)
=======
                             direction="load", variable="b",
                             variable_tag="mmbload",
                             count_granularity=CG.WORKITEM)
                             ].eval_with_dict(params)
    f32s1la = mem_access_map[lp.MemAccess("global", np.float32,
                             lid_strides={1: Variable("m")},
                             gid_strides={0: Variable("m")*bsize},
                             direction="load",
                             variable="a",
                             variable_tag="mmaload",
                             count_granularity=CG.SUBGROUP)
>>>>>>> 9e7b697f
                             ].eval_with_dict(params)

    assert f32s1lb == n*m*ell

    # uniform: (count-per-sub-group)*n_subgroups
    assert f32s1la == m*n_subgroups

<<<<<<< HEAD
    f32coal = mem_access_map[lp.MemAccess('global', np.float32,
                             lid_strides={0: 1, 1: Variable('ell')},
                             gid_strides={0: Variable('ell')*bsize, 1: bsize},
                             direction='store', variable='c',
                             variable_tag='mmresult',
                             count_granularity=CG.WORKITEM,
                             kernel_name=knl.name)
=======
    f32coal = mem_access_map[lp.MemAccess("global", np.float32,
                             lid_strides={0: 1, 1: Variable("ell")},
                             gid_strides={0: Variable("ell")*bsize, 1: bsize},
                             direction="store", variable="c",
                             variable_tag="mmresult",
                             count_granularity=CG.WORKITEM)
>>>>>>> 9e7b697f
                             ].eval_with_dict(params)

    assert f32coal == n*ell


def test_gather_access_footprint():
    knl = lp.make_kernel(
            "{[i,k,j]: 0<=i,j,k<n}",
            [
                "c[i, j] = sum(k, a[i, k]*b[k, j]) + a[i,j]"
            ],
            name="matmul", assumptions="n >= 1")
    knl = lp.add_and_infer_dtypes(knl, dict(a=np.float32, b=np.float32))

    from loopy.statistics import gather_access_footprints, count
    fp = gather_access_footprints(knl)

<<<<<<< HEAD
    for key, footprint in six.iteritems(fp):
        print(key, count(knl.root_kernel, footprint))
=======
    for key, footprint in fp.items():
        print(key, count(knl, footprint))
>>>>>>> 9e7b697f


def test_gather_access_footprint_2():
    knl = lp.make_kernel(
            "{[i]: 0<=i<n}",
            "c[2*i] = a[i]",
            name="matmul", assumptions="n >= 1")
    knl = lp.add_and_infer_dtypes(knl, dict(a=np.float32))

    from loopy.statistics import gather_access_footprints, count
    fp = gather_access_footprints(knl)

    params = {"n": 200}
<<<<<<< HEAD
    for key, footprint in six.iteritems(fp):
        assert count(knl.root_kernel, footprint).eval_with_dict(params) == 200
        print(key, count(knl.root_kernel, footprint))
=======
    for key, footprint in fp.items():
        assert count(knl, footprint).eval_with_dict(params) == 200
        print(key, count(knl, footprint))
>>>>>>> 9e7b697f


def test_summations_and_filters():

    knl = lp.make_kernel(
            "[n,m,ell] -> {[i,k,j]: 0<=i<n and 0<=k<m and 0<=j<ell}",
            [
                """
                c[i, j, k] = a[i,j,k]*b[i,j,k]/3.0+a[i,j,k]
                e[i, k+1] = -g[i,k]*h[i,k+1]
                """
            ],
            name="basic", assumptions="n,m,ell >= 1")

    knl = lp.add_and_infer_dtypes(knl,
                    dict(a=np.float32, b=np.float32, g=np.float64, h=np.float64))

    n = 512
    m = 256
    ell = 128
    params = {"n": n, "m": m, "ell": ell}

    n_workgroups = 1
    group_size = 1
    subgroups_per_group = div_ceil(group_size, SGS)
    n_subgroups = n_workgroups*subgroups_per_group

    mem_map = lp.get_mem_access_map(knl, count_redundant_work=True,
                                    subgroup_size=SGS)

    loads_a = mem_map.filter_by(direction=["load"], variable=["a"],
                                count_granularity=[CG.SUBGROUP]
                                ).eval_and_sum(params)

    # uniform: (count-per-sub-group)*n_subgroups
    assert loads_a == (2*n*m*ell)*n_subgroups

    global_stores = mem_map.filter_by(mtype=["global"], direction=["store"],
                                      count_granularity=[CG.SUBGROUP]
                                      ).eval_and_sum(params)

    # uniform: (count-per-sub-group)*n_subgroups
    assert global_stores == (n*m*ell + n*m)*n_subgroups

    ld_bytes = mem_map.filter_by(mtype=["global"], direction=["load"],
                                 count_granularity=[CG.SUBGROUP]
                                 ).to_bytes().eval_and_sum(params)
    st_bytes = mem_map.filter_by(mtype=["global"], direction=["store"],
                                 count_granularity=[CG.SUBGROUP]
                                 ).to_bytes().eval_and_sum(params)

    # uniform: (count-per-sub-group)*n_subgroups
    assert ld_bytes == (4*n*m*ell*3 + 8*n*m*2)*n_subgroups
    assert st_bytes == (4*n*m*ell + 8*n*m)*n_subgroups

    # ignore stride and variable names in this map
    reduced_map = mem_map.group_by("mtype", "dtype", "direction")
    f32lall = reduced_map[lp.MemAccess("global", np.float32, direction="load")
                          ].eval_with_dict(params)
    f64lall = reduced_map[lp.MemAccess("global", np.float64, direction="load")
                          ].eval_with_dict(params)

    # uniform: (count-per-sub-group)*n_subgroups
    assert f32lall == (3*n*m*ell)*n_subgroups
    assert f64lall == (2*n*m)*n_subgroups

    op_map = lp.get_op_map(knl, subgroup_size=SGS, count_redundant_work=True,
                           count_within_subscripts=True)
    #for k, v in op_map.items():
    #    print(type(k), "\n", k.name, k.dtype, type(k.dtype), " :\n", v)

    op_map_dtype = op_map.group_by("dtype")
    f32 = op_map_dtype[lp.Op(dtype=np.float32)].eval_with_dict(params)
    f64 = op_map_dtype[lp.Op(dtype=np.float64)].eval_with_dict(params)
    i32 = op_map_dtype[lp.Op(dtype=np.int32)].eval_with_dict(params)
    assert f32 == n*m*ell*3
    assert f64 == n*m
    assert i32 == n*m*2

    addsub_all = op_map.filter_by(name=["add", "sub"]).eval_and_sum(params)
    f32ops_all = op_map.filter_by(dtype=[np.float32]).eval_and_sum(params)
    assert addsub_all == n*m*ell + n*m*2
    assert f32ops_all == n*m*ell*3

    non_field = op_map.filter_by(xxx=[np.float32]).eval_and_sum(params)
    assert non_field == 0

    ops_nodtype = op_map.group_by("name")
    ops_noname = op_map.group_by("dtype")
    mul_all = ops_nodtype[lp.Op(name="mul")].eval_with_dict(params)
    f64ops_all = ops_noname[lp.Op(dtype=np.float64)].eval_with_dict(params)
    assert mul_all == n*m*ell + n*m
    assert f64ops_all == n*m

    def func_filter(key):
        return key.lid_strides == {} and key.dtype == to_loopy_type(np.float64) and \
               key.direction == "load"
    f64l = mem_map.filter_by_func(func_filter).eval_and_sum(params)

    # uniform: (count-per-sub-group)*n_subgroups
    assert f64l == (2*n*m)*n_subgroups


def test_strided_footprint():
    param_dict = dict(n=2**20)
    knl = lp.make_kernel(
        "[n] -> {[i]: 0<=i<n}",
        [
            "z[i] = x[3*i]"
        ], name="s3")

    knl = lp.add_and_infer_dtypes(knl, dict(x=np.float32))

    unr = 4
    bx = 256

    knl = lp.split_iname(knl, "i", bx*unr, outer_tag="g.0", slabs=(0, 1))
    knl = lp.split_iname(knl, "i_inner", bx, outer_tag="unr", inner_tag="l.0")

    footprints = lp.gather_access_footprints(knl)
    x_l_foot = footprints[("x", "read")]

    from loopy.statistics import count
    num = count(knl.root_kernel, x_l_foot).eval_with_dict(param_dict)
    denom = count(knl.root_kernel, x_l_foot.remove_divs()).eval_with_dict(param_dict)

    assert 2*num < denom


if __name__ == "__main__":
    if len(sys.argv) > 1:
        exec(sys.argv[1])
    else:
        from pytest import main
        main([__file__])<|MERGE_RESOLUTION|>--- conflicted
+++ resolved
@@ -63,26 +63,16 @@
     n = 512
     m = 256
     ell = 128
-<<<<<<< HEAD
-    params = {'n': n, 'm': m, 'ell': ell}
-    f32add = op_map[lp.Op(np.float32, 'add', CG.SUBGROUP, knl.name)].eval_with_dict(
+    params = {"n": n, "m": m, "ell": ell}
+    f32add = op_map[lp.Op(np.float32, "add", CG.SUBGROUP, knl.name)].eval_with_dict(
             params)
-    f32mul = op_map[lp.Op(np.float32, 'mul', CG.SUBGROUP, knl.name)].eval_with_dict(
+    f32mul = op_map[lp.Op(np.float32, "mul", CG.SUBGROUP, knl.name)].eval_with_dict(
             params)
-    f32div = op_map[lp.Op(np.float32, 'div', CG.SUBGROUP, knl.name)].eval_with_dict(
+    f32div = op_map[lp.Op(np.float32, "div", CG.SUBGROUP, knl.name)].eval_with_dict(
             params)
-    f64mul = op_map[lp.Op(np.dtype(np.float64), 'mul', CG.SUBGROUP, knl.name)
-                    ].eval_with_dict(params)
-    i32add = op_map[lp.Op(np.dtype(np.int32), 'add', CG.SUBGROUP, knl.name)
-=======
-    params = {"n": n, "m": m, "ell": ell}
-    f32add = op_map[lp.Op(np.float32, "add", CG.SUBGROUP)].eval_with_dict(params)
-    f32mul = op_map[lp.Op(np.float32, "mul", CG.SUBGROUP)].eval_with_dict(params)
-    f32div = op_map[lp.Op(np.float32, "div", CG.SUBGROUP)].eval_with_dict(params)
-    f64mul = op_map[lp.Op(np.dtype(np.float64), "mul", CG.SUBGROUP)
-                    ].eval_with_dict(params)
-    i32add = op_map[lp.Op(np.dtype(np.int32), "add", CG.SUBGROUP)
->>>>>>> 9e7b697f
+    f64mul = op_map[lp.Op(np.dtype(np.float64), "mul", CG.SUBGROUP, knl.name)
+                    ].eval_with_dict(params)
+    i32add = op_map[lp.Op(np.dtype(np.int32), "add", CG.SUBGROUP, knl.name)
                     ].eval_with_dict(params)
     # (count-per-sub-group)*n_subgroups
     assert f32add == f32mul == f32div == n*m*ell*n_subgroups
@@ -108,16 +98,10 @@
     n = 512
     m = 256
     ell = 128
-<<<<<<< HEAD
-    params = {'n': n, 'm': m, 'ell': ell}
-    f32add = op_map[lp.Op(np.float32, 'add', CG.SUBGROUP, knl.name)].eval_with_dict(
+    params = {"n": n, "m": m, "ell": ell}
+    f32add = op_map[lp.Op(np.float32, "add", CG.SUBGROUP, knl.name)].eval_with_dict(
             params)
-    f32mul = op_map[lp.Op(np.dtype(np.float32), 'mul', CG.SUBGROUP, knl.name)
-=======
-    params = {"n": n, "m": m, "ell": ell}
-    f32add = op_map[lp.Op(np.float32, "add", CG.SUBGROUP)].eval_with_dict(params)
-    f32mul = op_map[lp.Op(np.dtype(np.float32), "mul", CG.SUBGROUP)
->>>>>>> 9e7b697f
+    f32mul = op_map[lp.Op(np.dtype(np.float32), "mul", CG.SUBGROUP, knl.name)
                     ].eval_with_dict(params)
     # (count-per-sub-group)*n_subgroups
     assert f32add == f32mul == n*m*ell*n_subgroups
@@ -150,23 +134,14 @@
     n = 512
     m = 256
     ell = 128
-<<<<<<< HEAD
-    params = {'n': n, 'm': m, 'ell': ell}
-    f32mul = op_map[lp.Op(np.float32, 'mul', CG.SUBGROUP, knl.name)].eval_with_dict(
+    params = {"n": n, "m": m, "ell": ell}
+    f32mul = op_map[lp.Op(np.float32, "mul", CG.SUBGROUP, knl.name)].eval_with_dict(
             params)
-    f64add = op_map[lp.Op(np.float64, 'add', CG.SUBGROUP, knl.name)].eval_with_dict(
+    f64add = op_map[lp.Op(np.float64, "add", CG.SUBGROUP, knl.name)].eval_with_dict(
             params)
-    f64div = op_map[lp.Op(np.dtype(np.float64), 'div', CG.SUBGROUP, knl.name)
-                    ].eval_with_dict(params)
-    i32add = op_map[lp.Op(np.dtype(np.int32), 'add', CG.SUBGROUP, knl.name)
-=======
-    params = {"n": n, "m": m, "ell": ell}
-    f32mul = op_map[lp.Op(np.float32, "mul", CG.SUBGROUP)].eval_with_dict(params)
-    f64add = op_map[lp.Op(np.float64, "add", CG.SUBGROUP)].eval_with_dict(params)
-    f64div = op_map[lp.Op(np.dtype(np.float64), "div", CG.SUBGROUP)
-                    ].eval_with_dict(params)
-    i32add = op_map[lp.Op(np.dtype(np.int32), "add", CG.SUBGROUP)
->>>>>>> 9e7b697f
+    f64div = op_map[lp.Op(np.dtype(np.float64), "div", CG.SUBGROUP, knl.name)
+                    ].eval_with_dict(params)
+    i32add = op_map[lp.Op(np.dtype(np.int32), "add", CG.SUBGROUP, knl.name)
                     ].eval_with_dict(params)
     # (count-per-sub-group)*n_subgroups
     assert f32mul == n*m*n_subgroups
@@ -199,37 +174,22 @@
     n = 512
     m = 256
     ell = 128
-<<<<<<< HEAD
-    params = {'n': n, 'm': m, 'ell': ell}
-    f32mul = op_map[lp.Op(np.float32, 'mul', CG.SUBGROUP, knl.name)].eval_with_dict(
+    params = {"n": n, "m": m, "ell": ell}
+    f32mul = op_map[lp.Op(np.float32, "mul", CG.SUBGROUP, knl.name)].eval_with_dict(
             params)
-    f32div = op_map[lp.Op(np.float32, 'div', CG.SUBGROUP, knl.name)].eval_with_dict(
+    f32div = op_map[lp.Op(np.float32, "div", CG.SUBGROUP, knl.name)].eval_with_dict(
             params)
-    f32add = op_map[lp.Op(np.float32, 'add', CG.SUBGROUP, knl.name)].eval_with_dict(
+    f32add = op_map[lp.Op(np.float32, "add", CG.SUBGROUP, knl.name)].eval_with_dict(
             params)
-    f64pow = op_map[lp.Op(np.float64, 'pow', CG.SUBGROUP, knl.name)].eval_with_dict(
+    f64pow = op_map[lp.Op(np.float64, "pow", CG.SUBGROUP, knl.name)].eval_with_dict(
             params)
-    f64add = op_map[lp.Op(np.dtype(np.float64), 'add', CG.SUBGROUP, knl.name)
-                    ].eval_with_dict(params)
-    i32add = op_map[lp.Op(np.dtype(np.int32), 'add', CG.SUBGROUP, knl.name)
-                    ].eval_with_dict(params)
-    f64rsq = op_map[lp.Op(np.dtype(np.float64), 'func:rsqrt', CG.SUBGROUP, knl.name)
-                    ].eval_with_dict(params)
-    f64sin = op_map[lp.Op(np.dtype(np.float64), 'func:sin', CG.SUBGROUP, knl.name)
-=======
-    params = {"n": n, "m": m, "ell": ell}
-    f32mul = op_map[lp.Op(np.float32, "mul", CG.SUBGROUP)].eval_with_dict(params)
-    f32div = op_map[lp.Op(np.float32, "div", CG.SUBGROUP)].eval_with_dict(params)
-    f32add = op_map[lp.Op(np.float32, "add", CG.SUBGROUP)].eval_with_dict(params)
-    f64pow = op_map[lp.Op(np.float64, "pow", CG.SUBGROUP)].eval_with_dict(params)
-    f64add = op_map[lp.Op(np.dtype(np.float64), "add", CG.SUBGROUP)
-                    ].eval_with_dict(params)
-    i32add = op_map[lp.Op(np.dtype(np.int32), "add", CG.SUBGROUP)
-                    ].eval_with_dict(params)
-    f64rsq = op_map[lp.Op(np.dtype(np.float64), "func:rsqrt", CG.SUBGROUP)
-                    ].eval_with_dict(params)
-    f64sin = op_map[lp.Op(np.dtype(np.float64), "func:sin", CG.SUBGROUP)
->>>>>>> 9e7b697f
+    f64add = op_map[lp.Op(np.dtype(np.float64), "add", CG.SUBGROUP, knl.name)
+                    ].eval_with_dict(params)
+    i32add = op_map[lp.Op(np.dtype(np.int32), "add", CG.SUBGROUP, knl.name)
+                    ].eval_with_dict(params)
+    f64rsq = op_map[lp.Op(np.dtype(np.float64), "func:rsqrt", CG.SUBGROUP, knl.name)
+                    ].eval_with_dict(params)
+    f64sin = op_map[lp.Op(np.dtype(np.float64), "func:sin", CG.SUBGROUP, knl.name)
                     ].eval_with_dict(params)
     # (count-per-sub-group)*n_subgroups
     assert f32div == 2*n*m*ell*n_subgroups
@@ -264,40 +224,26 @@
     n = 512
     m = 256
     ell = 128
-<<<<<<< HEAD
-    params = {'n': n, 'm': m, 'ell': ell}
+    params = {"n": n, "m": m, "ell": ell}
     print(op_map)
     i32add = op_map[
-            lp.Op(np.int32, 'add', CG.SUBGROUP, 'bitwise')
+            lp.Op(np.int32, "add", CG.SUBGROUP, "bitwise")
             ].eval_with_dict(params)
     i32bw = op_map[
-            lp.Op(np.int32, 'bw', CG.SUBGROUP, 'bitwise')
+            lp.Op(np.int32, "bw", CG.SUBGROUP, "bitwise")
             ].eval_with_dict(params)
     i64bw = op_map[
-            lp.Op(np.dtype(np.int64), 'bw', CG.SUBGROUP, 'bitwise')
+            lp.Op(np.dtype(np.int64), "bw", CG.SUBGROUP, "bitwise")
             ].eval_with_dict(params)
     i64mul = op_map[
-            lp.Op(np.dtype(np.int64), 'mul', CG.SUBGROUP, 'bitwise')
+            lp.Op(np.dtype(np.int64), "mul", CG.SUBGROUP, "bitwise")
             ].eval_with_dict(params)
     i64add = op_map[
-            lp.Op(np.dtype(np.int64), 'add', CG.SUBGROUP, 'bitwise')
+            lp.Op(np.dtype(np.int64), "add", CG.SUBGROUP, "bitwise")
             ].eval_with_dict(params)
     i64shift = op_map[
-            lp.Op(np.dtype(np.int64), 'shift', CG.SUBGROUP, 'bitwise')
+            lp.Op(np.dtype(np.int64), "shift", CG.SUBGROUP, "bitwise")
             ].eval_with_dict(params)
-=======
-    params = {"n": n, "m": m, "ell": ell}
-    i32add = op_map[lp.Op(np.int32, "add", CG.SUBGROUP)].eval_with_dict(params)
-    i32bw = op_map[lp.Op(np.int32, "bw", CG.SUBGROUP)].eval_with_dict(params)
-    i64bw = op_map[lp.Op(np.dtype(np.int64), "bw", CG.SUBGROUP)
-                   ].eval_with_dict(params)
-    i64mul = op_map[lp.Op(np.dtype(np.int64), "mul", CG.SUBGROUP)
-                    ].eval_with_dict(params)
-    i64add = op_map[lp.Op(np.dtype(np.int64), "add", CG.SUBGROUP)
-                    ].eval_with_dict(params)
-    i64shift = op_map[lp.Op(np.dtype(np.int64), "shift", CG.SUBGROUP)
-                      ].eval_with_dict(params)
->>>>>>> 9e7b697f
     # (count-per-sub-group)*n_subgroups
     assert i32add == n*m*ell*n_subgroups
     assert i32bw == 2*n*m*ell*n_subgroups
@@ -331,11 +277,7 @@
                     knl,
                     subgroup_size=SGS,
                     count_redundant_work=True
-<<<<<<< HEAD
-                    )[lp.Op(np.float64, 'mul', CG.SUBGROUP, knl.name)]
-=======
-                    )[lp.Op(np.float64, "mul", CG.SUBGROUP)]
->>>>>>> 9e7b697f
+                    )[lp.Op(np.float64, "mul", CG.SUBGROUP, knl.name)]
     value_dict = dict(m=13, n=200)
     flops = op_map.eval_with_dict(value_dict)
 
@@ -380,47 +322,27 @@
 
     f32l = mem_map[lp.MemAccess("global", np.float32,
                         lid_strides={}, gid_strides={},
-<<<<<<< HEAD
-                        direction='load', variable='a',
-                        count_granularity=CG.SUBGROUP,
-                        kernel_name=knl.name)
-=======
                         direction="load", variable="a",
-                        count_granularity=CG.SUBGROUP)
->>>>>>> 9e7b697f
+                        count_granularity=CG.SUBGROUP,
+                        kernel_name=knl.name)
                    ].eval_with_dict(params)
     f32l += mem_map[lp.MemAccess("global", np.float32,
                         lid_strides={}, gid_strides={},
-<<<<<<< HEAD
-                        direction='load', variable='b',
-                        count_granularity=CG.SUBGROUP,
-                        kernel_name=knl.name)
-=======
                         direction="load", variable="b",
-                        count_granularity=CG.SUBGROUP)
->>>>>>> 9e7b697f
+                        count_granularity=CG.SUBGROUP,
+                        kernel_name=knl.name)
                     ].eval_with_dict(params)
     f64l = mem_map[lp.MemAccess("global", np.float64,
                         lid_strides={}, gid_strides={},
-<<<<<<< HEAD
-                        direction='load', variable='g',
-                        count_granularity=CG.SUBGROUP,
-                        kernel_name=knl.name)
-=======
                         direction="load", variable="g",
-                        count_granularity=CG.SUBGROUP)
->>>>>>> 9e7b697f
+                        count_granularity=CG.SUBGROUP,
+                        kernel_name=knl.name)
                    ].eval_with_dict(params)
     f64l += mem_map[lp.MemAccess("global", np.float64,
                         lid_strides={}, gid_strides={},
-<<<<<<< HEAD
-                        direction='load', variable='h',
-                        count_granularity=CG.SUBGROUP,
-                        kernel_name=knl.name)
-=======
                         direction="load", variable="h",
-                        count_granularity=CG.SUBGROUP)
->>>>>>> 9e7b697f
+                        count_granularity=CG.SUBGROUP,
+                        kernel_name=knl.name)
                     ].eval_with_dict(params)
 
     # uniform: (count-per-sub-group)*n_subgroups
@@ -429,25 +351,15 @@
 
     f32s = mem_map[lp.MemAccess("global", np.dtype(np.float32),
                         lid_strides={}, gid_strides={},
-<<<<<<< HEAD
-                        direction='store', variable='c',
-                        count_granularity=CG.SUBGROUP,
-                        kernel_name=knl.name)
-=======
                         direction="store", variable="c",
-                        count_granularity=CG.SUBGROUP)
->>>>>>> 9e7b697f
+                        count_granularity=CG.SUBGROUP,
+                        kernel_name=knl.name)
                    ].eval_with_dict(params)
     f64s = mem_map[lp.MemAccess("global", np.dtype(np.float64),
                         lid_strides={}, gid_strides={},
-<<<<<<< HEAD
-                        direction='store', variable='e',
-                        count_granularity=CG.SUBGROUP,
-                        kernel_name=knl.name)
-=======
                         direction="store", variable="e",
-                        count_granularity=CG.SUBGROUP)
->>>>>>> 9e7b697f
+                        count_granularity=CG.SUBGROUP,
+                        kernel_name=knl.name)
                    ].eval_with_dict(params)
 
     # uniform: (count-per-sub-group)*n_subgroups
@@ -480,25 +392,15 @@
 
     f32l = mem_map[lp.MemAccess("global", np.float32,
                         lid_strides={}, gid_strides={},
-<<<<<<< HEAD
-                        direction='load', variable='a',
-                        count_granularity=CG.SUBGROUP,
-                        kernel_name=knl.name)
-=======
                         direction="load", variable="a",
-                        count_granularity=CG.SUBGROUP)
->>>>>>> 9e7b697f
+                        count_granularity=CG.SUBGROUP,
+                        kernel_name=knl.name)
                    ].eval_with_dict(params)
     f32l += mem_map[lp.MemAccess("global", np.float32,
                         lid_strides={}, gid_strides={},
-<<<<<<< HEAD
-                        direction='load', variable='b',
-                        count_granularity=CG.SUBGROUP,
-                        kernel_name=knl.name)
-=======
                         direction="load", variable="b",
-                        count_granularity=CG.SUBGROUP)
->>>>>>> 9e7b697f
+                        count_granularity=CG.SUBGROUP,
+                        kernel_name=knl.name)
                     ].eval_with_dict(params)
 
     # uniform: (count-per-sub-group)*n_subgroups
@@ -506,14 +408,9 @@
 
     f32s = mem_map[lp.MemAccess("global", np.dtype(np.float32),
                         lid_strides={}, gid_strides={},
-<<<<<<< HEAD
-                        direction='store', variable='c',
-                        count_granularity=CG.SUBGROUP,
-                        kernel_name=knl.name)
-=======
                         direction="store", variable="c",
-                        count_granularity=CG.SUBGROUP)
->>>>>>> 9e7b697f
+                        count_granularity=CG.SUBGROUP,
+                        kernel_name=knl.name)
                    ].eval_with_dict(params)
 
     # uniform: (count-per-sub-group)*n_subgroups
@@ -601,47 +498,27 @@
 
     f32 = mem_map[lp.MemAccess("global", np.float32,
                         lid_strides={}, gid_strides={},
-<<<<<<< HEAD
-                        direction='load', variable='a',
-                        count_granularity=CG.SUBGROUP,
-                        kernel_name=knl.name)
-=======
                         direction="load", variable="a",
-                        count_granularity=CG.SUBGROUP)
->>>>>>> 9e7b697f
+                        count_granularity=CG.SUBGROUP,
+                        kernel_name=knl.name)
                   ].eval_with_dict(params)
     f32 += mem_map[lp.MemAccess("global", np.float32,
                         lid_strides={}, gid_strides={},
-<<<<<<< HEAD
-                        direction='load', variable='b',
-                        count_granularity=CG.SUBGROUP,
-                        kernel_name=knl.name)
-=======
                         direction="load", variable="b",
-                        count_granularity=CG.SUBGROUP)
->>>>>>> 9e7b697f
+                        count_granularity=CG.SUBGROUP,
+                        kernel_name=knl.name)
                    ].eval_with_dict(params)
     f64 = mem_map[lp.MemAccess("global", np.dtype(np.float64),
                         lid_strides={}, gid_strides={},
-<<<<<<< HEAD
-                        direction='load', variable='g',
-                        count_granularity=CG.SUBGROUP,
-                        kernel_name=knl.name)
-=======
                         direction="load", variable="g",
-                        count_granularity=CG.SUBGROUP)
->>>>>>> 9e7b697f
+                        count_granularity=CG.SUBGROUP,
+                        kernel_name=knl.name)
                   ].eval_with_dict(params)
     f64 += mem_map[lp.MemAccess("global", np.dtype(np.float64),
                         lid_strides={}, gid_strides={},
-<<<<<<< HEAD
-                        direction='load', variable='h',
-                        count_granularity=CG.SUBGROUP,
-                        kernel_name=knl.name)
-=======
                         direction="load", variable="h",
-                        count_granularity=CG.SUBGROUP)
->>>>>>> 9e7b697f
+                        count_granularity=CG.SUBGROUP,
+                        kernel_name=knl.name)
                    ].eval_with_dict(params)
 
     # uniform: (count-per-sub-group)*n_subgroups
@@ -650,25 +527,15 @@
 
     f32 = mem_map[lp.MemAccess("global", np.float32,
                         lid_strides={}, gid_strides={},
-<<<<<<< HEAD
-                        direction='store', variable='c',
-                        count_granularity=CG.SUBGROUP,
-                        kernel_name=knl.name)
-=======
                         direction="store", variable="c",
-                        count_granularity=CG.SUBGROUP)
->>>>>>> 9e7b697f
+                        count_granularity=CG.SUBGROUP,
+                        kernel_name=knl.name)
                   ].eval_with_dict(params)
     f64 = mem_map[lp.MemAccess("global", np.float64,
                         lid_strides={}, gid_strides={},
-<<<<<<< HEAD
-                        direction='store', variable='e',
-                        count_granularity=CG.SUBGROUP,
-                        kernel_name=knl.name)
-=======
                         direction="store", variable="e",
-                        count_granularity=CG.SUBGROUP)
->>>>>>> 9e7b697f
+                        count_granularity=CG.SUBGROUP,
+                        kernel_name=knl.name)
                   ].eval_with_dict(params)
 
     # uniform: (count-per-sub-group)*n_subgroups
@@ -714,47 +581,27 @@
 
     i32 = mem_map[lp.MemAccess("global", np.int32,
                         lid_strides={}, gid_strides={},
-<<<<<<< HEAD
-                        direction='load', variable='a',
-                        count_granularity=CG.SUBGROUP,
-                        kernel_name=knl.name)
-=======
                         direction="load", variable="a",
-                        count_granularity=CG.SUBGROUP)
->>>>>>> 9e7b697f
+                        count_granularity=CG.SUBGROUP,
+                        kernel_name=knl.name)
                   ].eval_with_dict(params)
     i32 += mem_map[lp.MemAccess("global", np.int32,
                         lid_strides={}, gid_strides={},
-<<<<<<< HEAD
-                        direction='load', variable='b',
-                        count_granularity=CG.SUBGROUP,
-                        kernel_name=knl.name)
-=======
                         direction="load", variable="b",
-                        count_granularity=CG.SUBGROUP)
->>>>>>> 9e7b697f
+                        count_granularity=CG.SUBGROUP,
+                        kernel_name=knl.name)
                    ].eval_with_dict(params)
     i32 += mem_map[lp.MemAccess("global", np.int32,
                         lid_strides={}, gid_strides={},
-<<<<<<< HEAD
-                        direction='load', variable='g',
-                        count_granularity=CG.SUBGROUP,
-                        kernel_name=knl.name)
-=======
                         direction="load", variable="g",
-                        count_granularity=CG.SUBGROUP)
->>>>>>> 9e7b697f
+                        count_granularity=CG.SUBGROUP,
+                        kernel_name=knl.name)
                    ].eval_with_dict(params)
     i32 += mem_map[lp.MemAccess("global", np.dtype(np.int32),
                         lid_strides={}, gid_strides={},
-<<<<<<< HEAD
-                        direction='load', variable='h',
-                        count_granularity=CG.SUBGROUP,
-                        kernel_name=knl.name)
-=======
                         direction="load", variable="h",
-                        count_granularity=CG.SUBGROUP)
->>>>>>> 9e7b697f
+                        count_granularity=CG.SUBGROUP,
+                        kernel_name=knl.name)
                    ].eval_with_dict(params)
 
     # uniform: (count-per-sub-group)*n_subgroups
@@ -762,25 +609,15 @@
 
     i32 = mem_map[lp.MemAccess("global", np.int32,
                         lid_strides={}, gid_strides={},
-<<<<<<< HEAD
-                        direction='store', variable='c',
-                        count_granularity=CG.SUBGROUP,
-                        kernel_name=knl.name)
-=======
                         direction="store", variable="c",
-                        count_granularity=CG.SUBGROUP)
->>>>>>> 9e7b697f
+                        count_granularity=CG.SUBGROUP,
+                        kernel_name=knl.name)
                   ].eval_with_dict(params)
     i32 += mem_map[lp.MemAccess("global", np.int32,
                         lid_strides={}, gid_strides={},
-<<<<<<< HEAD
-                        direction='store', variable='e',
-                        count_granularity=CG.SUBGROUP,
-                        kernel_name=knl.name)
-=======
                         direction="store", variable="e",
-                        count_granularity=CG.SUBGROUP)
->>>>>>> 9e7b697f
+                        count_granularity=CG.SUBGROUP,
+                        kernel_name=knl.name)
                    ].eval_with_dict(params)
 
     # uniform: (count-per-sub-group)*n_subgroups
@@ -821,66 +658,37 @@
                                     subgroup_size=SGS)
     f64uniform = mem_map[lp.MemAccess("global", np.float64,
                                 lid_strides={}, gid_strides={},
-<<<<<<< HEAD
-                                direction='load', variable='g',
+                                direction="load", variable="g",
                                 count_granularity=CG.SUBGROUP,
                                 kernel_name=knl.name)
-=======
-                                direction="load", variable="g",
-                                count_granularity=CG.SUBGROUP)
->>>>>>> 9e7b697f
                          ].eval_with_dict(params)
     f64uniform += mem_map[lp.MemAccess("global", np.float64,
                                 lid_strides={}, gid_strides={},
-<<<<<<< HEAD
-                                direction='load', variable='h',
+                                direction="load", variable="h",
                                 count_granularity=CG.SUBGROUP,
                                 kernel_name=knl.name)
-=======
-                                direction="load", variable="h",
-                                count_granularity=CG.SUBGROUP)
->>>>>>> 9e7b697f
                           ].eval_with_dict(params)
     f32uniform = mem_map[lp.MemAccess("global", np.float32,
                                 lid_strides={}, gid_strides={},
-<<<<<<< HEAD
-                                direction='load', variable='x',
+                                direction="load", variable="x",
                                 count_granularity=CG.SUBGROUP,
                                 kernel_name=knl.name)
-                         ].eval_with_dict(params)
-    f32nonconsec = mem_map[lp.MemAccess('global', np.dtype(np.float32),
-                                lid_strides={0: Variable('m')},
-                                gid_strides={0: Variable('m')*group_size_0},
-                                direction='load',
-                                variable='a',
-                                count_granularity=CG.WORKITEM,
-                                kernel_name=knl.name)
-                           ].eval_with_dict(params)
-    f32nonconsec += mem_map[lp.MemAccess('global', np.dtype(np.float32),
-                                lid_strides={0: Variable('m')},
-                                gid_strides={0: Variable('m')*group_size_0},
-                                direction='load',
-                                variable='b',
-                                count_granularity=CG.WORKITEM,
-                                kernel_name=knl.name)
-=======
-                                direction="load", variable="x",
-                                count_granularity=CG.SUBGROUP)
                          ].eval_with_dict(params)
     f32nonconsec = mem_map[lp.MemAccess("global", np.dtype(np.float32),
                                 lid_strides={0: Variable("m")},
                                 gid_strides={0: Variable("m")*group_size_0},
                                 direction="load",
                                 variable="a",
-                                count_granularity=CG.WORKITEM)
+                                count_granularity=CG.WORKITEM,
+                                kernel_name=knl.name)
                            ].eval_with_dict(params)
     f32nonconsec += mem_map[lp.MemAccess("global", np.dtype(np.float32),
                                 lid_strides={0: Variable("m")},
                                 gid_strides={0: Variable("m")*group_size_0},
                                 direction="load",
                                 variable="b",
-                                count_granularity=CG.WORKITEM)
->>>>>>> 9e7b697f
+                                count_granularity=CG.WORKITEM,
+                                kernel_name=knl.name)
                             ].eval_with_dict(params)
 
     # uniform: (count-per-sub-group)*n_subgroups
@@ -906,29 +714,17 @@
 
     f64uniform = mem_map[lp.MemAccess("global", np.float64,
                                 lid_strides={}, gid_strides={},
-<<<<<<< HEAD
-                                direction='store', variable='e',
+                                direction="store", variable="e",
                                 count_granularity=CG.SUBGROUP,
                                 kernel_name=knl.name)
-                         ].eval_with_dict(params)
-    f32nonconsec = mem_map[lp.MemAccess('global', np.float32,
-                                lid_strides={0: Variable('m')},
-                                gid_strides={0: Variable('m')*group_size_0},
-                                direction='store',
-                                variable='c',
-                                count_granularity=CG.WORKITEM,
-                                kernel_name=knl.name)
-=======
-                                direction="store", variable="e",
-                                count_granularity=CG.SUBGROUP)
                          ].eval_with_dict(params)
     f32nonconsec = mem_map[lp.MemAccess("global", np.float32,
                                 lid_strides={0: Variable("m")},
                                 gid_strides={0: Variable("m")*group_size_0},
                                 direction="store",
                                 variable="c",
-                                count_granularity=CG.WORKITEM)
->>>>>>> 9e7b697f
+                                count_granularity=CG.WORKITEM,
+                                kernel_name=knl.name)
                            ].eval_with_dict(params)
 
     # uniform: (count-per-sub-group)*n_subgroups
@@ -965,107 +761,57 @@
     n = 512
     m = 256
     ell = 128
-<<<<<<< HEAD
-    params = {'n': n, 'm': m, 'ell': ell}
-    f64nonconsec = mem_map[lp.MemAccess('global', np.float64,
-                                lid_strides={0: Variable('m')},
-                                gid_strides={0: Variable('m')*lsize0},
-                                direction='load',
-                                variable='g',
-                                count_granularity=CG.WORKITEM,
-                                kernel_name=knl.name)
-                           ].eval_with_dict(params)
-    f64nonconsec += mem_map[lp.MemAccess('global', np.float64,
-                                lid_strides={0: Variable('m')},
-                                gid_strides={0: Variable('m')*lsize0},
-                                direction='load',
-                                variable='h',
-                                count_granularity=CG.WORKITEM,
-                                kernel_name=knl.name)
-                            ].eval_with_dict(params)
-    f32nonconsec = mem_map[lp.MemAccess(
-                            'global', np.dtype(np.float32),
-                            lid_strides={0: Variable('m')*Variable('ell')},
-                            gid_strides={0: Variable('m')*Variable('ell')*lsize0},
-                            direction='load', variable='a',
-                            count_granularity=CG.WORKITEM,
-                            kernel_name=knl.name)
-                           ].eval_with_dict(params)
-    f32nonconsec += mem_map[lp.MemAccess(
-                            'global', np.dtype(np.float32),
-                            lid_strides={0: Variable('m')*Variable('ell')},
-                            gid_strides={0: Variable('m')*Variable('ell')*lsize0},
-                            direction='load', variable='b',
-                            count_granularity=CG.WORKITEM,
-                            kernel_name=knl.name)
-=======
     params = {"n": n, "m": m, "ell": ell}
     f64nonconsec = mem_map[lp.MemAccess("global", np.float64,
                                 lid_strides={0: Variable("m")},
                                 gid_strides={0: Variable("m")*lsize0},
                                 direction="load",
                                 variable="g",
-                                count_granularity=CG.WORKITEM)
+                                count_granularity=CG.WORKITEM,
+                                kernel_name=knl.name)
                            ].eval_with_dict(params)
     f64nonconsec += mem_map[lp.MemAccess("global", np.float64,
                                 lid_strides={0: Variable("m")},
                                 gid_strides={0: Variable("m")*lsize0},
                                 direction="load",
                                 variable="h",
-                                count_granularity=CG.WORKITEM)
+                                count_granularity=CG.WORKITEM,
+                                kernel_name=knl.name)
                             ].eval_with_dict(params)
     f32nonconsec = mem_map[lp.MemAccess(
                             "global", np.dtype(np.float32),
                             lid_strides={0: Variable("m")*Variable("ell")},
                             gid_strides={0: Variable("m")*Variable("ell")*lsize0},
                             direction="load", variable="a",
-                            count_granularity=CG.WORKITEM
-                            )
+                            count_granularity=CG.WORKITEM,
+                            kernel_name=knl.name)
                            ].eval_with_dict(params)
     f32nonconsec += mem_map[lp.MemAccess(
                             "global", np.dtype(np.float32),
                             lid_strides={0: Variable("m")*Variable("ell")},
                             gid_strides={0: Variable("m")*Variable("ell")*lsize0},
                             direction="load", variable="b",
-                            count_granularity=CG.WORKITEM
-                            )
->>>>>>> 9e7b697f
+                            count_granularity=CG.WORKITEM,
+                            kernel_name=knl.name)
                             ].eval_with_dict(params)
     assert f64nonconsec == 2*n*m
     assert f32nonconsec == 3*n*m*ell
 
-<<<<<<< HEAD
-    f64nonconsec = mem_map[lp.MemAccess('global', np.float64,
-                                lid_strides={0: Variable('m')},
-                                gid_strides={0: Variable('m')*lsize0},
-                                direction='store',
-                                variable='e',
-                                count_granularity=CG.WORKITEM,
-                                kernel_name=knl.name)
-                           ].eval_with_dict(params)
-    f32nonconsec = mem_map[lp.MemAccess(
-                            'global', np.float32,
-                            lid_strides={0: Variable('m')*Variable('ell')},
-                            gid_strides={0: Variable('m')*Variable('ell')*lsize0},
-                            direction='store', variable='c',
-                            count_granularity=CG.WORKITEM,
-                            kernel_name=knl.name)
-=======
     f64nonconsec = mem_map[lp.MemAccess("global", np.float64,
                                 lid_strides={0: Variable("m")},
                                 gid_strides={0: Variable("m")*lsize0},
                                 direction="store",
                                 variable="e",
-                                count_granularity=CG.WORKITEM)
+                                count_granularity=CG.WORKITEM,
+                                kernel_name=knl.name)
                            ].eval_with_dict(params)
     f32nonconsec = mem_map[lp.MemAccess(
                             "global", np.float32,
                             lid_strides={0: Variable("m")*Variable("ell")},
                             gid_strides={0: Variable("m")*Variable("ell")*lsize0},
                             direction="store", variable="c",
-                            count_granularity=CG.WORKITEM
-                            )
->>>>>>> 9e7b697f
+                            count_granularity=CG.WORKITEM,
+                            kernel_name=knl.name)
                            ].eval_with_dict(params)
     assert f64nonconsec == n*m
     assert f32nonconsec == n*m*ell
@@ -1075,70 +821,40 @@
     f64nonconsec = mem_map64[lp.MemAccess(
                     "global",
                     np.float64,
-<<<<<<< HEAD
-                    lid_strides={0: Variable('m')},
-                    gid_strides={0: Variable('m')*lsize0},
-                    direction='load', variable='g',
-                    count_granularity=CG.WORKITEM,
-                    kernel_name=knl.name)
-=======
                     lid_strides={0: Variable("m")},
                     gid_strides={0: Variable("m")*lsize0},
                     direction="load", variable="g",
-                    count_granularity=CG.WORKITEM)
->>>>>>> 9e7b697f
+                    count_granularity=CG.WORKITEM,
+                    kernel_name=knl.name)
                     ].eval_with_dict(params)
     f64nonconsec += mem_map64[lp.MemAccess(
                     "global",
                     np.float64,
-<<<<<<< HEAD
-                    lid_strides={0: Variable('m')},
-                    gid_strides={0: Variable('m')*lsize0},
-                    direction='load', variable='h',
-                    count_granularity=CG.WORKITEM,
-                    kernel_name=knl.name)
-=======
                     lid_strides={0: Variable("m")},
                     gid_strides={0: Variable("m")*lsize0},
                     direction="load", variable="h",
-                    count_granularity=CG.WORKITEM)
->>>>>>> 9e7b697f
+                    count_granularity=CG.WORKITEM,
+                    kernel_name=knl.name)
                     ].eval_with_dict(params)
     f32nonconsec = mem_map64[lp.MemAccess(
                     "global",
                     np.dtype(np.float32),
-<<<<<<< HEAD
-                    lid_strides={0: Variable('m')*Variable('ell')},
-                    gid_strides={0: Variable('m')*Variable('ell')*lsize0},
-                    direction='load',
-                    variable='a',
-                    count_granularity=CG.WORKITEM,
-                    kernel_name=knl.name)
-=======
                     lid_strides={0: Variable("m")*Variable("ell")},
                     gid_strides={0: Variable("m")*Variable("ell")*lsize0},
                     direction="load",
                     variable="a",
-                    count_granularity=CG.WORKITEM)
->>>>>>> 9e7b697f
+                    count_granularity=CG.WORKITEM,
+                    kernel_name=knl.name)
                     ].eval_with_dict(params)
     f32nonconsec += mem_map64[lp.MemAccess(
                     "global",
                     np.dtype(np.float32),
-<<<<<<< HEAD
-                    lid_strides={0: Variable('m')*Variable('ell')},
-                    gid_strides={0: Variable('m')*Variable('ell')*lsize0},
-                    direction='load',
-                    variable='b',
-                    count_granularity=CG.WORKITEM,
-                    kernel_name=knl.name)
-=======
                     lid_strides={0: Variable("m")*Variable("ell")},
                     gid_strides={0: Variable("m")*Variable("ell")*lsize0},
                     direction="load",
                     variable="b",
-                    count_granularity=CG.WORKITEM)
->>>>>>> 9e7b697f
+                    count_granularity=CG.WORKITEM,
+                    kernel_name=knl.name)
                     ].eval_with_dict(params)
     assert f64nonconsec == 2*n*m
     assert f32nonconsec == 3*n*m*ell
@@ -1167,90 +883,52 @@
     params = {"n": n, "m": m, "ell": ell}
 
     f64consec = mem_map[lp.MemAccess(
-<<<<<<< HEAD
-                    'global', np.float64,
-                    lid_strides={0: 1}, gid_strides={0: Variable('m')},
-                    direction='load', variable='g',
-                    count_granularity=CG.WORKITEM,
-                    kernel_name=knl.name)
-                    ].eval_with_dict(params)
-    f64consec += mem_map[lp.MemAccess(
-                    'global', np.float64,
-                    lid_strides={0: 1}, gid_strides={0: Variable('m')},
-                    direction='load', variable='h',
-                    count_granularity=CG.WORKITEM,
-                    kernel_name=knl.name)
-=======
                     "global", np.float64,
                     lid_strides={0: 1}, gid_strides={0: Variable("m")},
                     direction="load", variable="g",
-                    count_granularity=CG.WORKITEM)
+                    count_granularity=CG.WORKITEM,
+                    kernel_name=knl.name)
                     ].eval_with_dict(params)
     f64consec += mem_map[lp.MemAccess(
                     "global", np.float64,
                     lid_strides={0: 1}, gid_strides={0: Variable("m")},
                     direction="load", variable="h",
-                    count_granularity=CG.WORKITEM)
->>>>>>> 9e7b697f
+                    count_granularity=CG.WORKITEM,
+                    kernel_name=knl.name)
                     ].eval_with_dict(params)
     f32consec = mem_map[lp.MemAccess(
                     "global", np.float32,
                     lid_strides={0: 1},
-<<<<<<< HEAD
-                    gid_strides={0: Variable('m')*Variable('ell'), 1: Variable('m')},
-                    direction='load', variable='a',
+                    gid_strides={0: Variable("m")*Variable("ell"), 1: Variable("m")},
+                    direction="load", variable="a",
                     count_granularity=CG.WORKITEM,
                     kernel_name=knl.name)
-=======
-                    gid_strides={0: Variable("m")*Variable("ell"), 1: Variable("m")},
-                    direction="load", variable="a",
-                    count_granularity=CG.WORKITEM)
->>>>>>> 9e7b697f
                     ].eval_with_dict(params)
     f32consec += mem_map[lp.MemAccess(
                     "global", np.dtype(np.float32),
                     lid_strides={0: 1},
-<<<<<<< HEAD
-                    gid_strides={0: Variable('m')*Variable('ell'), 1: Variable('m')},
-                    direction='load', variable='b',
+                    gid_strides={0: Variable("m")*Variable("ell"), 1: Variable("m")},
+                    direction="load", variable="b",
                     count_granularity=CG.WORKITEM,
                     kernel_name=knl.name)
-=======
-                    gid_strides={0: Variable("m")*Variable("ell"), 1: Variable("m")},
-                    direction="load", variable="b",
-                    count_granularity=CG.WORKITEM)
->>>>>>> 9e7b697f
                     ].eval_with_dict(params)
     assert f64consec == 2*n*m*ell
     assert f32consec == 3*n*m*ell
 
     f64consec = mem_map[lp.MemAccess(
-<<<<<<< HEAD
-                    'global', np.float64,
-                    lid_strides={0: 1}, gid_strides={0: Variable('m')},
-                    direction='store', variable='e',
-                    count_granularity=CG.WORKITEM,
-                    kernel_name=knl.name)
-=======
                     "global", np.float64,
                     lid_strides={0: 1}, gid_strides={0: Variable("m")},
                     direction="store", variable="e",
-                    count_granularity=CG.WORKITEM)
->>>>>>> 9e7b697f
+                    count_granularity=CG.WORKITEM,
+                    kernel_name=knl.name)
                     ].eval_with_dict(params)
     f32consec = mem_map[lp.MemAccess(
                     "global", np.float32,
                     lid_strides={0: 1},
-<<<<<<< HEAD
-                    gid_strides={0: Variable('m')*Variable('ell'), 1: Variable('m')},
-                    direction='store', variable='c',
+                    gid_strides={0: Variable("m")*Variable("ell"), 1: Variable("m")},
+                    direction="store", variable="c",
                     count_granularity=CG.WORKITEM,
                     kernel_name=knl.name)
-=======
-                    gid_strides={0: Variable("m")*Variable("ell"), 1: Variable("m")},
-                    direction="store", variable="c",
-                    count_granularity=CG.WORKITEM)
->>>>>>> 9e7b697f
                     ].eval_with_dict(params)
     assert f64consec == n*m*ell
     assert f32consec == n*m*ell
@@ -1325,13 +1003,8 @@
     n = 512
     m = 256
     ell = 128
-<<<<<<< HEAD
-    params = {'n': n, 'm': m, 'ell': ell}
+    params = {"n": n, "m": m, "ell": ell}
     barrier_count = sync_map.filter_by(kind="barrier_local").eval_and_sum(params)
-=======
-    params = {"n": n, "m": m, "ell": ell}
-    barrier_count = sync_map["barrier_local"].eval_with_dict(params)
->>>>>>> 9e7b697f
     assert barrier_count == 50*10*2
 
 
@@ -1381,29 +1054,16 @@
 
     op_map = lp.get_op_map(knl, subgroup_size=SGS, count_redundant_work=True)
     f32mul = op_map[
-<<<<<<< HEAD
-                        lp.Op(np.float32, 'mul', CG.SUBGROUP, knl.name)
+                        lp.Op(np.float32, "mul", CG.SUBGROUP, knl.name)
                         ].eval_with_dict(params)
     f32add = op_map[
-                        lp.Op(np.float32, 'add', CG.SUBGROUP, knl.name)
+                        lp.Op(np.float32, "add", CG.SUBGROUP, knl.name)
                         ].eval_with_dict(params)
     i32ops = op_map[
-                        lp.Op(np.int32, 'add', CG.SUBGROUP, knl.name)
+                        lp.Op(np.int32, "add", CG.SUBGROUP, knl.name)
                         ].eval_with_dict(params)
     i32ops += op_map[
-                        lp.Op(np.dtype(np.int32), 'mul', CG.SUBGROUP, knl.name)
-=======
-                        lp.Op(np.float32, "mul", CG.SUBGROUP)
-                        ].eval_with_dict(params)
-    f32add = op_map[
-                        lp.Op(np.float32, "add", CG.SUBGROUP)
-                        ].eval_with_dict(params)
-    i32ops = op_map[
-                        lp.Op(np.int32, "add", CG.SUBGROUP)
-                        ].eval_with_dict(params)
-    i32ops += op_map[
-                        lp.Op(np.dtype(np.int32), "mul", CG.SUBGROUP)
->>>>>>> 9e7b697f
+                        lp.Op(np.dtype(np.int32), "mul", CG.SUBGROUP, knl.name)
                         ].eval_with_dict(params)
 
     # (count-per-sub-group)*n_subgroups
@@ -1415,46 +1075,27 @@
     f32s1lb = mem_access_map[lp.MemAccess("global", np.float32,
                              lid_strides={0: 1, 1: Variable("ell")},
                              gid_strides={1: bsize},
-<<<<<<< HEAD
-                             direction='load', variable='b',
+                             direction="load", variable="b",
                              count_granularity=CG.WORKITEM,
                              kernel_name=knl.name)
-                             ].eval_with_dict(params)
-    f32s1la = mem_access_map[lp.MemAccess('global', np.float32,
-                             lid_strides={0: 1, 1: Variable('m')},
-                             gid_strides={0: Variable('m')*bsize},
-                             direction='load',
-                             variable='a', count_granularity=CG.WORKITEM,
-                             kernel_name=knl.name)
-=======
-                             direction="load", variable="b",
-                             count_granularity=CG.WORKITEM)
                              ].eval_with_dict(params)
     f32s1la = mem_access_map[lp.MemAccess("global", np.float32,
                              lid_strides={0: 1, 1: Variable("m")},
                              gid_strides={0: Variable("m")*bsize},
                              direction="load",
-                             variable="a", count_granularity=CG.WORKITEM)
->>>>>>> 9e7b697f
+                             variable="a", count_granularity=CG.WORKITEM,
+                             kernel_name=knl.name)
                              ].eval_with_dict(params)
 
     assert f32s1lb == n*m*ell/bsize
     assert f32s1la == n*m*ell/bsize
 
-<<<<<<< HEAD
-    f32coal = mem_access_map[lp.MemAccess('global', np.float32,
-                             lid_strides={0: 1, 1: Variable('ell')},
-                             gid_strides={0: Variable('ell')*bsize, 1: bsize},
-                             direction='store', variable='c',
-                             count_granularity=CG.WORKITEM,
-                             kernel_name=knl.name)
-=======
     f32coal = mem_access_map[lp.MemAccess("global", np.float32,
                              lid_strides={0: 1, 1: Variable("ell")},
                              gid_strides={0: Variable("ell")*bsize, 1: bsize},
                              direction="store", variable="c",
-                             count_granularity=CG.WORKITEM)
->>>>>>> 9e7b697f
+                             count_granularity=CG.WORKITEM,
+                             kernel_name=knl.name)
                              ].eval_with_dict(params)
 
     assert f32coal == n*ell
@@ -1472,27 +1113,17 @@
                                                direction="load",
                                                lid_strides={1: 16},
                                                gid_strides={},
-<<<<<<< HEAD
-                                               variable='a_fetch',
+                                               variable="a_fetch",
                                                count_granularity=CG.SUBGROUP,
                                                kernel_name=knl.name)
-=======
-                                               variable="a_fetch",
-                                               count_granularity=CG.SUBGROUP)
->>>>>>> 9e7b697f
                                   ].eval_with_dict(params)
     local_mem_l_b = local_mem_map[lp.MemAccess("local", np.dtype(np.float32),
                                                direction="load",
                                                lid_strides={0: 1},
                                                gid_strides={},
-<<<<<<< HEAD
-                                               variable='b_fetch',
+                                               variable="b_fetch",
                                                count_granularity=CG.SUBGROUP,
                                                kernel_name=knl.name)
-=======
-                                               variable="b_fetch",
-                                               count_granularity=CG.SUBGROUP)
->>>>>>> 9e7b697f
                                   ].eval_with_dict(params)
 
     # (count-per-sub-group)*n_subgroups
@@ -1578,24 +1209,10 @@
     f32s1lb = mem_access_map[lp.MemAccess("global", np.float32,
                              lid_strides={0: 1},
                              gid_strides={1: bsize},
-<<<<<<< HEAD
-                             direction='load', variable='b',
-                             variable_tag='mmbload',
+                             direction="load", variable="b",
+                             variable_tag="mmbload",
                              count_granularity=CG.WORKITEM,
                              kernel_name=knl.name)
-                             ].eval_with_dict(params)
-    f32s1la = mem_access_map[lp.MemAccess('global', np.float32,
-                             lid_strides={1: Variable('m')},
-                             gid_strides={0: Variable('m')*bsize},
-                             direction='load',
-                             variable='a',
-                             variable_tag='mmaload',
-                             count_granularity=CG.SUBGROUP,
-                             kernel_name=knl.name)
-=======
-                             direction="load", variable="b",
-                             variable_tag="mmbload",
-                             count_granularity=CG.WORKITEM)
                              ].eval_with_dict(params)
     f32s1la = mem_access_map[lp.MemAccess("global", np.float32,
                              lid_strides={1: Variable("m")},
@@ -1603,8 +1220,8 @@
                              direction="load",
                              variable="a",
                              variable_tag="mmaload",
-                             count_granularity=CG.SUBGROUP)
->>>>>>> 9e7b697f
+                             count_granularity=CG.SUBGROUP,
+                             kernel_name=knl.name)
                              ].eval_with_dict(params)
 
     assert f32s1lb == n*m*ell
@@ -1612,22 +1229,13 @@
     # uniform: (count-per-sub-group)*n_subgroups
     assert f32s1la == m*n_subgroups
 
-<<<<<<< HEAD
-    f32coal = mem_access_map[lp.MemAccess('global', np.float32,
-                             lid_strides={0: 1, 1: Variable('ell')},
-                             gid_strides={0: Variable('ell')*bsize, 1: bsize},
-                             direction='store', variable='c',
-                             variable_tag='mmresult',
-                             count_granularity=CG.WORKITEM,
-                             kernel_name=knl.name)
-=======
     f32coal = mem_access_map[lp.MemAccess("global", np.float32,
                              lid_strides={0: 1, 1: Variable("ell")},
                              gid_strides={0: Variable("ell")*bsize, 1: bsize},
                              direction="store", variable="c",
                              variable_tag="mmresult",
-                             count_granularity=CG.WORKITEM)
->>>>>>> 9e7b697f
+                             count_granularity=CG.WORKITEM,
+                             kernel_name=knl.name)
                              ].eval_with_dict(params)
 
     assert f32coal == n*ell
@@ -1645,13 +1253,8 @@
     from loopy.statistics import gather_access_footprints, count
     fp = gather_access_footprints(knl)
 
-<<<<<<< HEAD
-    for key, footprint in six.iteritems(fp):
+    for key, footprint in fp.item():
         print(key, count(knl.root_kernel, footprint))
-=======
-    for key, footprint in fp.items():
-        print(key, count(knl, footprint))
->>>>>>> 9e7b697f
 
 
 def test_gather_access_footprint_2():
@@ -1665,15 +1268,9 @@
     fp = gather_access_footprints(knl)
 
     params = {"n": 200}
-<<<<<<< HEAD
-    for key, footprint in six.iteritems(fp):
+    for key, footprint in fp.items():
         assert count(knl.root_kernel, footprint).eval_with_dict(params) == 200
         print(key, count(knl.root_kernel, footprint))
-=======
-    for key, footprint in fp.items():
-        assert count(knl, footprint).eval_with_dict(params) == 200
-        print(key, count(knl, footprint))
->>>>>>> 9e7b697f
 
 
 def test_summations_and_filters():
