__copyright__ = "Copyright (C) 2015 James Stevens"

__license__ = """
Permission is hereby granted, free of charge, to any person obtaining a copy
of this software and associated documentation files (the "Software"), to deal
in the Software without restriction, including without limitation the rights
to use, copy, modify, merge, publish, distribute, sublicense, and/or sell
copies of the Software, and to permit persons to whom the Software is
furnished to do so, subject to the following conditions:

The above copyright notice and this permission notice shall be included in
all copies or substantial portions of the Software.

THE SOFTWARE IS PROVIDED "AS IS", WITHOUT WARRANTY OF ANY KIND, EXPRESS OR
IMPLIED, INCLUDING BUT NOT LIMITED TO THE WARRANTIES OF MERCHANTABILITY,
FITNESS FOR A PARTICULAR PURPOSE AND NONINFRINGEMENT. IN NO EVENT SHALL THE
AUTHORS OR COPYRIGHT HOLDERS BE LIABLE FOR ANY CLAIM, DAMAGES OR OTHER
LIABILITY, WHETHER IN AN ACTION OF CONTRACT, TORT OR OTHERWISE, ARISING FROM,
OUT OF OR IN CONNECTION WITH THE SOFTWARE OR THE USE OR OTHER DEALINGS IN
THE SOFTWARE.
"""

import sys
from pyopencl.tools import (  # noqa
        pytest_generate_tests_for_pyopencl
        as pytest_generate_tests)
import loopy as lp
from loopy.types import to_loopy_type
import numpy as np
from pytools import div_ceil
from loopy.statistics import CountGranularity as CG

from pymbolic.primitives import Variable


from loopy.version import LOOPY_USE_LANGUAGE_VERSION_2018_2  # noqa


SGS = 32  # Subgroup size


def test_op_counter_basic():

    knl = lp.make_kernel(
            "[n,m,ell] -> {[i,k,j]: 0<=i<n and 0<=k<m and 0<=j<ell}",
            [
                """
                c[i, j, k] = a[i,j,k]*b[i,j,k]/3.0+a[i,j,k]
                e[i, k+1] = -g[i,k]*h[i,k+1]
                """
            ],
            name="basic", assumptions="n,m,ell >= 1")

    knl = lp.add_and_infer_dtypes(knl,
                                  dict(a=np.float32, b=np.float32,
                                       g=np.float64, h=np.float64))
    op_map = lp.get_op_map(knl, subgroup_size=SGS, count_redundant_work=True,
                           count_within_subscripts=True)
    n_workgroups = 1
    group_size = 1
    subgroups_per_group = div_ceil(group_size, SGS)
    n_subgroups = n_workgroups*subgroups_per_group
    n = 512
    m = 256
    ell = 128
    params = {"n": n, "m": m, "ell": ell}
    f32add = op_map[lp.Op(np.float32, "add", CG.SUBGROUP, "basic")].eval_with_dict(
            params)
    f32mul = op_map[lp.Op(np.float32, "mul", CG.SUBGROUP, "basic")].eval_with_dict(
            params)
    f32div = op_map[lp.Op(np.float32, "div", CG.SUBGROUP, "basic")].eval_with_dict(
            params)
    f64mul = op_map[lp.Op(np.dtype(np.float64), "mul", CG.SUBGROUP, "basic")
                    ].eval_with_dict(params)
    i32add = op_map[lp.Op(np.dtype(np.int32), "add", CG.SUBGROUP, "basic")
                    ].eval_with_dict(params)
    # (count-per-sub-group)*n_subgroups
    assert f32add == f32mul == f32div == n*m*ell*n_subgroups
    assert f64mul == n*m*n_subgroups
    assert i32add == n*m*2*n_subgroups


def test_op_counter_reduction():

    knl = lp.make_kernel(
            "{[i,k,j]: 0<=i<n and 0<=k<m and 0<=j<ell}",
            [
                "c[i, j] = sum(k, a[i, k]*b[k, j])"
            ],
            name="matmul_serial", assumptions="n,m,ell >= 1")

    knl = lp.add_and_infer_dtypes(knl, dict(a=np.float32, b=np.float32))
    op_map = lp.get_op_map(knl, subgroup_size=SGS, count_redundant_work=True)
    n_workgroups = 1
    group_size = 1
    subgroups_per_group = div_ceil(group_size, SGS)
    n_subgroups = n_workgroups*subgroups_per_group
    n = 512
    m = 256
    ell = 128
    params = {"n": n, "m": m, "ell": ell}
    f32add = op_map[lp.Op(np.float32, "add", CG.SUBGROUP,
        "matmul_serial")].eval_with_dict(params)
    f32mul = op_map[lp.Op(np.dtype(np.float32), "mul", CG.SUBGROUP,
        "matmul_serial")].eval_with_dict(params)
    # (count-per-sub-group)*n_subgroups
    assert f32add == f32mul == n*m*ell*n_subgroups

    op_map_dtype = op_map.group_by("dtype")
    f32 = op_map_dtype[lp.Op(dtype=np.float32)].eval_with_dict(params)
    assert f32 == f32add + f32mul


def test_op_counter_logic():

    knl = lp.make_kernel(
            "{[i,k,j]: 0<=i<n and 0<=k<m and 0<=j<ell}",
            [
                """
                e[i,k] = \
                        (g[i, k] * 2) \
                        if (not(k<ell-2) and k>6 or k/2==ell) else \
                        (g[i, k] + h[i, k] / 2)
                """
            ],
            name="logic", assumptions="n,m,ell >= 1")

    knl = lp.add_and_infer_dtypes(knl, dict(g=np.float32, h=np.float64))
    op_map = lp.get_op_map(knl, subgroup_size=SGS, count_redundant_work=True)
    n_workgroups = 1
    group_size = 1
    subgroups_per_group = div_ceil(group_size, SGS)
    n_subgroups = n_workgroups*subgroups_per_group
    n = 512
    m = 256
    ell = 128
    params = {"n": n, "m": m, "ell": ell}
    f32mul = op_map[lp.Op(np.float32, "mul", CG.SUBGROUP, "logic")].eval_with_dict(
            params)
    f64add = op_map[lp.Op(np.float64, "add", CG.SUBGROUP, "logic")].eval_with_dict(
            params)
    f64div = op_map[lp.Op(np.dtype(np.float64), "div", CG.SUBGROUP, "logic")
                    ].eval_with_dict(params)
    i32add = op_map[lp.Op(np.dtype(np.int32), "add", CG.SUBGROUP, "logic")
                    ].eval_with_dict(params)
    # (count-per-sub-group)*n_subgroups
    assert f32mul == n*m*n_subgroups
    assert f64div == 2*n*m*n_subgroups  # TODO why?
    assert f64add == n*m*n_subgroups
    assert i32add == n*m*n_subgroups


def test_op_counter_special_ops():

    knl = lp.make_kernel(
            "{[i,k,j]: 0<=i<n and 0<=k<m and 0<=j<ell}",
            [
                """
                c[i, j, k] = (2*a[i,j,k])%(2+b[i,j,k]/3.0)
                e[i, k] = (1+g[i,k])**(1+h[i,k+1])+rsqrt(g[i,k])*sin(g[i,k])
                """
            ],
            name="special_ops", assumptions="n,m,ell >= 1")

    knl = lp.add_and_infer_dtypes(knl,
                                  dict(a=np.float32, b=np.float32,
                                       g=np.float64, h=np.float64))
    op_map = lp.get_op_map(knl, subgroup_size=SGS, count_redundant_work=True,
                           count_within_subscripts=True)
    n_workgroups = 1
    group_size = 1
    subgroups_per_group = div_ceil(group_size, SGS)
    n_subgroups = n_workgroups*subgroups_per_group
    n = 512
    m = 256
    ell = 128
    params = {"n": n, "m": m, "ell": ell}
    f32mul = op_map[lp.Op(np.float32, "mul", CG.SUBGROUP,
        "special_ops")].eval_with_dict(params)
    f32div = op_map[lp.Op(np.float32, "div", CG.SUBGROUP,
        "special_ops")].eval_with_dict(params)
    f32add = op_map[lp.Op(np.float32, "add", CG.SUBGROUP,
        "special_ops")].eval_with_dict(params)
    f64pow = op_map[lp.Op(np.float64, "pow", CG.SUBGROUP,
        "special_ops")].eval_with_dict(params)
    f64add = op_map[lp.Op(np.dtype(np.float64), "add", CG.SUBGROUP, "special_ops")
                    ].eval_with_dict(params)
    i32add = op_map[lp.Op(np.dtype(np.int32), "add", CG.SUBGROUP, "special_ops")
                    ].eval_with_dict(params)
    f64rsq = op_map[lp.Op(np.dtype(np.float64), "func:rsqrt", CG.SUBGROUP,
        "special_ops")].eval_with_dict(params)
    f64sin = op_map[lp.Op(np.dtype(np.float64), "func:sin", CG.SUBGROUP,
        "special_ops")].eval_with_dict(params)
    # (count-per-sub-group)*n_subgroups
    assert f32div == 2*n*m*ell*n_subgroups
    assert f32mul == f32add == n*m*ell*n_subgroups
    assert f64add == 3*n*m*n_subgroups
    assert f64pow == i32add == f64rsq == f64sin == n*m*n_subgroups


def test_op_counter_bitwise():

    knl = lp.make_kernel(
            "{[i,k,j]: 0<=i<n and 0<=k<m and 0<=j<ell}",
            [
                """
                c[i, j, k] = (a[i,j,k] | 1) + (b[i,j,k] & 1)
                e[i, k] = (g[i,k] ^ k)*(~h[i,k+1]) + (g[i, k] << (h[i,k] >> k))
                """
            ],
            name="bitwise", assumptions="n,m,ell >= 1")

    knl = lp.add_and_infer_dtypes(
            knl, dict(
                a=np.int32, b=np.int32,
                g=np.int64, h=np.int64))

    op_map = lp.get_op_map(knl, subgroup_size=SGS, count_redundant_work=True,
                           count_within_subscripts=False)
    n_workgroups = 1
    group_size = 1
    subgroups_per_group = div_ceil(group_size, SGS)
    n_subgroups = n_workgroups*subgroups_per_group
    n = 512
    m = 256
    ell = 128
    params = {"n": n, "m": m, "ell": ell}
    print(op_map)
    i32add = op_map[
            lp.Op(np.int32, "add", CG.SUBGROUP, "bitwise")
            ].eval_with_dict(params)
    i32bw = op_map[
            lp.Op(np.int32, "bw", CG.SUBGROUP, "bitwise")
            ].eval_with_dict(params)
    i64bw = op_map[
            lp.Op(np.dtype(np.int64), "bw", CG.SUBGROUP, "bitwise")
            ].eval_with_dict(params)
    i64mul = op_map[
            lp.Op(np.dtype(np.int64), "mul", CG.SUBGROUP, "bitwise")
            ].eval_with_dict(params)
    i64add = op_map[
            lp.Op(np.dtype(np.int64), "add", CG.SUBGROUP, "bitwise")
            ].eval_with_dict(params)
    i64shift = op_map[
            lp.Op(np.dtype(np.int64), "shift", CG.SUBGROUP, "bitwise")
            ].eval_with_dict(params)
    # (count-per-sub-group)*n_subgroups
    assert i32add == n*m*ell*n_subgroups
    assert i32bw == 2*n*m*ell*n_subgroups
    assert i64bw == 2*n*m*n_subgroups
    assert i64add == i64mul == n*m*n_subgroups
    assert i64shift == 2*n*m*n_subgroups


def test_op_counter_triangular_domain():

    knl = lp.make_kernel(
            "{[i,j]: 0<=i<n and 0<=j<m and i<j}",
            """
            a[i, j] = b[i,j] * 2
            """,
            name="bitwise", assumptions="n,m >= 1")

    knl = lp.add_and_infer_dtypes(knl,
            dict(b=np.float64))

    expect_fallback = False
    import islpy as isl
    try:
        isl.BasicSet.card
    except AttributeError:
        expect_fallback = True
    else:
        expect_fallback = False

    op_map = lp.get_op_map(
                    knl,
                    subgroup_size=SGS,
                    count_redundant_work=True
                    )[lp.Op(np.float64, "mul", CG.SUBGROUP, "bitwise")]
    value_dict = dict(m=13, n=200)
    flops = op_map.eval_with_dict(value_dict)

    n_workgroups = 1
    group_size = 1
    subgroups_per_group = div_ceil(group_size, SGS)
    n_subgroups = n_workgroups*subgroups_per_group

    if expect_fallback:
        assert flops == 144*n_subgroups
    else:
        assert flops == 78*n_subgroups


def test_mem_access_counter_basic():

    knl = lp.make_kernel(
            "[n,m,ell] -> {[i,k,j]: 0<=i<n and 0<=k<m and 0<=j<ell}",
            [
                """
                c[i, j, k] = a[i,j,k]*b[i,j,k]/3.0+a[i,j,k]
                e[i, k] = g[i,k]*h[i,k+1]
                """
            ],
            name="basic", assumptions="n,m,ell >= 1")

    knl = lp.add_and_infer_dtypes(knl,
                    dict(a=np.float32, b=np.float32, g=np.float64, h=np.float64))

    mem_map = lp.get_mem_access_map(knl, count_redundant_work=True,
                                    subgroup_size=SGS)

    n = 512
    m = 256
    ell = 128
    params = {"n": n, "m": m, "ell": ell}

    n_workgroups = 1
    group_size = 1
    subgroups_per_group = div_ceil(group_size, SGS)
    n_subgroups = n_workgroups*subgroups_per_group

    f32l = mem_map[lp.MemAccess("global", np.float32,
                        lid_strides={}, gid_strides={},
                        direction="load", variable="a",
                        count_granularity=CG.SUBGROUP,
                        kernel_name="basic")
                   ].eval_with_dict(params)
    f32l += mem_map[lp.MemAccess("global", np.float32,
                        lid_strides={}, gid_strides={},
                        direction="load", variable="b",
                        count_granularity=CG.SUBGROUP,
                        kernel_name="basic")
                    ].eval_with_dict(params)
    f64l = mem_map[lp.MemAccess("global", np.float64,
                        lid_strides={}, gid_strides={},
                        direction="load", variable="g",
                        count_granularity=CG.SUBGROUP,
                        kernel_name="basic")
                   ].eval_with_dict(params)
    f64l += mem_map[lp.MemAccess("global", np.float64,
                        lid_strides={}, gid_strides={},
                        direction="load", variable="h",
                        count_granularity=CG.SUBGROUP,
                        kernel_name="basic")
                    ].eval_with_dict(params)

    # uniform: (count-per-sub-group)*n_subgroups
    assert f32l == (3*n*m*ell)*n_subgroups
    assert f64l == (2*n*m)*n_subgroups

    f32s = mem_map[lp.MemAccess("global", np.dtype(np.float32),
                        lid_strides={}, gid_strides={},
                        direction="store", variable="c",
                        count_granularity=CG.SUBGROUP,
                        kernel_name="basic")
                   ].eval_with_dict(params)
    f64s = mem_map[lp.MemAccess("global", np.dtype(np.float64),
                        lid_strides={}, gid_strides={},
                        direction="store", variable="e",
                        count_granularity=CG.SUBGROUP,
                        kernel_name="basic")
                   ].eval_with_dict(params)

    # uniform: (count-per-sub-group)*n_subgroups
    assert f32s == (n*m*ell)*n_subgroups
    assert f64s == (n*m)*n_subgroups


def test_mem_access_counter_reduction():

    knl = lp.make_kernel(
            "{[i,k,j]: 0<=i<n and 0<=k<m and 0<=j<ell}",
            [
                "c[i, j] = sum(k, a[i, k]*b[k, j])"
            ],
            name="matmul", assumptions="n,m,ell >= 1")

    knl = lp.add_and_infer_dtypes(knl, dict(a=np.float32, b=np.float32))

    mem_map = lp.get_mem_access_map(knl, count_redundant_work=True,
                                    subgroup_size=SGS)
    n = 512
    m = 256
    ell = 128
    params = {"n": n, "m": m, "ell": ell}

    n_workgroups = 1
    group_size = 1
    subgroups_per_group = div_ceil(group_size, SGS)
    n_subgroups = n_workgroups*subgroups_per_group

    f32l = mem_map[lp.MemAccess("global", np.float32,
                        lid_strides={}, gid_strides={},
                        direction="load", variable="a",
                        count_granularity=CG.SUBGROUP,
                        kernel_name="matmul")
                   ].eval_with_dict(params)
    f32l += mem_map[lp.MemAccess("global", np.float32,
                        lid_strides={}, gid_strides={},
                        direction="load", variable="b",
                        count_granularity=CG.SUBGROUP,
                        kernel_name="matmul")
                    ].eval_with_dict(params)

    # uniform: (count-per-sub-group)*n_subgroups
    assert f32l == (2*n*m*ell)*n_subgroups

    f32s = mem_map[lp.MemAccess("global", np.dtype(np.float32),
                        lid_strides={}, gid_strides={},
                        direction="store", variable="c",
                        count_granularity=CG.SUBGROUP,
                        kernel_name="matmul")
                   ].eval_with_dict(params)

    # uniform: (count-per-sub-group)*n_subgroups
    assert f32s == (n*ell)*n_subgroups

    ld_bytes = mem_map.filter_by(mtype=["global"], direction=["load"]
                                 ).to_bytes().eval_and_sum(params)
    st_bytes = mem_map.filter_by(mtype=["global"], direction=["store"]
                                 ).to_bytes().eval_and_sum(params)
    assert ld_bytes == 4*f32l
    assert st_bytes == 4*f32s


def test_mem_access_counter_logic():

    knl = lp.make_kernel(
            "{[i,k,j]: 0<=i<n and 0<=k<m and 0<=j<ell}",
            [
                """
                e[i,k] = if(not(k<ell-2) and k>6 or k/2==ell,
                    g[i,k]*2,
                    g[i,k]+h[i,k]/2)
                """
            ],
            name="logic", assumptions="n,m,ell >= 1")

    knl = lp.add_and_infer_dtypes(knl, dict(g=np.float32, h=np.float64))

    mem_map = lp.get_mem_access_map(knl, count_redundant_work=True,
                                    subgroup_size=SGS)
    n = 512
    m = 256
    ell = 128
    params = {"n": n, "m": m, "ell": ell}

    n_workgroups = 1
    group_size = 1
    subgroups_per_group = div_ceil(group_size, SGS)
    n_subgroups = n_workgroups*subgroups_per_group

    reduced_map = mem_map.group_by("mtype", "dtype", "direction")

    f32_g_l = reduced_map[lp.MemAccess("global", to_loopy_type(np.float32),
                                       direction="load")
                          ].eval_with_dict(params)
    f64_g_l = reduced_map[lp.MemAccess("global", to_loopy_type(np.float64),
                                       direction="load")
                          ].eval_with_dict(params)
    f64_g_s = reduced_map[lp.MemAccess("global", to_loopy_type(np.float64),
                                       direction="store")
                          ].eval_with_dict(params)

    # uniform: (count-per-sub-group)*n_subgroups
    assert f32_g_l == (2*n*m)*n_subgroups
    assert f64_g_l == (n*m)*n_subgroups
    assert f64_g_s == (n*m)*n_subgroups


def test_mem_access_counter_special_ops():

    knl = lp.make_kernel(
            "{[i,k,j]: 0<=i<n and 0<=k<m and 0<=j<ell}",
            [
                """
                c[i, j, k] = (2*a[i,j,k])%(2+b[i,j,k]/3.0)
                e[i, k] = (1+g[i,k])**(1+h[i,k+1])
                """
            ],
            name="special_ops", assumptions="n,m,ell >= 1")

    knl = lp.add_and_infer_dtypes(knl, dict(a=np.float32, b=np.float32,
                                            g=np.float64, h=np.float64))

    mem_map = lp.get_mem_access_map(knl, count_redundant_work=True,
                                    subgroup_size=SGS)
    n = 512
    m = 256
    ell = 128
    params = {"n": n, "m": m, "ell": ell}

    n_workgroups = 1
    group_size = 1
    subgroups_per_group = div_ceil(group_size, SGS)
    n_subgroups = n_workgroups*subgroups_per_group

    f32 = mem_map[lp.MemAccess("global", np.float32,
                        lid_strides={}, gid_strides={},
                        direction="load", variable="a",
                        count_granularity=CG.SUBGROUP,
                        kernel_name="special_ops")
                  ].eval_with_dict(params)
    f32 += mem_map[lp.MemAccess("global", np.float32,
                        lid_strides={}, gid_strides={},
                        direction="load", variable="b",
                        count_granularity=CG.SUBGROUP,
                        kernel_name="special_ops")
                   ].eval_with_dict(params)
    f64 = mem_map[lp.MemAccess("global", np.dtype(np.float64),
                        lid_strides={}, gid_strides={},
                        direction="load", variable="g",
                        count_granularity=CG.SUBGROUP,
                        kernel_name="special_ops")
                  ].eval_with_dict(params)
    f64 += mem_map[lp.MemAccess("global", np.dtype(np.float64),
                        lid_strides={}, gid_strides={},
                        direction="load", variable="h",
                        count_granularity=CG.SUBGROUP,
                        kernel_name="special_ops")
                   ].eval_with_dict(params)

    # uniform: (count-per-sub-group)*n_subgroups
    assert f32 == (2*n*m*ell)*n_subgroups
    assert f64 == (2*n*m)*n_subgroups

    f32 = mem_map[lp.MemAccess("global", np.float32,
                        lid_strides={}, gid_strides={},
                        direction="store", variable="c",
                        count_granularity=CG.SUBGROUP,
                        kernel_name="special_ops")
                  ].eval_with_dict(params)
    f64 = mem_map[lp.MemAccess("global", np.float64,
                        lid_strides={}, gid_strides={},
                        direction="store", variable="e",
                        count_granularity=CG.SUBGROUP,
                        kernel_name="special_ops")
                  ].eval_with_dict(params)

    # uniform: (count-per-sub-group)*n_subgroups
    assert f32 == (n*m*ell)*n_subgroups
    assert f64 == (n*m)*n_subgroups

    filtered_map = mem_map.filter_by(direction=["load"], variable=["a", "g"],
                         count_granularity=CG.SUBGROUP)
    tot = filtered_map.eval_and_sum(params)

    # uniform: (count-per-sub-group)*n_subgroups
    assert tot == (n*m*ell + n*m)*n_subgroups


def test_mem_access_counter_bitwise():

    knl = lp.make_kernel(
            "{[i,k,j]: 0<=i<n and 0<=k<m and 0<=j<ell}",
            [
                """
                c[i, j, k] = (a[i,j,k] | 1) + (b[i,j,k] & 1)
                e[i, k] = (g[i,k] ^ k)*(~h[i,k+1]) + (g[i, k] << (h[i,k] >> k))
                """
            ],
            name="bitwise", assumptions="n,m,ell >= 1")

    knl = lp.add_and_infer_dtypes(
            knl, dict(
                a=np.int32, b=np.int32,
                g=np.int32, h=np.int32))

    mem_map = lp.get_mem_access_map(knl, count_redundant_work=True,
                                    subgroup_size=SGS)
    n = 512
    m = 256
    ell = 128
    params = {"n": n, "m": m, "ell": ell}

    n_workgroups = 1
    group_size = 1
    subgroups_per_group = div_ceil(group_size, SGS)
    n_subgroups = n_workgroups*subgroups_per_group

    i32 = mem_map[lp.MemAccess("global", np.int32,
                        lid_strides={}, gid_strides={},
                        direction="load", variable="a",
                        count_granularity=CG.SUBGROUP,
                        kernel_name="bitwise")
                  ].eval_with_dict(params)
    i32 += mem_map[lp.MemAccess("global", np.int32,
                        lid_strides={}, gid_strides={},
                        direction="load", variable="b",
                        count_granularity=CG.SUBGROUP,
                        kernel_name="bitwise")
                   ].eval_with_dict(params)
    i32 += mem_map[lp.MemAccess("global", np.int32,
                        lid_strides={}, gid_strides={},
                        direction="load", variable="g",
                        count_granularity=CG.SUBGROUP,
                        kernel_name="bitwise")
                   ].eval_with_dict(params)
    i32 += mem_map[lp.MemAccess("global", np.dtype(np.int32),
                        lid_strides={}, gid_strides={},
                        direction="load", variable="h",
                        count_granularity=CG.SUBGROUP,
                        kernel_name="bitwise")
                   ].eval_with_dict(params)

    # uniform: (count-per-sub-group)*n_subgroups
    assert i32 == (4*n*m+2*n*m*ell)*n_subgroups

    i32 = mem_map[lp.MemAccess("global", np.int32,
                        lid_strides={}, gid_strides={},
                        direction="store", variable="c",
                        count_granularity=CG.SUBGROUP,
                        kernel_name="bitwise")
                  ].eval_with_dict(params)
    i32 += mem_map[lp.MemAccess("global", np.int32,
                        lid_strides={}, gid_strides={},
                        direction="store", variable="e",
                        count_granularity=CG.SUBGROUP,
                        kernel_name="bitwise")
                   ].eval_with_dict(params)

    # uniform: (count-per-sub-group)*n_subgroups
    assert i32 == (n*m+n*m*ell)*n_subgroups


def test_mem_access_counter_mixed():
    knl = lp.make_kernel(
            "[n,m,ell] -> {[i,k,j]: 0<=i<n and 0<=k<m and 0<=j<ell}",
            [
                """
            c[i, j, k] = a[i,j,k]*b[i,j,k]/3.0+a[i,j,k]+x[i,k]
            e[i, k] = g[i,k]*(2+h[i,k])
            """
            ],
            name="mixed", assumptions="n,m,ell >= 1")

    knl = lp.add_and_infer_dtypes(knl, dict(
                a=np.float32, b=np.float32, g=np.float64, h=np.float64,
                x=np.float32))

    group_size_0 = 65

    knl = lp.split_iname(knl, "j", group_size_0)
    knl = lp.tag_inames(knl, {"j_inner": "l.0", "j_outer": "g.0"})

    n = 512
    m = 256
    ell = 128
    params = {"n": n, "m": m, "ell": ell}

    n_workgroups = div_ceil(ell, group_size_0)
    group_size = group_size_0
    subgroups_per_group = div_ceil(group_size, SGS)
    n_subgroups = n_workgroups*subgroups_per_group

    mem_map = lp.get_mem_access_map(knl, count_redundant_work=True,
                                    subgroup_size=SGS)
    f64uniform = mem_map[lp.MemAccess("global", np.float64,
                                lid_strides={}, gid_strides={},
                                direction="load", variable="g",
                                count_granularity=CG.SUBGROUP,
                                kernel_name="mixed")
                         ].eval_with_dict(params)
    f64uniform += mem_map[lp.MemAccess("global", np.float64,
                                lid_strides={}, gid_strides={},
                                direction="load", variable="h",
                                count_granularity=CG.SUBGROUP,
                                kernel_name="mixed")
                          ].eval_with_dict(params)
    f32uniform = mem_map[lp.MemAccess("global", np.float32,
                                lid_strides={}, gid_strides={},
                                direction="load", variable="x",
                                count_granularity=CG.SUBGROUP,
                                kernel_name="mixed")
                         ].eval_with_dict(params)
    f32nonconsec = mem_map[lp.MemAccess("global", np.dtype(np.float32),
                                lid_strides={0: Variable("m")},
                                gid_strides={0: Variable("m")*group_size_0},
                                direction="load",
                                variable="a",
                                count_granularity=CG.WORKITEM,
                                kernel_name="mixed")
                           ].eval_with_dict(params)
    f32nonconsec += mem_map[lp.MemAccess("global", np.dtype(np.float32),
                                lid_strides={0: Variable("m")},
                                gid_strides={0: Variable("m")*group_size_0},
                                direction="load",
                                variable="b",
                                count_granularity=CG.WORKITEM,
                                kernel_name="mixed")
                            ].eval_with_dict(params)

    # uniform: (count-per-sub-group)*n_subgroups
    assert f64uniform == (2*n*m)*n_subgroups
    assert f32uniform == (m*n)*n_subgroups

    expect_fallback = False
    import islpy as isl
    try:
        isl.BasicSet.card
    except AttributeError:
        expect_fallback = True
    else:
        expect_fallback = False

    if expect_fallback:
        if ell < group_size_0:
            assert f32nonconsec == 3*n*m*ell*n_workgroups
        else:
            assert f32nonconsec == 3*n*m*n_workgroups*group_size_0
    else:
        assert f32nonconsec == 3*n*m*ell

    f64uniform = mem_map[lp.MemAccess("global", np.float64,
                                lid_strides={}, gid_strides={},
                                direction="store", variable="e",
                                count_granularity=CG.SUBGROUP,
                                kernel_name="mixed")
                         ].eval_with_dict(params)
    f32nonconsec = mem_map[lp.MemAccess("global", np.float32,
                                lid_strides={0: Variable("m")},
                                gid_strides={0: Variable("m")*group_size_0},
                                direction="store",
                                variable="c",
                                count_granularity=CG.WORKITEM,
                                kernel_name="mixed")
                           ].eval_with_dict(params)

    # uniform: (count-per-sub-group)*n_subgroups
    assert f64uniform == m*n*n_subgroups

    if expect_fallback:
        if ell < group_size_0:
            assert f32nonconsec == n*m*ell*n_workgroups
        else:
            assert f32nonconsec == n*m*n_workgroups*group_size_0
    else:
        assert f32nonconsec == n*m*ell


def test_mem_access_counter_nonconsec():

    knl = lp.make_kernel(
            "[n,m,ell] -> {[i,k,j]: 0<=i<n and 0<=k<m and 0<=j<ell}",
            [
                """
            c[i, j, k] = a[i,j,k]*b[i,j,k]/3.0+a[i,j,k]
            e[i, k] = g[i,k]*(2+h[i,k])
            """
            ],
            name="non_consec", assumptions="n,m,ell >= 1")
    knl = lp.add_and_infer_dtypes(knl, dict(
                a=np.float32, b=np.float32, g=np.float64, h=np.float64))
    lsize0 = 16
    knl = lp.split_iname(knl, "i", lsize0)
    knl = lp.tag_inames(knl, {"i_inner": "l.0", "i_outer": "g.0"})

    mem_map = lp.get_mem_access_map(knl, count_redundant_work=True,
                                    subgroup_size=SGS)  # noqa
    n = 512
    m = 256
    ell = 128
    params = {"n": n, "m": m, "ell": ell}
    f64nonconsec = mem_map[lp.MemAccess("global", np.float64,
                                lid_strides={0: Variable("m")},
                                gid_strides={0: Variable("m")*lsize0},
                                direction="load",
                                variable="g",
                                count_granularity=CG.WORKITEM,
                                kernel_name="non_consec")
                           ].eval_with_dict(params)
    f64nonconsec += mem_map[lp.MemAccess("global", np.float64,
                                lid_strides={0: Variable("m")},
                                gid_strides={0: Variable("m")*lsize0},
                                direction="load",
                                variable="h",
                                count_granularity=CG.WORKITEM,
                                kernel_name="non_consec")
                            ].eval_with_dict(params)
    f32nonconsec = mem_map[lp.MemAccess(
                            "global", np.dtype(np.float32),
                            lid_strides={0: Variable("m")*Variable("ell")},
                            gid_strides={0: Variable("m")*Variable("ell")*lsize0},
                            direction="load", variable="a",
                            count_granularity=CG.WORKITEM,
                            kernel_name="non_consec")
                           ].eval_with_dict(params)
    f32nonconsec += mem_map[lp.MemAccess(
                            "global", np.dtype(np.float32),
                            lid_strides={0: Variable("m")*Variable("ell")},
                            gid_strides={0: Variable("m")*Variable("ell")*lsize0},
                            direction="load", variable="b",
                            count_granularity=CG.WORKITEM,
                            kernel_name="non_consec")
                            ].eval_with_dict(params)
    assert f64nonconsec == 2*n*m
    assert f32nonconsec == 3*n*m*ell

    f64nonconsec = mem_map[lp.MemAccess("global", np.float64,
                                lid_strides={0: Variable("m")},
                                gid_strides={0: Variable("m")*lsize0},
                                direction="store",
                                variable="e",
                                count_granularity=CG.WORKITEM,
                                kernel_name="non_consec")
                           ].eval_with_dict(params)
    f32nonconsec = mem_map[lp.MemAccess(
                            "global", np.float32,
                            lid_strides={0: Variable("m")*Variable("ell")},
                            gid_strides={0: Variable("m")*Variable("ell")*lsize0},
                            direction="store", variable="c",
                            count_granularity=CG.WORKITEM,
                            kernel_name="non_consec")
                           ].eval_with_dict(params)
    assert f64nonconsec == n*m
    assert f32nonconsec == n*m*ell

    mem_map64 = lp.get_mem_access_map(knl, count_redundant_work=True,
                                      subgroup_size=64)
    f64nonconsec = mem_map64[lp.MemAccess(
                    "global",
                    np.float64,
                    lid_strides={0: Variable("m")},
                    gid_strides={0: Variable("m")*lsize0},
                    direction="load", variable="g",
                    count_granularity=CG.WORKITEM,
                    kernel_name="non_consec")
                    ].eval_with_dict(params)
    f64nonconsec += mem_map64[lp.MemAccess(
                    "global",
                    np.float64,
                    lid_strides={0: Variable("m")},
                    gid_strides={0: Variable("m")*lsize0},
                    direction="load", variable="h",
                    count_granularity=CG.WORKITEM,
                    kernel_name="non_consec")
                    ].eval_with_dict(params)
    f32nonconsec = mem_map64[lp.MemAccess(
                    "global",
                    np.dtype(np.float32),
                    lid_strides={0: Variable("m")*Variable("ell")},
                    gid_strides={0: Variable("m")*Variable("ell")*lsize0},
                    direction="load",
                    variable="a",
                    count_granularity=CG.WORKITEM,
                    kernel_name="non_consec")
                    ].eval_with_dict(params)
    f32nonconsec += mem_map64[lp.MemAccess(
                    "global",
                    np.dtype(np.float32),
                    lid_strides={0: Variable("m")*Variable("ell")},
                    gid_strides={0: Variable("m")*Variable("ell")*lsize0},
                    direction="load",
                    variable="b",
                    count_granularity=CG.WORKITEM,
                    kernel_name="non_consec")
                    ].eval_with_dict(params)
    assert f64nonconsec == 2*n*m
    assert f32nonconsec == 3*n*m*ell


def test_mem_access_counter_consec():

    knl = lp.make_kernel(
            "[n,m,ell] -> {[i,k,j]: 0<=i<n and 0<=k<m and 0<=j<ell}",
            [
                """
            c[i, j, k] = a[i,j,k]*b[i,j,k]/3.0+a[i,j,k]
            e[i, k] = g[i,k]*(2+h[i,k])
            """
            ],
            name="consec", assumptions="n,m,ell >= 1")
    knl = lp.add_and_infer_dtypes(knl, dict(
                a=np.float32, b=np.float32, g=np.float64, h=np.float64))
    knl = lp.tag_inames(knl, {"k": "l.0", "i": "g.0", "j": "g.1"})

    mem_map = lp.get_mem_access_map(knl, count_redundant_work=True,
                                    subgroup_size="guess")
    n = 512
    m = 256
    ell = 128
    params = {"n": n, "m": m, "ell": ell}

    f64consec = mem_map[lp.MemAccess(
                    "global", np.float64,
                    lid_strides={0: 1}, gid_strides={0: Variable("m")},
                    direction="load", variable="g",
                    count_granularity=CG.WORKITEM,
                    kernel_name="consec")
                    ].eval_with_dict(params)
    f64consec += mem_map[lp.MemAccess(
                    "global", np.float64,
                    lid_strides={0: 1}, gid_strides={0: Variable("m")},
                    direction="load", variable="h",
                    count_granularity=CG.WORKITEM,
                    kernel_name="consec")
                    ].eval_with_dict(params)
    f32consec = mem_map[lp.MemAccess(
                    "global", np.float32,
                    lid_strides={0: 1},
                    gid_strides={0: Variable("m")*Variable("ell"), 1: Variable("m")},
                    direction="load", variable="a",
                    count_granularity=CG.WORKITEM,
                    kernel_name="consec")
                    ].eval_with_dict(params)
    f32consec += mem_map[lp.MemAccess(
                    "global", np.dtype(np.float32),
                    lid_strides={0: 1},
                    gid_strides={0: Variable("m")*Variable("ell"), 1: Variable("m")},
                    direction="load", variable="b",
                    count_granularity=CG.WORKITEM,
                    kernel_name="consec")
                    ].eval_with_dict(params)
    assert f64consec == 2*n*m*ell
    assert f32consec == 3*n*m*ell

    f64consec = mem_map[lp.MemAccess(
                    "global", np.float64,
                    lid_strides={0: 1}, gid_strides={0: Variable("m")},
                    direction="store", variable="e",
                    count_granularity=CG.WORKITEM,
                    kernel_name="consec")
                    ].eval_with_dict(params)
    f32consec = mem_map[lp.MemAccess(
                    "global", np.float32,
                    lid_strides={0: 1},
                    gid_strides={0: Variable("m")*Variable("ell"), 1: Variable("m")},
                    direction="store", variable="c",
                    count_granularity=CG.WORKITEM,
                    kernel_name="consec")
                    ].eval_with_dict(params)
    assert f64consec == n*m*ell
    assert f32consec == n*m*ell


def test_mem_access_counter_global_temps():

    knl = lp.make_kernel(
            "[n,m,ell] -> {[i,j,k]: 0<=i<n and 0<=j<m and 0<=k<ell}",
            """
            <>a[i, j, k] = 3.1
            <>b[i, j] = 3.2
            """,
            assumptions="n,m,ell >= 1")
    knl = lp.add_and_infer_dtypes(knl, {"a,b": np.float32})

    # Change temporary b address space
    knl = lp.privatize_temporaries_with_inames(knl, "i,j", "b")
    knl = lp.set_temporary_address_space(knl, "b", "global")

    mem_map = lp.get_mem_access_map(knl, count_redundant_work=True,
                                    subgroup_size="guess")
    n = 512
    m = 256
    ell = 128
    params = {"n": n, "m": m, "ell": ell}

    # Count global accesses
    global_accesses = mem_map.filter_by(
        mtype=["global"]).sum().eval_with_dict(params)

    assert global_accesses == n*m


def test_count_granularity_val_checks():

    try:
        lp.MemAccess(count_granularity=CG.WORKITEM)
        lp.MemAccess(count_granularity=CG.SUBGROUP)
        lp.MemAccess(count_granularity=CG.WORKGROUP)
        lp.MemAccess(count_granularity=None)
        assert True
        lp.MemAccess(count_granularity="bushel")
        raise AssertionError()
    except ValueError:
        assert True

    try:
        lp.Op(count_granularity=CG.WORKITEM)
        lp.Op(count_granularity=CG.SUBGROUP)
        lp.Op(count_granularity=CG.WORKGROUP)
        lp.Op(count_granularity=None)
        assert True
        lp.Op(count_granularity="bushel")
        raise AssertionError()
    except ValueError:
        assert True


def test_barrier_counter_nobarriers():

    knl = lp.make_kernel(
            "[n,m,ell] -> {[i,k,j]: 0<=i<n and 0<=k<m and 0<=j<ell}",
            [
                """
                c[i, j, k] = a[i,j,k]*b[i,j,k]/3.0+a[i,j,k]
                e[i, k] = g[i,k]*h[i,k+1]
                """
            ],
            name="basic", assumptions="n,m,ell >= 1")

    knl = lp.add_and_infer_dtypes(knl, dict(a=np.float32, b=np.float32,
                                            g=np.float64, h=np.float64))
    sync_map = lp.get_synchronization_map(knl)
    n = 512
    m = 256
    ell = 128
    params = {"n": n, "m": m, "ell": ell}
    assert len(sync_map) == 1
    assert sync_map.filter_by(kind="kernel_launch").eval_and_sum(params) == 1


def test_barrier_counter_barriers():
    knl = lp.make_kernel(
            "[n,m,ell] -> {[i,k,j]: 0<=i<50 and 1<=k<98 and 0<=j<10}",
            [
                """
            c[i,j,k] = 2*a[i,j,k] {id=first}
            e[i,j,k] = c[i,j,k+1]+c[i,j,k-1] {dep=first}
            """
            ], [
                lp.TemporaryVariable("c", shape=(50, 10, 99)),
                ...
            ],
            name="weird2",
            )
    knl = lp.add_and_infer_dtypes(knl, dict(a=np.int32))
    knl = lp.split_iname(knl, "k", 128, inner_tag="l.0")
    sync_map = lp.get_synchronization_map(knl)
    print(sync_map)
    n = 512
    m = 256
    ell = 128
    params = {"n": n, "m": m, "ell": ell}
    barrier_count = sync_map.filter_by(kind="barrier_local").eval_and_sum(params)
    assert barrier_count == 50*10*2


def test_barrier_count_single():
    knl = lp.make_kernel(
            "{[i]: 0<=i<128}",
            """
            <> c[i] = 15*i {id=yoink}
            c[i+1] = c[i]  {dep=yoink}
            """)

    knl = lp.tag_inames(knl, {"i": "l.0"})
    sync_map = lp.get_synchronization_map(knl)
    print(sync_map)
    barrier_count = sync_map.filter_by(kind="barrier_local").eval_and_sum()
    assert barrier_count == 1


def test_all_counters_parallel_matmul():
    bsize = 16
    knl = lp.make_kernel(
            "{[i,k,j]: 0<=i<n and 0<=k<m and 0<=j<ell}",
            [
                "c[i, j] = sum(k, a[i, k]*b[k, j])"
            ],
            name="matmul", assumptions="n,m,ell >= 1")
    knl = lp.add_and_infer_dtypes(knl, dict(a=np.float32, b=np.float32))
    knl = lp.split_iname(knl, "i", bsize, outer_tag="g.0", inner_tag="l.1")
    knl = lp.split_iname(knl, "j", bsize, outer_tag="g.1", inner_tag="l.0")
    knl = lp.split_iname(knl, "k", bsize)
    knl = lp.add_prefetch(knl, "a", ["k_inner", "i_inner"], default_tag="l.auto")
    knl = lp.add_prefetch(knl, "b", ["j_inner", "k_inner"], default_tag="l.auto")

    n = 512
    m = 256
    ell = 128
    params = {"n": n, "m": m, "ell": ell}
    group_size = bsize*bsize
    n_workgroups = div_ceil(n, bsize)*div_ceil(ell, bsize)
    subgroups_per_group = div_ceil(group_size, SGS)
    n_subgroups = n_workgroups*subgroups_per_group

    sync_map = lp.get_synchronization_map(knl)
    assert len(sync_map) == 2
    assert sync_map.filter_by(kind="kernel_launch").eval_and_sum(params) == 1
    assert sync_map.filter_by(kind="barrier_local").eval_and_sum(params) == 2*m/bsize

    op_map = lp.get_op_map(knl, subgroup_size=SGS, count_redundant_work=True)
    f32mul = op_map[
                        lp.Op(np.float32, "mul", CG.SUBGROUP, "matmul")
                        ].eval_with_dict(params)
    f32add = op_map[
                        lp.Op(np.float32, "add", CG.SUBGROUP, "matmul")
                        ].eval_with_dict(params)
    i32ops = op_map[
                        lp.Op(np.int32, "add", CG.SUBGROUP, "matmul")
                        ].eval_with_dict(params)
    i32ops += op_map[
                        lp.Op(np.dtype(np.int32), "mul", CG.SUBGROUP, "matmul")
                        ].eval_with_dict(params)

    # (count-per-sub-group)*n_subgroups
    assert f32mul+f32add == m*2*n_subgroups

    mem_access_map = lp.get_mem_access_map(knl, count_redundant_work=True,
                                           subgroup_size=SGS)

    f32s1lb = mem_access_map[lp.MemAccess("global", np.float32,
                             lid_strides={0: 1, 1: Variable("ell")},
                             gid_strides={1: bsize},
                             direction="load", variable="b",
                             count_granularity=CG.WORKITEM,
                             kernel_name="matmul")
                             ].eval_with_dict(params)
    f32s1la = mem_access_map[lp.MemAccess("global", np.float32,
                             lid_strides={0: 1, 1: Variable("m")},
                             gid_strides={0: Variable("m")*bsize},
                             direction="load",
                             variable="a", count_granularity=CG.WORKITEM,
                             kernel_name="matmul")
                             ].eval_with_dict(params)

    assert f32s1lb == n*m*ell/bsize
    assert f32s1la == n*m*ell/bsize

    f32coal = mem_access_map[lp.MemAccess("global", np.float32,
                             lid_strides={0: 1, 1: Variable("ell")},
                             gid_strides={0: Variable("ell")*bsize, 1: bsize},
                             direction="store", variable="c",
                             count_granularity=CG.WORKITEM,
                             kernel_name="matmul")
                             ].eval_with_dict(params)

    assert f32coal == n*ell

    local_mem_map = lp.get_mem_access_map(knl,
                        count_redundant_work=True,
                        subgroup_size=SGS).filter_by(mtype=["local"])

    local_mem_l = local_mem_map.filter_by(direction=["load"]
                                          ).eval_and_sum(params)
    # (count-per-sub-group)*n_subgroups
    assert local_mem_l == m*2*n_subgroups

    local_mem_l_a = local_mem_map[lp.MemAccess("local", np.dtype(np.float32),
                                               direction="load",
                                               lid_strides={1: 16},
                                               gid_strides={},
                                               variable="a_fetch",
                                               count_granularity=CG.SUBGROUP,
                                               kernel_name="matmul")
                                  ].eval_with_dict(params)
    local_mem_l_b = local_mem_map[lp.MemAccess("local", np.dtype(np.float32),
                                               direction="load",
                                               lid_strides={0: 1},
                                               gid_strides={},
                                               variable="b_fetch",
                                               count_granularity=CG.SUBGROUP,
                                               kernel_name="matmul")
                                  ].eval_with_dict(params)

    # (count-per-sub-group)*n_subgroups
    assert local_mem_l_a == local_mem_l_b == m*n_subgroups

    local_mem_s = local_mem_map.filter_by(direction=["store"]
                                          ).eval_and_sum(params)

    # (count-per-sub-group)*n_subgroups
    assert local_mem_s == m*2/bsize*n_subgroups


def test_floor_div_coefficient_collector():
    bsize = 16

    # kernel that shuffles local mem
    knl = lp.make_kernel(
        "{[i_outer,j_outer,i_inner,j_inner,r]: "
        "0<=i_outer<n/%d and 0<=j_outer<n/%d and "
        "0<=i_inner<%d and 0<=j_inner<%d and "
        "0<=r<rept}"
        % (bsize, bsize, bsize, bsize),
        [
            "for i_outer",
            "for j_outer",
            "<> loc[i_inner,j_inner] = 3.14f  {id=loc_init}",
            "loc[i_inner,(j_inner+r+4) %% %d] = loc[i_inner,(j_inner+r) %% %d]"
            "  {id=add,dep=loc_init}" % (bsize, bsize),
            "out0[i_outer*16+i_inner,j_outer*16+j_inner] = loc[i_inner,j_inner]"
            "  {id=store,dep=add}",
            "end",
            "end",
        ],
        name="local",
        lang_version=(2018, 2))

    knl = lp.add_and_infer_dtypes(knl, dict(out0=np.float32))
    knl = lp.tag_inames(knl, "i_outer:g.1,i_inner:l.1,j_outer:g.0,j_inner:l.0")

    n = 512
    rept = 64
    params = {"n": n, "rept": rept}
    group_size = bsize*bsize
    n_workgroups = div_ceil(n, bsize)*div_ceil(n, bsize)
    subgroups_per_group = div_ceil(group_size, SGS)
    n_subgroups = n_workgroups*subgroups_per_group

    # count local f32 accesses
    m = lp.get_mem_access_map(knl, count_redundant_work=True, subgroup_size=SGS)
    f32_local = m.filter_by(dtype=[np.float32], mtype=["local"]).eval_and_sum(params)

    # (count-per-sub-group)*n_subgroups
    assert f32_local == 2*(rept+1)*n_subgroups


def test_mem_access_tagged_variables():
    bsize = 16
    knl = lp.make_kernel(
            "{[i,k,j]: 0<=i<n and 0<=k<m and 0<=j<ell}",
            [
                "c$mmresult[i, j] = sum(k, a$mmaload[i, k]*b$mmbload[k, j])"
            ],
            name="matmul", assumptions="n,m,ell >= 1")
    knl = lp.add_and_infer_dtypes(knl, dict(a=np.float32, b=np.float32))
    knl = lp.split_iname(knl, "i", bsize, outer_tag="g.0", inner_tag="l.1")
    knl = lp.split_iname(knl, "j", bsize, outer_tag="g.1", inner_tag="l.0")
    knl = lp.split_iname(knl, "k", bsize)
    # knl = lp.add_prefetch(knl, "a", ["k_inner", "i_inner"], default_tag="l.auto")
    # knl = lp.add_prefetch(knl, "b", ["j_inner", "k_inner"], default_tag="l.auto")

    n = 512
    m = 256
    ell = 128
    params = {"n": n, "m": m, "ell": ell}
    group_size = bsize*bsize
    n_workgroups = div_ceil(n, bsize)*div_ceil(ell, bsize)
    subgroups_per_group = div_ceil(group_size, SGS)
    n_subgroups = n_workgroups*subgroups_per_group

    mem_access_map = lp.get_mem_access_map(knl, count_redundant_work=True,
                                           subgroup_size=SGS)

    f32s1lb = mem_access_map[
            lp.MemAccess("global", np.float32,
                lid_strides={0: 1},
                gid_strides={1: bsize},
                direction="load", variable="b",
                variable_tags=frozenset([lp.LegacyStringInstructionTag("mmbload")]),
                count_granularity=CG.WORKITEM,
                kernel_name="matmul")
            ].eval_with_dict(params)
    f32s1la = mem_access_map[
            lp.MemAccess("global", np.float32,
                lid_strides={1: Variable("m")},
                gid_strides={0: Variable("m")*bsize},
                direction="load",
                variable="a",
                variable_tags=frozenset([lp.LegacyStringInstructionTag("mmaload")]),
                count_granularity=CG.SUBGROUP,
                kernel_name="matmul")
            ].eval_with_dict(params)

    assert f32s1lb == n*m*ell

    # uniform: (count-per-sub-group)*n_subgroups
    assert f32s1la == m*n_subgroups

    f32coal = mem_access_map[
            lp.MemAccess("global", np.float32,
                lid_strides={0: 1, 1: Variable("ell")},
                gid_strides={0: Variable("ell")*bsize, 1: bsize},
                direction="store", variable="c",
                variable_tags=frozenset([lp.LegacyStringInstructionTag("mmresult")]),
                count_granularity=CG.WORKITEM,
                kernel_name="matmul")
            ].eval_with_dict(params)

    assert f32coal == n*ell


def test_gather_access_footprint():
    knl = lp.make_kernel(
            "{[i,k,j]: 0<=i,j,k<n}",
            [
                "c[i, j] = sum(k, a[i, k]*b[k, j]) + a[i,j]"
            ],
            name="matmul", assumptions="n >= 1")
    knl = lp.add_and_infer_dtypes(knl, dict(a=np.float32, b=np.float32))

    from loopy.statistics import gather_access_footprints, count
    fp = gather_access_footprints(knl)

    for key, footprint in fp.items():
        print(key, count(knl, footprint))


def test_gather_access_footprint_2():
    knl = lp.make_kernel(
            "{[i]: 0<=i<n}",
            "c[2*i] = a[i]",
            name="matmul", assumptions="n >= 1")
    knl = lp.add_and_infer_dtypes(knl, dict(a=np.float32))

    from loopy.statistics import gather_access_footprints, count
    fp = gather_access_footprints(knl)

    params = {"n": 200}
    for key, footprint in fp.items():
        assert count(knl, footprint).eval_with_dict(params) == 200
        print(key, count(knl, footprint))


def test_summations_and_filters():

    knl = lp.make_kernel(
            "[n,m,ell] -> {[i,k,j]: 0<=i<n and 0<=k<m and 0<=j<ell}",
            [
                """
                c[i, j, k] = a[i,j,k]*b[i,j,k]/3.0+a[i,j,k]
                e[i, k+1] = -g[i,k]*h[i,k+1]
                """
            ],
            name="basic", assumptions="n,m,ell >= 1")

    knl = lp.add_and_infer_dtypes(knl,
                    dict(a=np.float32, b=np.float32, g=np.float64, h=np.float64))

    n = 512
    m = 256
    ell = 128
    params = {"n": n, "m": m, "ell": ell}

    n_workgroups = 1
    group_size = 1
    subgroups_per_group = div_ceil(group_size, SGS)
    n_subgroups = n_workgroups*subgroups_per_group

    mem_map = lp.get_mem_access_map(knl, count_redundant_work=True,
                                    subgroup_size=SGS)

    loads_a = mem_map.filter_by(direction=["load"], variable=["a"],
                                count_granularity=[CG.SUBGROUP]
                                ).eval_and_sum(params)

    # uniform: (count-per-sub-group)*n_subgroups
    assert loads_a == (2*n*m*ell)*n_subgroups

    global_stores = mem_map.filter_by(mtype=["global"], direction=["store"],
                                      count_granularity=[CG.SUBGROUP]
                                      ).eval_and_sum(params)

    # uniform: (count-per-sub-group)*n_subgroups
    assert global_stores == (n*m*ell + n*m)*n_subgroups

    ld_bytes = mem_map.filter_by(mtype=["global"], direction=["load"],
                                 count_granularity=[CG.SUBGROUP]
                                 ).to_bytes().eval_and_sum(params)
    st_bytes = mem_map.filter_by(mtype=["global"], direction=["store"],
                                 count_granularity=[CG.SUBGROUP]
                                 ).to_bytes().eval_and_sum(params)

    # uniform: (count-per-sub-group)*n_subgroups
    assert ld_bytes == (4*n*m*ell*3 + 8*n*m*2)*n_subgroups
    assert st_bytes == (4*n*m*ell + 8*n*m)*n_subgroups

    # ignore stride and variable names in this map
    reduced_map = mem_map.group_by("mtype", "dtype", "direction")
    f32lall = reduced_map[lp.MemAccess("global", np.float32, direction="load")
                          ].eval_with_dict(params)
    f64lall = reduced_map[lp.MemAccess("global", np.float64, direction="load")
                          ].eval_with_dict(params)

    # uniform: (count-per-sub-group)*n_subgroups
    assert f32lall == (3*n*m*ell)*n_subgroups
    assert f64lall == (2*n*m)*n_subgroups

    op_map = lp.get_op_map(knl, subgroup_size=SGS, count_redundant_work=True,
                           count_within_subscripts=True)
    #for k, v in op_map.items():
    #    print(type(k), "\n", k.name, k.dtype, type(k.dtype), " :\n", v)

    op_map_dtype = op_map.group_by("dtype")
    f32 = op_map_dtype[lp.Op(dtype=np.float32)].eval_with_dict(params)
    f64 = op_map_dtype[lp.Op(dtype=np.float64)].eval_with_dict(params)
    i32 = op_map_dtype[lp.Op(dtype=np.int32)].eval_with_dict(params)
    assert f32 == n*m*ell*3
    assert f64 == n*m
    assert i32 == n*m*2

    addsub_all = op_map.filter_by(name=["add", "sub"]).eval_and_sum(params)
    f32ops_all = op_map.filter_by(dtype=[np.float32]).eval_and_sum(params)
    assert addsub_all == n*m*ell + n*m*2
    assert f32ops_all == n*m*ell*3

    non_field = op_map.filter_by(xxx=[np.float32]).eval_and_sum(params)
    assert non_field == 0

    ops_nodtype = op_map.group_by("name")
    ops_noname = op_map.group_by("dtype")
    mul_all = ops_nodtype[lp.Op(name="mul")].eval_with_dict(params)
    f64ops_all = ops_noname[lp.Op(dtype=np.float64)].eval_with_dict(params)
    assert mul_all == n*m*ell + n*m
    assert f64ops_all == n*m

    def func_filter(key):
        return key.lid_strides == {} and key.dtype == to_loopy_type(np.float64) and \
               key.direction == "load"
    f64l = mem_map.filter_by_func(func_filter).eval_and_sum(params)

    # uniform: (count-per-sub-group)*n_subgroups
    assert f64l == (2*n*m)*n_subgroups


def test_strided_footprint():
    param_dict = dict(n=2**20)
    knl = lp.make_kernel(
        "[n] -> {[i]: 0<=i<n}",
        [
            "z[i] = x[3*i]"
        ], name="s3")

    knl = lp.add_and_infer_dtypes(knl, dict(x=np.float32))

    unr = 4
    bx = 256

    knl = lp.split_iname(knl, "i", bx*unr, outer_tag="g.0", slabs=(0, 1))
    knl = lp.split_iname(knl, "i_inner", bx, outer_tag="unr", inner_tag="l.0")

    footprints = lp.gather_access_footprints(knl)
    x_l_foot = footprints[("x", "read")]

    from loopy.statistics import count
    num = count(knl, x_l_foot).eval_with_dict(param_dict)
    denom = count(knl, x_l_foot.remove_divs()).eval_with_dict(param_dict)

    assert 2*num < denom


def test_stats_on_callable_kernel():
    callee = lp.make_function(
            "{[i, j]: 0<=i, j< 20}",
            """
            y[i] = sum(j, A[i,j]*x[j])
            """, name="matvec20x20")

    caller = lp.make_kernel(
            "{:}",
            """
            y[:]  = matvec20x20(A[:,:], x[:])
            """,
            [
                lp.GlobalArg("x,y", shape=(20,), dtype=np.float64),
                lp.GlobalArg("A", shape=(20, 20), dtype=np.float64),
                ],
            name="matvec")
    caller = lp.merge([caller, callee])

    op_map = lp.get_op_map(caller, subgroup_size=SGS, count_redundant_work=True,
                           count_within_subscripts=True)
    f64_add = op_map.filter_by(name="add").eval_and_sum({})
    assert f64_add == 400


def test_stats_on_callable_kernel_within_loop():
    callee = lp.make_function(
            "{[i, j]: 0<=i, j< 20}",
            """
            y[i] = sum(j, A[i,j]*x[j])
            """, name="matvec20x20")

    caller = lp.make_kernel(
            "{[i]: 0<=i< 20}",
            """
            y[i, :]  = matvec20x20(A[:,:], x[i, :])
            """,
            [
                lp.GlobalArg("x,y", shape=(20, 20), dtype=np.float64),
                lp.GlobalArg("A", shape=(20, 20), dtype=np.float64),
                ],
            name="matmat")
    caller = lp.merge([caller, callee])

    op_map = lp.get_op_map(caller, subgroup_size=SGS, count_redundant_work=True,
                           count_within_subscripts=True)

    f64_add = op_map.filter_by(name="add").eval_and_sum({})
    assert f64_add == 8000


def test_callable_kernel_with_substitution():
    callee = lp.make_function(
            "{[i, j]: 0<=i, j< n}",
            """
            y[i] = sum(j, A[i,j]*x[j])
            """,
            [lp.ValueArg("n"), ...],
            name="matvec")

    caller = lp.make_kernel(
            "{[i]: 0<=i< 20}",
            """
            y[i, :]  = matvec(20, A[:,:], x[i, :])
            """,
            [
                lp.GlobalArg("x,y", shape=(20, 20), dtype=np.float64),
                lp.GlobalArg("A", shape=(20, 20), dtype=np.float64),
                ],
            name="matmat")
    caller = lp.merge([caller, callee])

    op_map = lp.get_op_map(caller, subgroup_size=SGS, count_redundant_work=True,
                           count_within_subscripts=True)

    f64_add = op_map.filter_by(name="add").eval_and_sum({})
    assert f64_add == 8000


def test_no_loop_ops():
    # See https://github.com/inducer/loopy/issues/211

    knl = lp.make_kernel(
        "{ : }",
        """
        c = a + b
        d = 2*c + a + b
        """)

    knl = lp.add_dtypes(knl, {"a": np.float64, "b": np.float64})

    op_map = lp.get_op_map(knl, subgroup_size=SGS, count_redundant_work=True,
                           count_within_subscripts=True)
    f64_add = op_map.filter_by(name="add").eval_and_sum({})
    f64_mul = op_map.filter_by(name="mul").eval_and_sum({})
    assert f64_add == 3
    assert f64_mul == 1


<<<<<<< HEAD
from pytools.tag import Tag


class MyCostTag1(Tag):
    pass


class MyCostTag2(Tag):
    pass


class MyCostTagSum(Tag):
    pass


def test_op_with_tag():
    from loopy.symbolic import WithTag
    from pymbolic.primitives import Subscript, Variable, Sum

    n = 500

    knl = lp.make_kernel(
            "{[i]: 0<=i<n}",
            [
                lp.Assignment("c[i]", WithTag(frozenset((MyCostTagSum(),)),
                            Sum(
                                (WithTag(frozenset((MyCostTag1(),)),
                                Subscript(Variable("a"), Variable("i"))),
                                WithTag(frozenset((MyCostTag2(),)),
                                Subscript(Variable("b"), Variable("i")))))))
            ])

    knl = lp.add_dtypes(knl, {"a": np.float64, "b": np.float64})

    params = {"n": n}

    op_map = lp.get_op_map(knl, subgroup_size=32)

    f64_add = op_map.filter_by(dtype=[np.float64]).eval_and_sum(params)
    assert f64_add == n

    f64_add = op_map.filter_by(
        tags=[frozenset((MyCostTagSum(),))]).eval_and_sum(params)
    assert f64_add == n

    f64_add = op_map.filter_by(
        tags=[frozenset((MyCostTag1(),))]).eval_and_sum(params)
    assert f64_add == 0

    f64_add = op_map.filter_by(
        tags=[frozenset((MyCostTag2(),))]).eval_and_sum(params)
    assert f64_add == 0

    f64_add = op_map.filter_by(
        tags=[frozenset((MyCostTag2(), MyCostTagSum()))]).eval_and_sum(params)
    assert f64_add == 0
=======
def test_within_stats():
    import loopy as lp
    import numpy as np
    import pytest

    knl = lp.make_kernel(
        "{[i]: 0<=i<10}",
        """
        out1[i] = 2.0f * i  {tags=writes_float}
        out2[i] = 3 * i     {tags=writes_int}
        out3[i] = 7.0f * i  {tags=writes_float}
        """)

    op_map = lp.get_op_map(knl, subgroup_size="guess", within="tag:writes_float")

    ops_dtype = op_map.group_by("dtype")

    f32ops = ops_dtype[lp.Op(dtype=np.float32)].eval_with_dict({})

    assert f32ops == 20

    with pytest.raises(KeyError):
        _ = ops_dtype[lp.Op(dtype=np.int32)].eval_with_dict({})

    mem_map = lp.get_mem_access_map(knl, subgroup_size="guess",
                                    within="tag:writes_float")

    mem_dtype = mem_map.group_by("dtype")
    mem_ops = mem_dtype[lp.MemAccess(dtype=np.float32)].eval_with_dict({})
    assert mem_ops == 20

    with pytest.raises(KeyError):
        _ = ops_dtype[lp.MemAccess(dtype=np.int32)].eval_with_dict({})
>>>>>>> 3fd896cd


if __name__ == "__main__":
    if len(sys.argv) > 1:
        exec(sys.argv[1])
    else:
        from pytest import main
        main([__file__])<|MERGE_RESOLUTION|>--- conflicted
+++ resolved
@@ -1531,7 +1531,6 @@
     assert f64_mul == 1
 
 
-<<<<<<< HEAD
 from pytools.tag import Tag
 
 
@@ -1588,7 +1587,8 @@
     f64_add = op_map.filter_by(
         tags=[frozenset((MyCostTag2(), MyCostTagSum()))]).eval_and_sum(params)
     assert f64_add == 0
-=======
+
+
 def test_within_stats():
     import loopy as lp
     import numpy as np
@@ -1622,7 +1622,6 @@
 
     with pytest.raises(KeyError):
         _ = ops_dtype[lp.MemAccess(dtype=np.int32)].eval_with_dict({})
->>>>>>> 3fd896cd
 
 
 if __name__ == "__main__":
