__copyright__ = "Copyright (C) 2015 James Stevens"

__license__ = """
Permission is hereby granted, free of charge, to any person obtaining a copy
of this software and associated documentation files (the "Software"), to deal
in the Software without restriction, including without limitation the rights
to use, copy, modify, merge, publish, distribute, sublicense, and/or sell
copies of the Software, and to permit persons to whom the Software is
furnished to do so, subject to the following conditions:

The above copyright notice and this permission notice shall be included in
all copies or substantial portions of the Software.

THE SOFTWARE IS PROVIDED "AS IS", WITHOUT WARRANTY OF ANY KIND, EXPRESS OR
IMPLIED, INCLUDING BUT NOT LIMITED TO THE WARRANTIES OF MERCHANTABILITY,
FITNESS FOR A PARTICULAR PURPOSE AND NONINFRINGEMENT. IN NO EVENT SHALL THE
AUTHORS OR COPYRIGHT HOLDERS BE LIABLE FOR ANY CLAIM, DAMAGES OR OTHER
LIABILITY, WHETHER IN AN ACTION OF CONTRACT, TORT OR OTHERWISE, ARISING FROM,
OUT OF OR IN CONNECTION WITH THE SOFTWARE OR THE USE OR OTHER DEALINGS IN
THE SOFTWARE.
"""

import sys
from pyopencl.tools import (  # noqa
        pytest_generate_tests_for_pyopencl
        as pytest_generate_tests)
import loopy as lp
from loopy.types import to_loopy_type
import numpy as np
from pytools import div_ceil
from loopy.statistics import CountGranularity as CG

from pymbolic.primitives import Variable


from loopy.version import LOOPY_USE_LANGUAGE_VERSION_2018_2  # noqa


SGS = 32  # Subgroup size


def test_op_counter_basic():

    knl = lp.make_kernel(
            "[n,m,ell] -> {[i,k,j]: 0<=i<n and 0<=k<m and 0<=j<ell}",
            [
                """
                c[i, j, k] = a[i,j,k]*b[i,j,k]/3.0+a[i,j,k]
                e[i, k+1] = -g[i,k]*h[i,k+1]
                """
            ],
            name="basic", assumptions="n,m,ell >= 1")

    knl = lp.add_and_infer_dtypes(knl,
                                  dict(a=np.float32, b=np.float32,
                                       g=np.float64, h=np.float64))
    op_map = lp.get_op_map(knl, subgroup_size=SGS, count_redundant_work=True,
                           count_within_subscripts=True)
    n_workgroups = 1
    group_size = 1
    subgroups_per_group = div_ceil(group_size, SGS)
    n_subgroups = n_workgroups*subgroups_per_group
    n = 512
    m = 256
    ell = 128
    params = {"n": n, "m": m, "ell": ell}
    f32add = op_map[lp.Op(np.float32, "add", CG.SUBGROUP, "basic")].eval_with_dict(
            params)
    f32mul = op_map[lp.Op(np.float32, "mul", CG.SUBGROUP, "basic")].eval_with_dict(
            params)
    f32div = op_map[lp.Op(np.float32, "div", CG.SUBGROUP, "basic")].eval_with_dict(
            params)
    f64mul = op_map[lp.Op(np.dtype(np.float64), "mul", CG.SUBGROUP, "basic")
                    ].eval_with_dict(params)
    i32add = op_map[lp.Op(np.dtype(np.int32), "add", CG.SUBGROUP, "basic")
                    ].eval_with_dict(params)
    # (count-per-sub-group)*n_subgroups
    assert f32add == f32mul == f32div == n*m*ell*n_subgroups
    assert f64mul == n*m*n_subgroups
    assert i32add == n*m*2*n_subgroups


def test_op_counter_reduction():

    knl = lp.make_kernel(
            "{[i,k,j]: 0<=i<n and 0<=k<m and 0<=j<ell}",
            [
                "c[i, j] = sum(k, a[i, k]*b[k, j])"
            ],
            name="matmul_serial", assumptions="n,m,ell >= 1")

    knl = lp.add_and_infer_dtypes(knl, dict(a=np.float32, b=np.float32))
    op_map = lp.get_op_map(knl, subgroup_size=SGS, count_redundant_work=True)
    n_workgroups = 1
    group_size = 1
    subgroups_per_group = div_ceil(group_size, SGS)
    n_subgroups = n_workgroups*subgroups_per_group
    n = 512
    m = 256
    ell = 128
    params = {"n": n, "m": m, "ell": ell}
    f32add = op_map[lp.Op(np.float32, "add", CG.SUBGROUP,
        "matmul_serial")].eval_with_dict(params)
    f32mul = op_map[lp.Op(np.dtype(np.float32), "mul", CG.SUBGROUP,
        "matmul_serial")].eval_with_dict(params)
    # (count-per-sub-group)*n_subgroups
    assert f32add == f32mul == n*m*ell*n_subgroups

    op_map_dtype = op_map.group_by("dtype")
    f32 = op_map_dtype[lp.Op(dtype=np.float32)].eval_with_dict(params)
    assert f32 == f32add + f32mul


def test_op_counter_logic():

    knl = lp.make_kernel(
            "{[i,k,j]: 0<=i<n and 0<=k<m and 0<=j<ell}",
            [
                """
                e[i,k] = if(
                        not(k<ell-2) and k>6 or k/2==ell,
                        g[i,k]*2,
                        g[i,k]+h[i,k]/2)
                """
            ],
            name="logic", assumptions="n,m,ell >= 1")

    knl = lp.add_and_infer_dtypes(knl, dict(g=np.float32, h=np.float64))
    op_map = lp.get_op_map(knl, subgroup_size=SGS, count_redundant_work=True)
    n_workgroups = 1
    group_size = 1
    subgroups_per_group = div_ceil(group_size, SGS)
    n_subgroups = n_workgroups*subgroups_per_group
    n = 512
    m = 256
    ell = 128
    params = {"n": n, "m": m, "ell": ell}
    f32mul = op_map[lp.Op(np.float32, "mul", CG.SUBGROUP, "logic")].eval_with_dict(
            params)
    f64add = op_map[lp.Op(np.float64, "add", CG.SUBGROUP, "logic")].eval_with_dict(
            params)
    f64div = op_map[lp.Op(np.dtype(np.float64), "div", CG.SUBGROUP, "logic")
                    ].eval_with_dict(params)
    i32add = op_map[lp.Op(np.dtype(np.int32), "add", CG.SUBGROUP, "logic")
                    ].eval_with_dict(params)
    # (count-per-sub-group)*n_subgroups
    assert f32mul == n*m*n_subgroups
    assert f64div == 2*n*m*n_subgroups  # TODO why?
    assert f64add == n*m*n_subgroups
    assert i32add == n*m*n_subgroups


def test_op_counter_special_ops():

    knl = lp.make_kernel(
            "{[i,k,j]: 0<=i<n and 0<=k<m and 0<=j<ell}",
            [
                """
                c[i, j, k] = (2*a[i,j,k])%(2+b[i,j,k]/3.0)
                e[i, k] = (1+g[i,k])**(1+h[i,k+1])+rsqrt(g[i,k])*sin(g[i,k])
                """
            ],
            name="special_ops", assumptions="n,m,ell >= 1")

    knl = lp.add_and_infer_dtypes(knl,
                                  dict(a=np.float32, b=np.float32,
                                       g=np.float64, h=np.float64))
    op_map = lp.get_op_map(knl, subgroup_size=SGS, count_redundant_work=True,
                           count_within_subscripts=True)
    n_workgroups = 1
    group_size = 1
    subgroups_per_group = div_ceil(group_size, SGS)
    n_subgroups = n_workgroups*subgroups_per_group
    n = 512
    m = 256
    ell = 128
    params = {"n": n, "m": m, "ell": ell}
    f32mul = op_map[lp.Op(np.float32, "mul", CG.SUBGROUP,
        "special_ops")].eval_with_dict(params)
    f32div = op_map[lp.Op(np.float32, "div", CG.SUBGROUP,
        "special_ops")].eval_with_dict(params)
    f32add = op_map[lp.Op(np.float32, "add", CG.SUBGROUP,
        "special_ops")].eval_with_dict(params)
    f64pow = op_map[lp.Op(np.float64, "pow", CG.SUBGROUP,
        "special_ops")].eval_with_dict(params)
    f64add = op_map[lp.Op(np.dtype(np.float64), "add", CG.SUBGROUP, "special_ops")
                    ].eval_with_dict(params)
    i32add = op_map[lp.Op(np.dtype(np.int32), "add", CG.SUBGROUP, "special_ops")
                    ].eval_with_dict(params)
    f64rsq = op_map[lp.Op(np.dtype(np.float64), "func:rsqrt", CG.SUBGROUP,
        "special_ops")].eval_with_dict(params)
    f64sin = op_map[lp.Op(np.dtype(np.float64), "func:sin", CG.SUBGROUP,
        "special_ops")].eval_with_dict(params)
    # (count-per-sub-group)*n_subgroups
    assert f32div == 2*n*m*ell*n_subgroups
    assert f32mul == f32add == n*m*ell*n_subgroups
    assert f64add == 3*n*m*n_subgroups
    assert f64pow == i32add == f64rsq == f64sin == n*m*n_subgroups


def test_op_counter_bitwise():

    knl = lp.make_kernel(
            "{[i,k,j]: 0<=i<n and 0<=k<m and 0<=j<ell}",
            [
                """
                c[i, j, k] = (a[i,j,k] | 1) + (b[i,j,k] & 1)
                e[i, k] = (g[i,k] ^ k)*(~h[i,k+1]) + (g[i, k] << (h[i,k] >> k))
                """
            ],
            name="bitwise", assumptions="n,m,ell >= 1")

    knl = lp.add_and_infer_dtypes(
            knl, dict(
                a=np.int32, b=np.int32,
                g=np.int64, h=np.int64))

    op_map = lp.get_op_map(knl, subgroup_size=SGS, count_redundant_work=True,
                           count_within_subscripts=False)
    n_workgroups = 1
    group_size = 1
    subgroups_per_group = div_ceil(group_size, SGS)
    n_subgroups = n_workgroups*subgroups_per_group
    n = 512
    m = 256
    ell = 128
    params = {"n": n, "m": m, "ell": ell}
    print(op_map)
    i32add = op_map[
            lp.Op(np.int32, "add", CG.SUBGROUP, "bitwise")
            ].eval_with_dict(params)
    i32bw = op_map[
            lp.Op(np.int32, "bw", CG.SUBGROUP, "bitwise")
            ].eval_with_dict(params)
    i64bw = op_map[
            lp.Op(np.dtype(np.int64), "bw", CG.SUBGROUP, "bitwise")
            ].eval_with_dict(params)
    i64mul = op_map[
            lp.Op(np.dtype(np.int64), "mul", CG.SUBGROUP, "bitwise")
            ].eval_with_dict(params)
    i64add = op_map[
            lp.Op(np.dtype(np.int64), "add", CG.SUBGROUP, "bitwise")
            ].eval_with_dict(params)
    i64shift = op_map[
            lp.Op(np.dtype(np.int64), "shift", CG.SUBGROUP, "bitwise")
            ].eval_with_dict(params)
    # (count-per-sub-group)*n_subgroups
    assert i32add == n*m*ell*n_subgroups
    assert i32bw == 2*n*m*ell*n_subgroups
    assert i64bw == 2*n*m*n_subgroups
    assert i64add == i64mul == n*m*n_subgroups
    assert i64shift == 2*n*m*n_subgroups


def test_op_counter_triangular_domain():

    knl = lp.make_kernel(
            "{[i,j]: 0<=i<n and 0<=j<m and i<j}",
            """
            a[i, j] = b[i,j] * 2
            """,
            name="bitwise", assumptions="n,m >= 1")

    knl = lp.add_and_infer_dtypes(knl,
            dict(b=np.float64))

    expect_fallback = False
    import islpy as isl
    try:
        isl.BasicSet.card
    except AttributeError:
        expect_fallback = True
    else:
        expect_fallback = False

    op_map = lp.get_op_map(
                    knl,
                    subgroup_size=SGS,
                    count_redundant_work=True
                    )[lp.Op(np.float64, "mul", CG.SUBGROUP, "bitwise")]
    value_dict = dict(m=13, n=200)
    flops = op_map.eval_with_dict(value_dict)

    n_workgroups = 1
    group_size = 1
    subgroups_per_group = div_ceil(group_size, SGS)
    n_subgroups = n_workgroups*subgroups_per_group

    if expect_fallback:
        assert flops == 144*n_subgroups
    else:
        assert flops == 78*n_subgroups


def test_mem_access_counter_basic():

    knl = lp.make_kernel(
            "[n,m,ell] -> {[i,k,j]: 0<=i<n and 0<=k<m and 0<=j<ell}",
            [
                """
                c[i, j, k] = a[i,j,k]*b[i,j,k]/3.0+a[i,j,k]
                e[i, k] = g[i,k]*h[i,k+1]
                """
            ],
            name="basic", assumptions="n,m,ell >= 1")

    knl = lp.add_and_infer_dtypes(knl,
                    dict(a=np.float32, b=np.float32, g=np.float64, h=np.float64))

    mem_map = lp.get_mem_access_map(knl, count_redundant_work=True,
                                    subgroup_size=SGS)

    n = 512
    m = 256
    ell = 128
    params = {"n": n, "m": m, "ell": ell}

    n_workgroups = 1
    group_size = 1
    subgroups_per_group = div_ceil(group_size, SGS)
    n_subgroups = n_workgroups*subgroups_per_group

    f32l = mem_map[lp.MemAccess("global", np.float32,
                        lid_strides={}, gid_strides={},
                        direction="load", variable="a",
                        count_granularity=CG.SUBGROUP,
                        kernel_name="basic")
                   ].eval_with_dict(params)
    f32l += mem_map[lp.MemAccess("global", np.float32,
                        lid_strides={}, gid_strides={},
                        direction="load", variable="b",
                        count_granularity=CG.SUBGROUP,
                        kernel_name="basic")
                    ].eval_with_dict(params)
    f64l = mem_map[lp.MemAccess("global", np.float64,
                        lid_strides={}, gid_strides={},
                        direction="load", variable="g",
                        count_granularity=CG.SUBGROUP,
                        kernel_name="basic")
                   ].eval_with_dict(params)
    f64l += mem_map[lp.MemAccess("global", np.float64,
                        lid_strides={}, gid_strides={},
                        direction="load", variable="h",
                        count_granularity=CG.SUBGROUP,
                        kernel_name="basic")
                    ].eval_with_dict(params)

    # uniform: (count-per-sub-group)*n_subgroups
    assert f32l == (3*n*m*ell)*n_subgroups
    assert f64l == (2*n*m)*n_subgroups

    f32s = mem_map[lp.MemAccess("global", np.dtype(np.float32),
                        lid_strides={}, gid_strides={},
                        direction="store", variable="c",
                        count_granularity=CG.SUBGROUP,
                        kernel_name="basic")
                   ].eval_with_dict(params)
    f64s = mem_map[lp.MemAccess("global", np.dtype(np.float64),
                        lid_strides={}, gid_strides={},
                        direction="store", variable="e",
                        count_granularity=CG.SUBGROUP,
                        kernel_name="basic")
                   ].eval_with_dict(params)

    # uniform: (count-per-sub-group)*n_subgroups
    assert f32s == (n*m*ell)*n_subgroups
    assert f64s == (n*m)*n_subgroups


def test_mem_access_counter_reduction():

    knl = lp.make_kernel(
            "{[i,k,j]: 0<=i<n and 0<=k<m and 0<=j<ell}",
            [
                "c[i, j] = sum(k, a[i, k]*b[k, j])"
            ],
            name="matmul", assumptions="n,m,ell >= 1")

    knl = lp.add_and_infer_dtypes(knl, dict(a=np.float32, b=np.float32))

    mem_map = lp.get_mem_access_map(knl, count_redundant_work=True,
                                    subgroup_size=SGS)
    n = 512
    m = 256
    ell = 128
    params = {"n": n, "m": m, "ell": ell}

    n_workgroups = 1
    group_size = 1
    subgroups_per_group = div_ceil(group_size, SGS)
    n_subgroups = n_workgroups*subgroups_per_group

    f32l = mem_map[lp.MemAccess("global", np.float32,
                        lid_strides={}, gid_strides={},
                        direction="load", variable="a",
                        count_granularity=CG.SUBGROUP,
                        kernel_name="matmul")
                   ].eval_with_dict(params)
    f32l += mem_map[lp.MemAccess("global", np.float32,
                        lid_strides={}, gid_strides={},
                        direction="load", variable="b",
                        count_granularity=CG.SUBGROUP,
                        kernel_name="matmul")
                    ].eval_with_dict(params)

    # uniform: (count-per-sub-group)*n_subgroups
    assert f32l == (2*n*m*ell)*n_subgroups

    f32s = mem_map[lp.MemAccess("global", np.dtype(np.float32),
                        lid_strides={}, gid_strides={},
                        direction="store", variable="c",
                        count_granularity=CG.SUBGROUP,
                        kernel_name="matmul")
                   ].eval_with_dict(params)

    # uniform: (count-per-sub-group)*n_subgroups
    assert f32s == (n*ell)*n_subgroups

    ld_bytes = mem_map.filter_by(mtype=["global"], direction=["load"]
                                 ).to_bytes().eval_and_sum(params)
    st_bytes = mem_map.filter_by(mtype=["global"], direction=["store"]
                                 ).to_bytes().eval_and_sum(params)
    assert ld_bytes == 4*f32l
    assert st_bytes == 4*f32s


def test_mem_access_counter_logic():

    knl = lp.make_kernel(
            "{[i,k,j]: 0<=i<n and 0<=k<m and 0<=j<ell}",
            [
                """
                e[i,k] = if(not(k<ell-2) and k>6 or k/2==ell,
                    g[i,k]*2,
                    g[i,k]+h[i,k]/2)
                """
            ],
            name="logic", assumptions="n,m,ell >= 1")

    knl = lp.add_and_infer_dtypes(knl, dict(g=np.float32, h=np.float64))

    mem_map = lp.get_mem_access_map(knl, count_redundant_work=True,
                                    subgroup_size=SGS)
    n = 512
    m = 256
    ell = 128
    params = {"n": n, "m": m, "ell": ell}

    n_workgroups = 1
    group_size = 1
    subgroups_per_group = div_ceil(group_size, SGS)
    n_subgroups = n_workgroups*subgroups_per_group

    reduced_map = mem_map.group_by("mtype", "dtype", "direction")

    f32_g_l = reduced_map[lp.MemAccess("global", to_loopy_type(np.float32),
                                       direction="load")
                          ].eval_with_dict(params)
    f64_g_l = reduced_map[lp.MemAccess("global", to_loopy_type(np.float64),
                                       direction="load")
                          ].eval_with_dict(params)
    f64_g_s = reduced_map[lp.MemAccess("global", to_loopy_type(np.float64),
                                       direction="store")
                          ].eval_with_dict(params)

    # uniform: (count-per-sub-group)*n_subgroups
    assert f32_g_l == (2*n*m)*n_subgroups
    assert f64_g_l == (n*m)*n_subgroups
    assert f64_g_s == (n*m)*n_subgroups


def test_mem_access_counter_special_ops():

    knl = lp.make_kernel(
            "{[i,k,j]: 0<=i<n and 0<=k<m and 0<=j<ell}",
            [
                """
                c[i, j, k] = (2*a[i,j,k])%(2+b[i,j,k]/3.0)
                e[i, k] = (1+g[i,k])**(1+h[i,k+1])
                """
            ],
            name="special_ops", assumptions="n,m,ell >= 1")

    knl = lp.add_and_infer_dtypes(knl, dict(a=np.float32, b=np.float32,
                                            g=np.float64, h=np.float64))

    mem_map = lp.get_mem_access_map(knl, count_redundant_work=True,
                                    subgroup_size=SGS)
    n = 512
    m = 256
    ell = 128
    params = {"n": n, "m": m, "ell": ell}

    n_workgroups = 1
    group_size = 1
    subgroups_per_group = div_ceil(group_size, SGS)
    n_subgroups = n_workgroups*subgroups_per_group

    f32 = mem_map[lp.MemAccess("global", np.float32,
                        lid_strides={}, gid_strides={},
                        direction="load", variable="a",
                        count_granularity=CG.SUBGROUP,
                        kernel_name="special_ops")
                  ].eval_with_dict(params)
    f32 += mem_map[lp.MemAccess("global", np.float32,
                        lid_strides={}, gid_strides={},
                        direction="load", variable="b",
                        count_granularity=CG.SUBGROUP,
                        kernel_name="special_ops")
                   ].eval_with_dict(params)
    f64 = mem_map[lp.MemAccess("global", np.dtype(np.float64),
                        lid_strides={}, gid_strides={},
                        direction="load", variable="g",
                        count_granularity=CG.SUBGROUP,
                        kernel_name="special_ops")
                  ].eval_with_dict(params)
    f64 += mem_map[lp.MemAccess("global", np.dtype(np.float64),
                        lid_strides={}, gid_strides={},
                        direction="load", variable="h",
                        count_granularity=CG.SUBGROUP,
                        kernel_name="special_ops")
                   ].eval_with_dict(params)

    # uniform: (count-per-sub-group)*n_subgroups
    assert f32 == (2*n*m*ell)*n_subgroups
    assert f64 == (2*n*m)*n_subgroups

    f32 = mem_map[lp.MemAccess("global", np.float32,
                        lid_strides={}, gid_strides={},
                        direction="store", variable="c",
                        count_granularity=CG.SUBGROUP,
                        kernel_name="special_ops")
                  ].eval_with_dict(params)
    f64 = mem_map[lp.MemAccess("global", np.float64,
                        lid_strides={}, gid_strides={},
                        direction="store", variable="e",
                        count_granularity=CG.SUBGROUP,
                        kernel_name="special_ops")
                  ].eval_with_dict(params)

    # uniform: (count-per-sub-group)*n_subgroups
    assert f32 == (n*m*ell)*n_subgroups
    assert f64 == (n*m)*n_subgroups

    filtered_map = mem_map.filter_by(direction=["load"], variable=["a", "g"],
                         count_granularity=CG.SUBGROUP)
    tot = filtered_map.eval_and_sum(params)

    # uniform: (count-per-sub-group)*n_subgroups
    assert tot == (n*m*ell + n*m)*n_subgroups


def test_mem_access_counter_bitwise():

    knl = lp.make_kernel(
            "{[i,k,j]: 0<=i<n and 0<=k<m and 0<=j<ell}",
            [
                """
                c[i, j, k] = (a[i,j,k] | 1) + (b[i,j,k] & 1)
                e[i, k] = (g[i,k] ^ k)*(~h[i,k+1]) + (g[i, k] << (h[i,k] >> k))
                """
            ],
            name="bitwise", assumptions="n,m,ell >= 1")

    knl = lp.add_and_infer_dtypes(
            knl, dict(
                a=np.int32, b=np.int32,
                g=np.int32, h=np.int32))

    mem_map = lp.get_mem_access_map(knl, count_redundant_work=True,
                                    subgroup_size=SGS)
    n = 512
    m = 256
    ell = 128
    params = {"n": n, "m": m, "ell": ell}

    n_workgroups = 1
    group_size = 1
    subgroups_per_group = div_ceil(group_size, SGS)
    n_subgroups = n_workgroups*subgroups_per_group

    i32 = mem_map[lp.MemAccess("global", np.int32,
                        lid_strides={}, gid_strides={},
                        direction="load", variable="a",
                        count_granularity=CG.SUBGROUP,
                        kernel_name="bitwise")
                  ].eval_with_dict(params)
    i32 += mem_map[lp.MemAccess("global", np.int32,
                        lid_strides={}, gid_strides={},
                        direction="load", variable="b",
                        count_granularity=CG.SUBGROUP,
                        kernel_name="bitwise")
                   ].eval_with_dict(params)
    i32 += mem_map[lp.MemAccess("global", np.int32,
                        lid_strides={}, gid_strides={},
                        direction="load", variable="g",
                        count_granularity=CG.SUBGROUP,
                        kernel_name="bitwise")
                   ].eval_with_dict(params)
    i32 += mem_map[lp.MemAccess("global", np.dtype(np.int32),
                        lid_strides={}, gid_strides={},
                        direction="load", variable="h",
                        count_granularity=CG.SUBGROUP,
                        kernel_name="bitwise")
                   ].eval_with_dict(params)

    # uniform: (count-per-sub-group)*n_subgroups
    assert i32 == (4*n*m+2*n*m*ell)*n_subgroups

    i32 = mem_map[lp.MemAccess("global", np.int32,
                        lid_strides={}, gid_strides={},
                        direction="store", variable="c",
                        count_granularity=CG.SUBGROUP,
                        kernel_name="bitwise")
                  ].eval_with_dict(params)
    i32 += mem_map[lp.MemAccess("global", np.int32,
                        lid_strides={}, gid_strides={},
                        direction="store", variable="e",
                        count_granularity=CG.SUBGROUP,
                        kernel_name="bitwise")
                   ].eval_with_dict(params)

    # uniform: (count-per-sub-group)*n_subgroups
    assert i32 == (n*m+n*m*ell)*n_subgroups


def test_mem_access_counter_mixed():
    knl = lp.make_kernel(
            "[n,m,ell] -> {[i,k,j]: 0<=i<n and 0<=k<m and 0<=j<ell}",
            [
                """
            c[i, j, k] = a[i,j,k]*b[i,j,k]/3.0+a[i,j,k]+x[i,k]
            e[i, k] = g[i,k]*(2+h[i,k])
            """
            ],
            name="mixed", assumptions="n,m,ell >= 1")

    knl = lp.add_and_infer_dtypes(knl, dict(
                a=np.float32, b=np.float32, g=np.float64, h=np.float64,
                x=np.float32))

    group_size_0 = 65

    knl = lp.split_iname(knl, "j", group_size_0)
    knl = lp.tag_inames(knl, {"j_inner": "l.0", "j_outer": "g.0"})

    n = 512
    m = 256
    ell = 128
    params = {"n": n, "m": m, "ell": ell}

    n_workgroups = div_ceil(ell, group_size_0)
    group_size = group_size_0
    subgroups_per_group = div_ceil(group_size, SGS)
    n_subgroups = n_workgroups*subgroups_per_group

    mem_map = lp.get_mem_access_map(knl, count_redundant_work=True,
                                    subgroup_size=SGS)
    f64uniform = mem_map[lp.MemAccess("global", np.float64,
                                lid_strides={}, gid_strides={},
                                direction="load", variable="g",
                                count_granularity=CG.SUBGROUP,
                                kernel_name="mixed")
                         ].eval_with_dict(params)
    f64uniform += mem_map[lp.MemAccess("global", np.float64,
                                lid_strides={}, gid_strides={},
                                direction="load", variable="h",
                                count_granularity=CG.SUBGROUP,
                                kernel_name="mixed")
                          ].eval_with_dict(params)
    f32uniform = mem_map[lp.MemAccess("global", np.float32,
                                lid_strides={}, gid_strides={},
                                direction="load", variable="x",
                                count_granularity=CG.SUBGROUP,
                                kernel_name="mixed")
                         ].eval_with_dict(params)
    f32nonconsec = mem_map[lp.MemAccess("global", np.dtype(np.float32),
                                lid_strides={0: Variable("m")},
                                gid_strides={0: Variable("m")*group_size_0},
                                direction="load",
                                variable="a",
                                count_granularity=CG.WORKITEM,
                                kernel_name="mixed")
                           ].eval_with_dict(params)
    f32nonconsec += mem_map[lp.MemAccess("global", np.dtype(np.float32),
                                lid_strides={0: Variable("m")},
                                gid_strides={0: Variable("m")*group_size_0},
                                direction="load",
                                variable="b",
                                count_granularity=CG.WORKITEM,
                                kernel_name="mixed")
                            ].eval_with_dict(params)

    # uniform: (count-per-sub-group)*n_subgroups
    assert f64uniform == (2*n*m)*n_subgroups
    assert f32uniform == (m*n)*n_subgroups

    expect_fallback = False
    import islpy as isl
    try:
        isl.BasicSet.card
    except AttributeError:
        expect_fallback = True
    else:
        expect_fallback = False

    if expect_fallback:
        if ell < group_size_0:
            assert f32nonconsec == 3*n*m*ell*n_workgroups
        else:
            assert f32nonconsec == 3*n*m*n_workgroups*group_size_0
    else:
        assert f32nonconsec == 3*n*m*ell

    f64uniform = mem_map[lp.MemAccess("global", np.float64,
                                lid_strides={}, gid_strides={},
                                direction="store", variable="e",
                                count_granularity=CG.SUBGROUP,
                                kernel_name="mixed")
                         ].eval_with_dict(params)
    f32nonconsec = mem_map[lp.MemAccess("global", np.float32,
                                lid_strides={0: Variable("m")},
                                gid_strides={0: Variable("m")*group_size_0},
                                direction="store",
                                variable="c",
                                count_granularity=CG.WORKITEM,
                                kernel_name="mixed")
                           ].eval_with_dict(params)

    # uniform: (count-per-sub-group)*n_subgroups
    assert f64uniform == m*n*n_subgroups

    if expect_fallback:
        if ell < group_size_0:
            assert f32nonconsec == n*m*ell*n_workgroups
        else:
            assert f32nonconsec == n*m*n_workgroups*group_size_0
    else:
        assert f32nonconsec == n*m*ell


def test_mem_access_counter_nonconsec():

    knl = lp.make_kernel(
            "[n,m,ell] -> {[i,k,j]: 0<=i<n and 0<=k<m and 0<=j<ell}",
            [
                """
            c[i, j, k] = a[i,j,k]*b[i,j,k]/3.0+a[i,j,k]
            e[i, k] = g[i,k]*(2+h[i,k])
            """
            ],
            name="non_consec", assumptions="n,m,ell >= 1")
    knl = lp.add_and_infer_dtypes(knl, dict(
                a=np.float32, b=np.float32, g=np.float64, h=np.float64))
    lsize0 = 16
    knl = lp.split_iname(knl, "i", lsize0)
    knl = lp.tag_inames(knl, {"i_inner": "l.0", "i_outer": "g.0"})

    mem_map = lp.get_mem_access_map(knl, count_redundant_work=True,
                                    subgroup_size=SGS)  # noqa
    n = 512
    m = 256
    ell = 128
    params = {"n": n, "m": m, "ell": ell}
    f64nonconsec = mem_map[lp.MemAccess("global", np.float64,
                                lid_strides={0: Variable("m")},
                                gid_strides={0: Variable("m")*lsize0},
                                direction="load",
                                variable="g",
                                count_granularity=CG.WORKITEM,
                                kernel_name="non_consec")
                           ].eval_with_dict(params)
    f64nonconsec += mem_map[lp.MemAccess("global", np.float64,
                                lid_strides={0: Variable("m")},
                                gid_strides={0: Variable("m")*lsize0},
                                direction="load",
                                variable="h",
                                count_granularity=CG.WORKITEM,
                                kernel_name="non_consec")
                            ].eval_with_dict(params)
    f32nonconsec = mem_map[lp.MemAccess(
                            "global", np.dtype(np.float32),
                            lid_strides={0: Variable("m")*Variable("ell")},
                            gid_strides={0: Variable("m")*Variable("ell")*lsize0},
                            direction="load", variable="a",
                            count_granularity=CG.WORKITEM,
                            kernel_name="non_consec")
                           ].eval_with_dict(params)
    f32nonconsec += mem_map[lp.MemAccess(
                            "global", np.dtype(np.float32),
                            lid_strides={0: Variable("m")*Variable("ell")},
                            gid_strides={0: Variable("m")*Variable("ell")*lsize0},
                            direction="load", variable="b",
                            count_granularity=CG.WORKITEM,
                            kernel_name="non_consec")
                            ].eval_with_dict(params)
    assert f64nonconsec == 2*n*m
    assert f32nonconsec == 3*n*m*ell

    f64nonconsec = mem_map[lp.MemAccess("global", np.float64,
                                lid_strides={0: Variable("m")},
                                gid_strides={0: Variable("m")*lsize0},
                                direction="store",
                                variable="e",
                                count_granularity=CG.WORKITEM,
                                kernel_name="non_consec")
                           ].eval_with_dict(params)
    f32nonconsec = mem_map[lp.MemAccess(
                            "global", np.float32,
                            lid_strides={0: Variable("m")*Variable("ell")},
                            gid_strides={0: Variable("m")*Variable("ell")*lsize0},
                            direction="store", variable="c",
                            count_granularity=CG.WORKITEM,
                            kernel_name="non_consec")
                           ].eval_with_dict(params)
    assert f64nonconsec == n*m
    assert f32nonconsec == n*m*ell

    mem_map64 = lp.get_mem_access_map(knl, count_redundant_work=True,
                                      subgroup_size=64)
    f64nonconsec = mem_map64[lp.MemAccess(
                    "global",
                    np.float64,
                    lid_strides={0: Variable("m")},
                    gid_strides={0: Variable("m")*lsize0},
                    direction="load", variable="g",
                    count_granularity=CG.WORKITEM,
                    kernel_name="non_consec")
                    ].eval_with_dict(params)
    f64nonconsec += mem_map64[lp.MemAccess(
                    "global",
                    np.float64,
                    lid_strides={0: Variable("m")},
                    gid_strides={0: Variable("m")*lsize0},
                    direction="load", variable="h",
                    count_granularity=CG.WORKITEM,
                    kernel_name="non_consec")
                    ].eval_with_dict(params)
    f32nonconsec = mem_map64[lp.MemAccess(
                    "global",
                    np.dtype(np.float32),
                    lid_strides={0: Variable("m")*Variable("ell")},
                    gid_strides={0: Variable("m")*Variable("ell")*lsize0},
                    direction="load",
                    variable="a",
                    count_granularity=CG.WORKITEM,
                    kernel_name="non_consec")
                    ].eval_with_dict(params)
    f32nonconsec += mem_map64[lp.MemAccess(
                    "global",
                    np.dtype(np.float32),
                    lid_strides={0: Variable("m")*Variable("ell")},
                    gid_strides={0: Variable("m")*Variable("ell")*lsize0},
                    direction="load",
                    variable="b",
                    count_granularity=CG.WORKITEM,
                    kernel_name="non_consec")
                    ].eval_with_dict(params)
    assert f64nonconsec == 2*n*m
    assert f32nonconsec == 3*n*m*ell


def test_mem_access_counter_consec():

    knl = lp.make_kernel(
            "[n,m,ell] -> {[i,k,j]: 0<=i<n and 0<=k<m and 0<=j<ell}",
            [
                """
            c[i, j, k] = a[i,j,k]*b[i,j,k]/3.0+a[i,j,k]
            e[i, k] = g[i,k]*(2+h[i,k])
            """
            ],
            name="consec", assumptions="n,m,ell >= 1")
    knl = lp.add_and_infer_dtypes(knl, dict(
                a=np.float32, b=np.float32, g=np.float64, h=np.float64))
    knl = lp.tag_inames(knl, {"k": "l.0", "i": "g.0", "j": "g.1"})

    mem_map = lp.get_mem_access_map(knl, count_redundant_work=True,
                                    subgroup_size="guess")
    n = 512
    m = 256
    ell = 128
    params = {"n": n, "m": m, "ell": ell}

    f64consec = mem_map[lp.MemAccess(
                    "global", np.float64,
                    lid_strides={0: 1}, gid_strides={0: Variable("m")},
                    direction="load", variable="g",
                    count_granularity=CG.WORKITEM,
                    kernel_name="consec")
                    ].eval_with_dict(params)
    f64consec += mem_map[lp.MemAccess(
                    "global", np.float64,
                    lid_strides={0: 1}, gid_strides={0: Variable("m")},
                    direction="load", variable="h",
                    count_granularity=CG.WORKITEM,
                    kernel_name="consec")
                    ].eval_with_dict(params)
    f32consec = mem_map[lp.MemAccess(
                    "global", np.float32,
                    lid_strides={0: 1},
                    gid_strides={0: Variable("m")*Variable("ell"), 1: Variable("m")},
                    direction="load", variable="a",
                    count_granularity=CG.WORKITEM,
                    kernel_name="consec")
                    ].eval_with_dict(params)
    f32consec += mem_map[lp.MemAccess(
                    "global", np.dtype(np.float32),
                    lid_strides={0: 1},
                    gid_strides={0: Variable("m")*Variable("ell"), 1: Variable("m")},
                    direction="load", variable="b",
                    count_granularity=CG.WORKITEM,
                    kernel_name="consec")
                    ].eval_with_dict(params)
    assert f64consec == 2*n*m*ell
    assert f32consec == 3*n*m*ell

    f64consec = mem_map[lp.MemAccess(
                    "global", np.float64,
                    lid_strides={0: 1}, gid_strides={0: Variable("m")},
                    direction="store", variable="e",
                    count_granularity=CG.WORKITEM,
                    kernel_name="consec")
                    ].eval_with_dict(params)
    f32consec = mem_map[lp.MemAccess(
                    "global", np.float32,
                    lid_strides={0: 1},
                    gid_strides={0: Variable("m")*Variable("ell"), 1: Variable("m")},
                    direction="store", variable="c",
                    count_granularity=CG.WORKITEM,
                    kernel_name="consec")
                    ].eval_with_dict(params)
    assert f64consec == n*m*ell
    assert f32consec == n*m*ell


def test_count_granularity_val_checks():

    try:
        lp.MemAccess(count_granularity=CG.WORKITEM)
        lp.MemAccess(count_granularity=CG.SUBGROUP)
        lp.MemAccess(count_granularity=CG.WORKGROUP)
        lp.MemAccess(count_granularity=None)
        assert True
        lp.MemAccess(count_granularity="bushel")
        assert False
    except ValueError:
        assert True

    try:
        lp.Op(count_granularity=CG.WORKITEM)
        lp.Op(count_granularity=CG.SUBGROUP)
        lp.Op(count_granularity=CG.WORKGROUP)
        lp.Op(count_granularity=None)
        assert True
        lp.Op(count_granularity="bushel")
        assert False
    except ValueError:
        assert True


def test_barrier_counter_nobarriers():

    knl = lp.make_kernel(
            "[n,m,ell] -> {[i,k,j]: 0<=i<n and 0<=k<m and 0<=j<ell}",
            [
                """
                c[i, j, k] = a[i,j,k]*b[i,j,k]/3.0+a[i,j,k]
                e[i, k] = g[i,k]*h[i,k+1]
                """
            ],
            name="basic", assumptions="n,m,ell >= 1")

    knl = lp.add_and_infer_dtypes(knl, dict(a=np.float32, b=np.float32,
                                            g=np.float64, h=np.float64))
    sync_map = lp.get_synchronization_map(knl)
    n = 512
    m = 256
    ell = 128
    params = {"n": n, "m": m, "ell": ell}
    assert len(sync_map) == 1
    assert sync_map.filter_by(kind="kernel_launch").eval_and_sum(params) == 1


def test_barrier_counter_barriers():
    knl = lp.make_kernel(
            "[n,m,ell] -> {[i,k,j]: 0<=i<50 and 1<=k<98 and 0<=j<10}",
            [
                """
            c[i,j,k] = 2*a[i,j,k] {id=first}
            e[i,j,k] = c[i,j,k+1]+c[i,j,k-1] {dep=first}
            """
            ], [
                lp.TemporaryVariable("c", lp.auto, shape=(50, 10, 99)),
                "..."
            ],
            name="weird2",
            )
    knl = lp.add_and_infer_dtypes(knl, dict(a=np.int32))
    knl = lp.split_iname(knl, "k", 128, inner_tag="l.0")
    sync_map = lp.get_synchronization_map(knl)
    print(sync_map)
    n = 512
    m = 256
    ell = 128
    params = {"n": n, "m": m, "ell": ell}
    barrier_count = sync_map.filter_by(kind="barrier_local").eval_and_sum(params)
    assert barrier_count == 50*10*2


def test_barrier_count_single():
    knl = lp.make_kernel(
            "{[i]: 0<=i<128}",
            """
            <> c[i] = 15*i {id=yoink}
            c[i+1] = c[i]  {dep=yoink}
            """)

    knl = lp.tag_inames(knl, {"i": "l.0"})
    sync_map = lp.get_synchronization_map(knl)
    print(sync_map)
    barrier_count = sync_map.filter_by(kind="barrier_local").eval_and_sum()
    assert barrier_count == 1


def test_all_counters_parallel_matmul():
    bsize = 16
    knl = lp.make_kernel(
            "{[i,k,j]: 0<=i<n and 0<=k<m and 0<=j<ell}",
            [
                "c[i, j] = sum(k, a[i, k]*b[k, j])"
            ],
            name="matmul", assumptions="n,m,ell >= 1")
    knl = lp.add_and_infer_dtypes(knl, dict(a=np.float32, b=np.float32))
    knl = lp.split_iname(knl, "i", bsize, outer_tag="g.0", inner_tag="l.1")
    knl = lp.split_iname(knl, "j", bsize, outer_tag="g.1", inner_tag="l.0")
    knl = lp.split_iname(knl, "k", bsize)
    knl = lp.add_prefetch(knl, "a", ["k_inner", "i_inner"], default_tag="l.auto")
    knl = lp.add_prefetch(knl, "b", ["j_inner", "k_inner"], default_tag="l.auto")

    n = 512
    m = 256
    ell = 128
    params = {"n": n, "m": m, "ell": ell}
    group_size = bsize*bsize
    n_workgroups = div_ceil(n, bsize)*div_ceil(ell, bsize)
    subgroups_per_group = div_ceil(group_size, SGS)
    n_subgroups = n_workgroups*subgroups_per_group

    sync_map = lp.get_synchronization_map(knl)
    assert len(sync_map) == 2
    assert sync_map.filter_by(kind="kernel_launch").eval_and_sum(params) == 1
    assert sync_map.filter_by(kind="barrier_local").eval_and_sum(params) == 2*m/bsize

    op_map = lp.get_op_map(knl, subgroup_size=SGS, count_redundant_work=True)
    f32mul = op_map[
                        lp.Op(np.float32, "mul", CG.SUBGROUP, "matmul")
                        ].eval_with_dict(params)
    f32add = op_map[
                        lp.Op(np.float32, "add", CG.SUBGROUP, "matmul")
                        ].eval_with_dict(params)
    i32ops = op_map[
                        lp.Op(np.int32, "add", CG.SUBGROUP, "matmul")
                        ].eval_with_dict(params)
    i32ops += op_map[
                        lp.Op(np.dtype(np.int32), "mul", CG.SUBGROUP, "matmul")
                        ].eval_with_dict(params)

    # (count-per-sub-group)*n_subgroups
    assert f32mul+f32add == m*2*n_subgroups

    mem_access_map = lp.get_mem_access_map(knl, count_redundant_work=True,
                                           subgroup_size=SGS)

    f32s1lb = mem_access_map[lp.MemAccess("global", np.float32,
                             lid_strides={0: 1, 1: Variable("ell")},
                             gid_strides={1: bsize},
                             direction="load", variable="b",
                             count_granularity=CG.WORKITEM,
                             kernel_name="matmul")
                             ].eval_with_dict(params)
    f32s1la = mem_access_map[lp.MemAccess("global", np.float32,
                             lid_strides={0: 1, 1: Variable("m")},
                             gid_strides={0: Variable("m")*bsize},
                             direction="load",
                             variable="a", count_granularity=CG.WORKITEM,
                             kernel_name="matmul")
                             ].eval_with_dict(params)

    assert f32s1lb == n*m*ell/bsize
    assert f32s1la == n*m*ell/bsize

    f32coal = mem_access_map[lp.MemAccess("global", np.float32,
                             lid_strides={0: 1, 1: Variable("ell")},
                             gid_strides={0: Variable("ell")*bsize, 1: bsize},
                             direction="store", variable="c",
                             count_granularity=CG.WORKITEM,
                             kernel_name="matmul")
                             ].eval_with_dict(params)

    assert f32coal == n*ell

    local_mem_map = lp.get_mem_access_map(knl,
                        count_redundant_work=True,
                        subgroup_size=SGS).filter_by(mtype=["local"])

    local_mem_l = local_mem_map.filter_by(direction=["load"]
                                          ).eval_and_sum(params)
    # (count-per-sub-group)*n_subgroups
    assert local_mem_l == m*2*n_subgroups

    local_mem_l_a = local_mem_map[lp.MemAccess("local", np.dtype(np.float32),
                                               direction="load",
                                               lid_strides={1: 16},
                                               gid_strides={},
                                               variable="a_fetch",
                                               count_granularity=CG.SUBGROUP,
                                               kernel_name="matmul")
                                  ].eval_with_dict(params)
    local_mem_l_b = local_mem_map[lp.MemAccess("local", np.dtype(np.float32),
                                               direction="load",
                                               lid_strides={0: 1},
                                               gid_strides={},
                                               variable="b_fetch",
                                               count_granularity=CG.SUBGROUP,
                                               kernel_name="matmul")
                                  ].eval_with_dict(params)

    # (count-per-sub-group)*n_subgroups
    assert local_mem_l_a == local_mem_l_b == m*n_subgroups

    local_mem_s = local_mem_map.filter_by(direction=["store"]
                                          ).eval_and_sum(params)

    # (count-per-sub-group)*n_subgroups
    assert local_mem_s == m*2/bsize*n_subgroups


def test_floor_div_coefficient_collector():
    bsize = 16

    # kernel that shuffles local mem
    knl = lp.make_kernel(
        "{[i_outer,j_outer,i_inner,j_inner,r]: "
        "0<=i_outer<n/%d and 0<=j_outer<n/%d and "
        "0<=i_inner<%d and 0<=j_inner<%d and "
        "0<=r<rept}"
        % (bsize, bsize, bsize, bsize),
        [
            "for i_outer",
            "for j_outer",
            "<> loc[i_inner,j_inner] = 3.14f  {id=loc_init}",
            "loc[i_inner,(j_inner+r+4) %% %d] = loc[i_inner,(j_inner+r) %% %d]"
            "  {id=add,dep=loc_init}" % (bsize, bsize),
            "out0[i_outer*16+i_inner,j_outer*16+j_inner] = loc[i_inner,j_inner]"
            "  {id=store,dep=add}",
            "end",
            "end",
        ],
        name="local",
        lang_version=(2018, 2))

    knl = lp.add_and_infer_dtypes(knl, dict(out0=np.float32))
    knl = lp.tag_inames(knl, "i_outer:g.1,i_inner:l.1,j_outer:g.0,j_inner:l.0")

    n = 512
    rept = 64
    params = {"n": n, "rept": rept}
    group_size = bsize*bsize
    n_workgroups = div_ceil(n, bsize)*div_ceil(n, bsize)
    subgroups_per_group = div_ceil(group_size, SGS)
    n_subgroups = n_workgroups*subgroups_per_group

    # count local f32 accesses
    m = lp.get_mem_access_map(knl, count_redundant_work=True, subgroup_size=SGS)
    f32_local = m.filter_by(dtype=[np.float32], mtype=["local"]).eval_and_sum(params)

    # (count-per-sub-group)*n_subgroups
    assert f32_local == 2*(rept+1)*n_subgroups


def test_mem_access_tagged_variables():
    bsize = 16
    knl = lp.make_kernel(
            "{[i,k,j]: 0<=i<n and 0<=k<m and 0<=j<ell}",
            [
                "c$mmresult[i, j] = sum(k, a$mmaload[i, k]*b$mmbload[k, j])"
            ],
            name="matmul", assumptions="n,m,ell >= 1")
    knl = lp.add_and_infer_dtypes(knl, dict(a=np.float32, b=np.float32))
    knl = lp.split_iname(knl, "i", bsize, outer_tag="g.0", inner_tag="l.1")
    knl = lp.split_iname(knl, "j", bsize, outer_tag="g.1", inner_tag="l.0")
    knl = lp.split_iname(knl, "k", bsize)
    # knl = lp.add_prefetch(knl, "a", ["k_inner", "i_inner"], default_tag="l.auto")
    # knl = lp.add_prefetch(knl, "b", ["j_inner", "k_inner"], default_tag="l.auto")

    n = 512
    m = 256
    ell = 128
    params = {"n": n, "m": m, "ell": ell}
    group_size = bsize*bsize
    n_workgroups = div_ceil(n, bsize)*div_ceil(ell, bsize)
    subgroups_per_group = div_ceil(group_size, SGS)
    n_subgroups = n_workgroups*subgroups_per_group

    mem_access_map = lp.get_mem_access_map(knl, count_redundant_work=True,
                                           subgroup_size=SGS)

    f32s1lb = mem_access_map[lp.MemAccess("global", np.float32,
                             lid_strides={0: 1},
                             gid_strides={1: bsize},
                             direction="load", variable="b",
                             variable_tag="mmbload",
                             count_granularity=CG.WORKITEM,
                             kernel_name="matmul")
                             ].eval_with_dict(params)
    f32s1la = mem_access_map[lp.MemAccess("global", np.float32,
                             lid_strides={1: Variable("m")},
                             gid_strides={0: Variable("m")*bsize},
                             direction="load",
                             variable="a",
                             variable_tag="mmaload",
                             count_granularity=CG.SUBGROUP,
                             kernel_name="matmul")
                             ].eval_with_dict(params)

    assert f32s1lb == n*m*ell

    # uniform: (count-per-sub-group)*n_subgroups
    assert f32s1la == m*n_subgroups

    f32coal = mem_access_map[lp.MemAccess("global", np.float32,
                             lid_strides={0: 1, 1: Variable("ell")},
                             gid_strides={0: Variable("ell")*bsize, 1: bsize},
                             direction="store", variable="c",
                             variable_tag="mmresult",
                             count_granularity=CG.WORKITEM,
                             kernel_name="matmul")
                             ].eval_with_dict(params)

    assert f32coal == n*ell


def test_gather_access_footprint():
    knl = lp.make_kernel(
            "{[i,k,j]: 0<=i,j,k<n}",
            [
                "c[i, j] = sum(k, a[i, k]*b[k, j]) + a[i,j]"
            ],
            name="matmul", assumptions="n >= 1")
    knl = lp.add_and_infer_dtypes(knl, dict(a=np.float32, b=np.float32))

    from loopy.statistics import gather_access_footprints, count
    fp = gather_access_footprints(knl)

    for key, footprint in fp.items():
        print(key, count(knl, footprint))


def test_gather_access_footprint_2():
    knl = lp.make_kernel(
            "{[i]: 0<=i<n}",
            "c[2*i] = a[i]",
            name="matmul", assumptions="n >= 1")
    knl = lp.add_and_infer_dtypes(knl, dict(a=np.float32))

    from loopy.statistics import gather_access_footprints, count
    fp = gather_access_footprints(knl)

    params = {"n": 200}
    for key, footprint in fp.items():
        assert count(knl, footprint).eval_with_dict(params) == 200
        print(key, count(knl, footprint))


def test_summations_and_filters():

    knl = lp.make_kernel(
            "[n,m,ell] -> {[i,k,j]: 0<=i<n and 0<=k<m and 0<=j<ell}",
            [
                """
                c[i, j, k] = a[i,j,k]*b[i,j,k]/3.0+a[i,j,k]
                e[i, k+1] = -g[i,k]*h[i,k+1]
                """
            ],
            name="basic", assumptions="n,m,ell >= 1")

    knl = lp.add_and_infer_dtypes(knl,
                    dict(a=np.float32, b=np.float32, g=np.float64, h=np.float64))

    n = 512
    m = 256
    ell = 128
    params = {"n": n, "m": m, "ell": ell}

    n_workgroups = 1
    group_size = 1
    subgroups_per_group = div_ceil(group_size, SGS)
    n_subgroups = n_workgroups*subgroups_per_group

    mem_map = lp.get_mem_access_map(knl, count_redundant_work=True,
                                    subgroup_size=SGS)

    loads_a = mem_map.filter_by(direction=["load"], variable=["a"],
                                count_granularity=[CG.SUBGROUP]
                                ).eval_and_sum(params)

    # uniform: (count-per-sub-group)*n_subgroups
    assert loads_a == (2*n*m*ell)*n_subgroups

    global_stores = mem_map.filter_by(mtype=["global"], direction=["store"],
                                      count_granularity=[CG.SUBGROUP]
                                      ).eval_and_sum(params)

    # uniform: (count-per-sub-group)*n_subgroups
    assert global_stores == (n*m*ell + n*m)*n_subgroups

    ld_bytes = mem_map.filter_by(mtype=["global"], direction=["load"],
                                 count_granularity=[CG.SUBGROUP]
                                 ).to_bytes().eval_and_sum(params)
    st_bytes = mem_map.filter_by(mtype=["global"], direction=["store"],
                                 count_granularity=[CG.SUBGROUP]
                                 ).to_bytes().eval_and_sum(params)

    # uniform: (count-per-sub-group)*n_subgroups
    assert ld_bytes == (4*n*m*ell*3 + 8*n*m*2)*n_subgroups
    assert st_bytes == (4*n*m*ell + 8*n*m)*n_subgroups

    # ignore stride and variable names in this map
    reduced_map = mem_map.group_by("mtype", "dtype", "direction")
    f32lall = reduced_map[lp.MemAccess("global", np.float32, direction="load")
                          ].eval_with_dict(params)
    f64lall = reduced_map[lp.MemAccess("global", np.float64, direction="load")
                          ].eval_with_dict(params)

    # uniform: (count-per-sub-group)*n_subgroups
    assert f32lall == (3*n*m*ell)*n_subgroups
    assert f64lall == (2*n*m)*n_subgroups

    op_map = lp.get_op_map(knl, subgroup_size=SGS, count_redundant_work=True,
                           count_within_subscripts=True)
    #for k, v in op_map.items():
    #    print(type(k), "\n", k.name, k.dtype, type(k.dtype), " :\n", v)

    op_map_dtype = op_map.group_by("dtype")
    f32 = op_map_dtype[lp.Op(dtype=np.float32)].eval_with_dict(params)
    f64 = op_map_dtype[lp.Op(dtype=np.float64)].eval_with_dict(params)
    i32 = op_map_dtype[lp.Op(dtype=np.int32)].eval_with_dict(params)
    assert f32 == n*m*ell*3
    assert f64 == n*m
    assert i32 == n*m*2

    addsub_all = op_map.filter_by(name=["add", "sub"]).eval_and_sum(params)
    f32ops_all = op_map.filter_by(dtype=[np.float32]).eval_and_sum(params)
    assert addsub_all == n*m*ell + n*m*2
    assert f32ops_all == n*m*ell*3

    non_field = op_map.filter_by(xxx=[np.float32]).eval_and_sum(params)
    assert non_field == 0

    ops_nodtype = op_map.group_by("name")
    ops_noname = op_map.group_by("dtype")
    mul_all = ops_nodtype[lp.Op(name="mul")].eval_with_dict(params)
    f64ops_all = ops_noname[lp.Op(dtype=np.float64)].eval_with_dict(params)
    assert mul_all == n*m*ell + n*m
    assert f64ops_all == n*m

    def func_filter(key):
        return key.lid_strides == {} and key.dtype == to_loopy_type(np.float64) and \
               key.direction == "load"
    f64l = mem_map.filter_by_func(func_filter).eval_and_sum(params)

    # uniform: (count-per-sub-group)*n_subgroups
    assert f64l == (2*n*m)*n_subgroups


def test_strided_footprint():
    param_dict = dict(n=2**20)
    knl = lp.make_kernel(
        "[n] -> {[i]: 0<=i<n}",
        [
            "z[i] = x[3*i]"
        ], name="s3")

    knl = lp.add_and_infer_dtypes(knl, dict(x=np.float32))

    unr = 4
    bx = 256

    knl = lp.split_iname(knl, "i", bx*unr, outer_tag="g.0", slabs=(0, 1))
    knl = lp.split_iname(knl, "i_inner", bx, outer_tag="unr", inner_tag="l.0")

    footprints = lp.gather_access_footprints(knl)
    x_l_foot = footprints[("x", "read")]

    from loopy.statistics import count
    num = count(knl, x_l_foot).eval_with_dict(param_dict)
    denom = count(knl, x_l_foot.remove_divs()).eval_with_dict(param_dict)

    assert 2*num < denom


<<<<<<< HEAD
def test_stats_on_callable_kernel():
    callee = lp.make_function(
            "{[i, j]: 0<=i, j< 20}",
            """
            y[i] = sum(j, A[i,j]*x[j])
            """, name="matvec20x20")

    caller = lp.make_kernel(
            "{:}",
            """
            y[:]  = matvec20x20(A[:,:], x[:])
            """,
            [
                lp.GlobalArg("x,y", shape=(20,), dtype=np.float),
                lp.GlobalArg("A", shape=(20, 20), dtype=np.float),
                ],
            name="matvec")
    caller = lp.merge([caller, callee])

    op_map = lp.get_op_map(caller, subgroup_size=SGS, count_redundant_work=True,
                           count_within_subscripts=True)
    f64_add = op_map.filter_by(name="add").eval_and_sum({})
    assert f64_add == 400


def test_stats_on_callable_kernel_within_loop():
    callee = lp.make_function(
            "{[i, j]: 0<=i, j< 20}",
            """
            y[i] = sum(j, A[i,j]*x[j])
            """, name="matvec20x20")

    caller = lp.make_kernel(
            "{[i]: 0<=i< 20}",
            """
            y[i, :]  = matvec20x20(A[:,:], x[i, :])
            """,
            [
                lp.GlobalArg("x,y", shape=(20, 20), dtype=np.float),
                lp.GlobalArg("A", shape=(20, 20), dtype=np.float),
                ],
            name="matmat")
    caller = lp.merge([caller, callee])

    op_map = lp.get_op_map(caller, subgroup_size=SGS, count_redundant_work=True,
                           count_within_subscripts=True)

    f64_add = op_map.filter_by(name="add").eval_and_sum({})
    assert f64_add == 8000


def test_callable_kernel_with_substitution():
    callee = lp.make_function(
            "{[i, j]: 0<=i, j< n}",
            """
            y[i] = sum(j, A[i,j]*x[j])
            """,
            [lp.ValueArg("n"), ...],
            name="matvec")

    caller = lp.make_kernel(
            "{[i]: 0<=i< 20}",
            """
            y[i, :]  = matvec(20, A[:,:], x[i, :])
            """,
            [
                lp.GlobalArg("x,y", shape=(20, 20), dtype=np.float),
                lp.GlobalArg("A", shape=(20, 20), dtype=np.float),
                ],
            name="matmat")
    caller = lp.merge([caller, callee])

    op_map = lp.get_op_map(caller, subgroup_size=SGS, count_redundant_work=True,
                           count_within_subscripts=True)

    f64_add = op_map.filter_by(name="add").eval_and_sum({})
    assert f64_add == 8000
=======
def test_no_loop_ops():
    # See https://github.com/inducer/loopy/issues/211

    knl = lp.make_kernel(
        "{ : }",
        """
        c = a + b
        d = 2*c + a + b
        """)

    knl = lp.add_dtypes(knl, {"a": np.float, "b": np.float})

    op_map = lp.get_op_map(knl, subgroup_size=SGS, count_redundant_work=True,
                           count_within_subscripts=True)
    f64_add = op_map.filter_by(name="add").eval_and_sum({})
    f64_mul = op_map.filter_by(name="mul").eval_and_sum({})
    assert f64_add == 3
    assert f64_mul == 1
>>>>>>> f7a5a0f3


if __name__ == "__main__":
    if len(sys.argv) > 1:
        exec(sys.argv[1])
    else:
        from pytest import main
        main([__file__])<|MERGE_RESOLUTION|>--- conflicted
+++ resolved
@@ -1400,7 +1400,6 @@
     assert 2*num < denom
 
 
-<<<<<<< HEAD
 def test_stats_on_callable_kernel():
     callee = lp.make_function(
             "{[i, j]: 0<=i, j< 20}",
@@ -1478,7 +1477,8 @@
 
     f64_add = op_map.filter_by(name="add").eval_and_sum({})
     assert f64_add == 8000
-=======
+
+
 def test_no_loop_ops():
     # See https://github.com/inducer/loopy/issues/211
 
@@ -1497,7 +1497,6 @@
     f64_mul = op_map.filter_by(name="mul").eval_and_sum({})
     assert f64_add == 3
     assert f64_mul == 1
->>>>>>> f7a5a0f3
 
 
 if __name__ == "__main__":
